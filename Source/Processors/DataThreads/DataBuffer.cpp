--- conflicted
+++ resolved
@@ -53,62 +53,46 @@
     numChans = chans;
 }
 
-<<<<<<< HEAD
-
-void DataBuffer::addToBuffer (float* data, int64* timestamps, uint64* eventCodes, int numItems)
-=======
-int DataBuffer::addToBuffer(float* data, int64* timestamps, uint64* eventCodes, int numItems, int chunkSize)
->>>>>>> a29c2090
+int DataBuffer::addToBuffer (float* data, int64* timestamps, uint64* eventCodes, int numItems, int chunkSize)
 {
     int startIndex1, blockSize1, startIndex2, blockSize2;
-<<<<<<< HEAD
+
     abstractFifo.prepareToWrite (numItems, startIndex1, blockSize1, startIndex2, blockSize2);
 
-    for (int chan = 0; chan < numChans; ++chan)
-    {
-
-        buffer.copyFrom (chan,          // int destChannel
-                         startIndex1,   // int destStartSample
-                         data + chan,   // const float* source
-                         1);            // int num samples
-    }
-
-    *(timestampBuffer + startIndex1) = *timestamps;
-    *(eventCodeBuffer + startIndex1) = *eventCodes;
-
-    abstractFifo.finishedWrite (numItems);
-=======
-    abstractFifo.prepareToWrite(numItems, startIndex1, blockSize1, startIndex2, blockSize2);
-    
-    int bs[3] = {blockSize1, blockSize2, 0};
-    int si[2] = {startIndex1, startIndex2};
+    int bs[3] = { blockSize1, blockSize2, 0 };
+    int si[2] = { startIndex1, startIndex2 };
     int cSize = 0;
     int idx = 0;
     int blkIdx;
-    for (int i=0; bs[i] != 0; i++) {                                // for each of the dest blocks we can write to...
+
+    for (int i = 0; bs[i] != 0; ++i)
+    {                                // for each of the dest blocks we can write to...
         blkIdx = 0;
-        for (int j=0; j<bs[i]; j+= chunkSize) {                     // for each chunk...
-            cSize = chunkSize <= bs[i]-j ? chunkSize : bs[i]-j;     // ...figure our how much you can write
-            for (int chan = 0; chan < numChans; chan++) {           // ...write that much, per channel
-                buffer.copyFrom(chan,                           // (int destChannel)
-                                si[i]+j,                        // (int destStartSample)
-                                data + (idx*numChans) + chan,   // (const float* source)
-                                cSize);                         // (int num samples)
+        for (int j = 0; j < bs[i]; j+= chunkSize) 
+        {                     // for each chunk...
+            cSize = chunkSize <= bs[i] - j ? chunkSize : bs[i] - j;     // figure our how much you can write
+            for (int chan = 0; chan < numChans; ++chan)         // write that much, per channel
+            {
+                buffer.copyFrom (chan,                           // (int destChannel)
+                                 si[i] + j,                      // (int destStartSample)
+                                 data + (idx * numChans) + chan, // (const float* source)
+                                 cSize);                         // (int num samples)
             }
-            for (int k=0; k<cSize; k++) {
+
+            for (int k = 0; k < cSize; ++k)
+            {
                 timestampBuffer[si[i] + blkIdx + k] = timestamps[idx + k];
                 eventCodeBuffer[si[i] + blkIdx + k] = eventCodes[idx + k];
             }
-            idx+=cSize;
-            blkIdx+=cSize;
+            idx     += cSize;
+            blkIdx  += cSize;
         }
     }
-    
+
     // finish write
-    abstractFifo.finishedWrite(idx);
-    
+    abstractFifo.finishedWrite (idx);
+
     return idx;
->>>>>>> a29c2090
 }
 
 
@@ -167,4 +151,4 @@
     abstractFifo.finishedRead (numItems);
 
     return numItems;
-}
+}