--- conflicted
+++ resolved
@@ -130,16 +130,10 @@
 
 GenericEditor* DataThread::createEditor (SourceNode*)
 {
-<<<<<<< HEAD
     return nullptr;
-}
-
-=======
-	return nullptr;
 }
 
 bool DataThread::isDualSampleRate()
 {
-	return false;
-}
->>>>>>> a29c2090
+    return false;
+}