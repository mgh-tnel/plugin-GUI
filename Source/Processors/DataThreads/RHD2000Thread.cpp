--- conflicted
+++ resolved
@@ -1,1219 +1,1210 @@
-/*
-    ------------------------------------------------------------------
-
-    This file is part of the Open Ephys GUI
-    Copyright (C) 2013 Open Ephys
-
-    ------------------------------------------------------------------
-
-    This program is free software: you can redistribute it and/or modify
-    it under the terms of the GNU General Public License as published by
-    the Free Software Foundation, either version 3 of the License, or
-    (at your option) any later version.
-
-    This program is distributed in the hope that it will be useful,
-    but WITHOUT ANY WARRANTY; without even the implied warranty of
-    MERCHANTABILITY or FITNESS FOR A PARTICULAR PURPOSE.  See the
-    GNU General Public License for more details.
-
-    You should have received a copy of the GNU General Public License
-    along with this program.  If not, see <http://www.gnu.org/licenses/>.
-
-*/
-
-#include "RHD2000Thread.h"
-#include "../SourceNode.h"
-
-#if defined(_WIN32)
-#define okLIB_NAME "okFrontPanel.dll"
-#define okLIB_EXTENSION "*.dll"
-#elif defined(__APPLE__)
-#define okLIB_NAME "libokFrontPanel.dylib"
-#define okLIB_EXTENSION "*.dylib"
-#elif defined(__linux__)
-#define okLIB_NAME "./libokFrontPanel.so"
-#define okLIB_EXTENSION "*.so"
-#endif
-
-RHD2000Thread::RHD2000Thread(SourceNode* sn) : DataThread(sn),
-    chipRegisters(30000.0f),
-    numChannels(0),
-    deviceFound(false),
-    isTransmitting(false),
-    dacOutputShouldChange(false),
-    acquireAdcChannels(false),
-    acquireAuxChannels(true),
-    fastSettleEnabled(false),
-    dspEnabled(true),
-    desiredDspCutoffFreq(0.5f),
-    desiredUpperBandwidth(7500.0f),
-    desiredLowerBandwidth(1.0f),
-    boardSampleRate(30000.0f),
-    savedSampleRateIndex(16),
-    cableLengthPortA(0.914f), cableLengthPortB(0.914f), cableLengthPortC(0.914f), cableLengthPortD(0.914f), // default is 3 feet (0.914 m),
-    audioOutputL(-1), audioOutputR(-1) 
-{
-    evalBoard = new Rhd2000EvalBoard;
-    dataBlock = new Rhd2000DataBlock(1);
-    dataBuffer = new DataBuffer(2, 10000); // start with 2 channels and automatically resize
-
-    // Open Opal Kelly XEM6010 board.
-	// Returns 1 if successful, -1 if FrontPanel cannot be loaded, and -2 if XEM6010 can't be found.
-    File executable = File::getSpecialLocation(File::currentExecutableFile);
-
-    #if defined(__APPLE__)
-        const String executableDirectory =
-            executable.getParentDirectory().getParentDirectory().getParentDirectory().getParentDirectory().getFullPathName();
-    #else
-	   const String executableDirectory = executable.getParentDirectory().getFullPathName();
-    
-
-    #endif
-    
-    std::cout << executableDirectory << std::endl;
-    
-
-	String dirName = executableDirectory;
-    libraryFilePath = dirName;
-	libraryFilePath += File::separatorString;
-	libraryFilePath += okLIB_NAME;
-    
-    if (openBoard(libraryFilePath))
-    {
-
-        // upload bitfile and restore default settings
-        initializeBoard();
-
-        // automatically find connected headstages
-        scanPorts(); // things would appear to run more smoothly if this were done after the editor has been created
-    
-        if (0)
-        {
-            evalBoard->setContinuousRunMode(true);
-            evalBoard->run();
-        }
-
-    }
-
-}
-
-RHD2000Thread::~RHD2000Thread()
-{
-
-    std::cout << "RHD2000 interface destroyed." << std::endl;
-
-    if (deviceFound)
-    {
-        int ledArray[8] = {0, 0, 0, 0, 0, 0, 0, 0};
-        evalBoard->setLedDisplay(ledArray);
-    }
-
-	if (deviceFound)
-    {
-<<<<<<< HEAD
-        evalBoard->flush();
-        evalBoard->resetBoard();
-=======
->>>>>>> 791c7853
-		evalBoard->resetFpga();
-    }
-
-
-    deleteAndZero(dataBlock);
-
-}
-
-bool RHD2000Thread::openBoard(String pathToLibrary)
-{
-    int return_code = evalBoard->open(pathToLibrary.getCharPointer());
-
-    if (return_code == 1)
-    {
-        deviceFound = true;
-    }
-    else if (return_code == -1) // dynamic library not found
-    {
-        bool response = AlertWindow::showOkCancelBox (AlertWindow::NoIcon,
-                                   "Opal Kelly library not found.",
-                                    "The Opal Kelly library file was not found in the directory of the executable. Would you like to browse for it?",
-                                     "Yes", "No", 0, 0);
-        if (response)
-        {
-            // browse for file
-            FileChooser fc("Select the library file...",
-                               File::getCurrentWorkingDirectory(),
-                               okLIB_EXTENSION,
-                               true);
-
-            if (fc.browseForFileToOpen())
-            {
-                File currentFile = fc.getResult();
-                libraryFilePath = currentFile.getFullPathName();
-                openBoard(libraryFilePath); // call recursively
-            }
-            else
-            {
-                //sendActionMessage("No configuration selected.");
-                deviceFound = false;
-            }
-
-        } else {
-            deviceFound = false;
-        }
-    } else if (return_code == -2) // board could not be opened
-    {
-        bool response = AlertWindow::showOkCancelBox (AlertWindow::NoIcon,
-                                   "Acquisition board not found.",
-                                    "An acquisition board could not be found. Please connect one now.",
-                                     "OK", "Cancel", 0, 0);
-    
-        if (response)
-        {
-            openBoard(libraryFilePath.getCharPointer()); // call recursively
-        } else {
-            deviceFound = false;
-        }
-
-    }
-
-    return deviceFound;
-
-}
-
-bool RHD2000Thread::uploadBitfile(String bitfilename)
-{
-    
-    deviceFound = true;
-    
-    if (!evalBoard->uploadFpgaBitfile(bitfilename.toStdString()))
-    {
-        std::cout << "Couldn't upload bitfile from " << bitfilename << std::endl;
-        
-        bool response = AlertWindow::showOkCancelBox (AlertWindow::NoIcon,
-                                   "FPGA bitfile not found.",
-                                    "The rhd2000.bit file was not found in the directory of the executable. Would you like to browse for it?",
-                                     "Yes", "No", 0, 0);
-        if (response)
-        {
-            // browse for file
-            FileChooser fc("Select the FPGA bitfile...",
-                               File::getCurrentWorkingDirectory(),
-                               "*.bit",
-                               true);
-
-            if (fc.browseForFileToOpen())
-            {
-                File currentFile = fc.getResult();
-                uploadBitfile(currentFile.getFullPathName()); // call recursively
-            }
-            else
-            {
-                //sendActionMessage("No configuration selected.");
-                deviceFound = false;
-            }
-
-        } else {
-            deviceFound = false;
-        }
-
-    }
-    
-    return deviceFound;
-
-}
-
-void RHD2000Thread::initializeBoard()
-{
-    String bitfilename;
-
-	File executable = File::getSpecialLocation(File::currentExecutableFile);
-
-    #if defined(__APPLE__)
-    const String executableDirectory = 
-            executable.getParentDirectory().getParentDirectory().getParentDirectory().getParentDirectory().getFullPathName();
-    #else
-       const String executableDirectory = executable.getParentDirectory().getFullPathName();
-    #endif
-
-	bitfilename = executableDirectory;
-	bitfilename += File::separatorString;
-	bitfilename += "rhd2000.bit";
-
-    if (!uploadBitfile(bitfilename))
-    {
-        return;
-    }
-    // Initialize the board
-    std::cout << "Initializing acquisition board." << std::endl;
-    evalBoard->initialize();
-    // This applies the following settings:
-    //  - sample rate to 30 kHz
-    //  - aux command banks to zero
-    //  - aux command lengths to zero
-    //  - continuous run mode to 'true'
-    //  - maxTimeStep to 2^32 - 1
-    //  - all cable lengths to 3 feet
-    //  - dspSettle to 'false'
-    //  - data source mapping as 0->PortA1, 1->PortB1, 2->PortC1, 3->PortD1, etc.
-    //  - enables all data streams
-    //  - clears the ttlOut
-    //  - disables all DACs and sets gain to 0
-
-    // Select RAM Bank 0 for AuxCmd3 initially, so the ADC is calibrated.
-    evalBoard->selectAuxCommandBank(Rhd2000EvalBoard::PortA, Rhd2000EvalBoard::AuxCmd3, 0);
-    evalBoard->selectAuxCommandBank(Rhd2000EvalBoard::PortB, Rhd2000EvalBoard::AuxCmd3, 0);
-    evalBoard->selectAuxCommandBank(Rhd2000EvalBoard::PortC, Rhd2000EvalBoard::AuxCmd3, 0);
-    evalBoard->selectAuxCommandBank(Rhd2000EvalBoard::PortD, Rhd2000EvalBoard::AuxCmd3, 0);
-
-    // Since our longest command sequence is 60 commands, run the SPI interface for
-    // 60 samples
-    evalBoard->setMaxTimeStep(60);
-    evalBoard->setContinuousRunMode(false);
-
-    // Start SPI interface
-    evalBoard->run();
-
-    // Wait for the 60-sample run to complete
-    while (evalBoard->isRunning())
-    {
-        ;
-    }
-
-<<<<<<< HEAD
-    evalBoard->flush();
-
-=======
->>>>>>> 791c7853
-    // Read the resulting single data block from the USB interface. We don't
-    // need to do anything with this, since it was only used for ADC calibration
-    Rhd2000DataBlock* dataBlock = new Rhd2000DataBlock(evalBoard->getNumEnabledDataStreams());
-
-<<<<<<< HEAD
-=======
-
-   // evalBoard->readDataBlock(dataBlock);
-
->>>>>>> 791c7853
-    // Now that ADC calibration has been performed, we switch to the command sequence
-    // that does not execute ADC calibration.
-    evalBoard->selectAuxCommandBank(Rhd2000EvalBoard::PortA, Rhd2000EvalBoard::AuxCmd3,
-                                    fastSettleEnabled ? 2 : 1);
-    evalBoard->selectAuxCommandBank(Rhd2000EvalBoard::PortB, Rhd2000EvalBoard::AuxCmd3,
-                                    fastSettleEnabled ? 2 : 1);
-    evalBoard->selectAuxCommandBank(Rhd2000EvalBoard::PortC, Rhd2000EvalBoard::AuxCmd3,
-                                    fastSettleEnabled ? 2 : 1);
-    evalBoard->selectAuxCommandBank(Rhd2000EvalBoard::PortD, Rhd2000EvalBoard::AuxCmd3,
-                                    fastSettleEnabled ? 2 : 1);
-
-
-    updateRegisters();
-
-    // Let's turn one LED on to indicate that the board is now connected
-    int ledArray[8] = {1, 0, 0, 0, 0, 0, 0, 0};
-    evalBoard->setLedDisplay(ledArray);
-
-}
-
-void RHD2000Thread::scanPorts()
-{
-	if (!deviceFound) //Safety to avoid crashes if board not present
-	{
-		return;
-	}
-    // Scan SPI ports
-
-    int delay, stream, id;
-    //int numChannelsOnPort[4] = {0, 0, 0, 0};
-    Array<int> chipId;
-    chipId.insertMultiple(0,-1,8);
-
-    setSampleRate(16, true); // set to 30 kHz temporarily
-
-    // Enable all data streams, and set sources to cover one or two chips
-    // on Ports A-D.
-    evalBoard->setDataSource(0, Rhd2000EvalBoard::PortA1);
-    evalBoard->setDataSource(1, Rhd2000EvalBoard::PortA2);
-    evalBoard->setDataSource(2, Rhd2000EvalBoard::PortB1);
-    evalBoard->setDataSource(3, Rhd2000EvalBoard::PortB2);
-    evalBoard->setDataSource(4, Rhd2000EvalBoard::PortC1);
-    evalBoard->setDataSource(5, Rhd2000EvalBoard::PortC2);
-    evalBoard->setDataSource(6, Rhd2000EvalBoard::PortD1);
-    evalBoard->setDataSource(7, Rhd2000EvalBoard::PortD2);
-
-    evalBoard->enableDataStream(0, true);
-    evalBoard->enableDataStream(1, true);
-    evalBoard->enableDataStream(2, true);
-    evalBoard->enableDataStream(3, true);
-    evalBoard->enableDataStream(4, true);
-    evalBoard->enableDataStream(5, true);
-    evalBoard->enableDataStream(6, true);
-    evalBoard->enableDataStream(7, true);
-
-    std::cout << "Number of enabled data streams: " << evalBoard->getNumEnabledDataStreams() << std::endl;
-
-
-    evalBoard->selectAuxCommandBank(Rhd2000EvalBoard::PortA,
-                                    Rhd2000EvalBoard::AuxCmd3, 0);
-    evalBoard->selectAuxCommandBank(Rhd2000EvalBoard::PortB,
-                                    Rhd2000EvalBoard::AuxCmd3, 0);
-    evalBoard->selectAuxCommandBank(Rhd2000EvalBoard::PortC,
-                                    Rhd2000EvalBoard::AuxCmd3, 0);
-    evalBoard->selectAuxCommandBank(Rhd2000EvalBoard::PortD,
-                                    Rhd2000EvalBoard::AuxCmd3, 0);
-
-    // Since our longest command sequence is 60 commands, we run the SPI
-    // interface for 60 samples.
-    evalBoard->setMaxTimeStep(60);
-    evalBoard->setContinuousRunMode(false);
-
-    Rhd2000DataBlock* dataBlock =
-        new Rhd2000DataBlock(evalBoard->getNumEnabledDataStreams());
-
-    Array<int> sumGoodDelays;
-    sumGoodDelays.insertMultiple(0,0,8);
-
-    Array<int> indexFirstGoodDelay;
-    indexFirstGoodDelay.insertMultiple(0,-1,8);
-
-    Array<int> indexSecondGoodDelay;
-    indexSecondGoodDelay.insertMultiple(0,-1,8);
-
-
-    // Run SPI command sequence at all 16 possible FPGA MISO delay settings
-    // to find optimum delay for each SPI interface cable.
-
-    std::cout << "Checking for connected amplifier chips..." << std::endl;
-
-    for (delay = 0; delay < 16; delay++)//(delay = 0; delay < 16; ++delay)
-    {
-        evalBoard->setCableDelay(Rhd2000EvalBoard::PortA, delay);
-        evalBoard->setCableDelay(Rhd2000EvalBoard::PortB, delay);
-        evalBoard->setCableDelay(Rhd2000EvalBoard::PortC, delay);
-        evalBoard->setCableDelay(Rhd2000EvalBoard::PortD, delay);
-
-        // Start SPI interface.
-        evalBoard->run();
-
-        // Wait for the 60-sample run to complete.
-        while (evalBoard->isRunning())
-        {
-            ;
-        }
-
-        // Read the resulting single data block from the USB interface.
-        evalBoard->readDataBlock(dataBlock);
-
-        // Read the Intan chip ID number from each RHD2000 chip found.
-        // Record delay settings that yield good communication with the chip.
-        for (stream = 0; stream < MAX_NUM_DATA_STREAMS; ++stream)//MAX_NUM_DATA_STREAMS; ++stream)
-        {
-            // std::cout << "Stream number " << stream << ", delay = " << delay << std::endl;
-
-            id = deviceId(dataBlock, stream);
-
-            if (id > 0) // 1 = RHD2132, 2 = RHD2216
-            {
-                //  std::cout << "Device ID found: " << id << std::endl;
-
-                sumGoodDelays.set(stream,sumGoodDelays[stream] + 1);
-
-                if (indexFirstGoodDelay[stream] == -1)
-                {
-                    indexFirstGoodDelay.set(stream, delay);
-                    chipId.set(stream,id);
-                }
-                else if (indexSecondGoodDelay[stream] == -1)
-                {
-                    indexSecondGoodDelay.set(stream,delay);
-                    chipId.set(stream,id);
-                }
-            }
-        }
-    }
-
-    // std::cout << "Chip IDs found: ";
-    // for (int i = 0; i < MAX_NUM_DATA_STREAMS; ++i)
-    // {
-    //     std::cout << chipId[i] << " ";
-    // }
-    //std::cout << std::endl;
-
-    // Now, disable data streams where we did not find chips present.
-    for (stream = 0; stream < MAX_NUM_DATA_STREAMS; ++stream)
-    {
-        if (chipId[stream] > 0)
-        {
-            //std::cout << "Enabling headstage on stream " << stream << std::endl;
-            enableHeadstage(stream, true);
-        }
-        else
-        {
-            enableHeadstage(stream, false);
-        }
-    }
-
-    std::cout << "Number of enabled data streams: " << evalBoard->getNumEnabledDataStreams() << std::endl;
-
-
-    // Set cable delay settings that yield good communication with each
-    // RHD2000 chip.
-    Array<int> optimumDelay;
-    optimumDelay.insertMultiple(0,0,8);
-
-    for (stream = 0; stream < MAX_NUM_DATA_STREAMS; ++stream)
-    {
-        if (sumGoodDelays[stream] == 1 || sumGoodDelays[stream] == 2)
-        {
-            optimumDelay.set(stream,indexFirstGoodDelay[stream]);
-        }
-        else if (sumGoodDelays[stream] > 2)
-        {
-            optimumDelay.set(stream,indexSecondGoodDelay[stream]);
-        }
-    }
-
-    evalBoard->setCableDelay(Rhd2000EvalBoard::PortA,
-                             optimumDelay[0]);
-    evalBoard->setCableDelay(Rhd2000EvalBoard::PortB,
-                             optimumDelay[1]);
-    evalBoard->setCableDelay(Rhd2000EvalBoard::PortC,
-                             optimumDelay[2]);
-    evalBoard->setCableDelay(Rhd2000EvalBoard::PortD,
-                             optimumDelay[3]);
-
-    cableLengthPortA =
-        evalBoard->estimateCableLengthMeters(optimumDelay[0]);
-    cableLengthPortB =
-        evalBoard->estimateCableLengthMeters(optimumDelay[1]);
-    cableLengthPortC =
-        evalBoard->estimateCableLengthMeters(optimumDelay[2]);
-    cableLengthPortD =
-        evalBoard->estimateCableLengthMeters(optimumDelay[3]);
-
-    setSampleRate(savedSampleRateIndex); // restore saved sample rate
-
-    updateRegisters();
-}
-
-int RHD2000Thread::deviceId(Rhd2000DataBlock* dataBlock, int stream)
-{
-    bool intanChipPresent;
-
-    // First, check ROM registers 32-36 to verify that they hold 'INTAN'.
-    // This is just used to verify that we are getting good data over the SPI
-    // communication channel.
-    // std::cout << dataBlock->auxiliaryData[stream][2][32] << " ";
-    // std::cout << dataBlock->auxiliaryData[stream][2][33] << " ";
-    // std::cout << dataBlock->auxiliaryData[stream][2][34] << " ";
-    // std::cout << dataBlock->auxiliaryData[stream][2][35] << " ";
-    // std::cout << dataBlock->auxiliaryData[stream][2][36] << std::endl;
-
-    intanChipPresent = (dataBlock->auxiliaryData[stream][2][32] == 73 && // I = 73
-                        dataBlock->auxiliaryData[stream][2][33] == 78 && // N = 78
-                        dataBlock->auxiliaryData[stream][2][34] == 84 && // T = 84
-                        dataBlock->auxiliaryData[stream][2][35] == 65 && // A = 65
-                        dataBlock->auxiliaryData[stream][2][36] == 78);  // N = 78
-
-    // If the SPI communication is bad, return -1.  Otherwise, return the Intan
-    // chip ID number stored in ROM regstier 63.
-    if (!intanChipPresent)
-    {
-        return -1;
-    }
-    else
-    {
-        return dataBlock->auxiliaryData[stream][2][19]; // chip ID (Register 63)
-    }
-}
-
-
-
-bool RHD2000Thread::isAcquisitionActive()
-{
-    return isTransmitting;
-}
-
-void RHD2000Thread::setNumChannels(int hsNum, int numChannels)
-{
-    numChannelsPerDataStream.set(hsNum, numChannels);
-}
-
-int RHD2000Thread::getNumChannels()
-{
-
-    numChannels = 0;
-
-    for (int i = 0; i < MAX_NUM_DATA_STREAMS; i++)
-    {
-
-        if (numChannelsPerDataStream[i] > 0)
-        {
-            numChannels += numChannelsPerDataStream[i];
-            numChannels += 3; // to account for aux inputs
-        }
-
-
-        /*
-        if (chipRegisters->adcAux1En){ // no public function to read these? fix this in some way
-        	numChannels += 1;
-        }
-        if (chipRegisters->adcAux2En){
-        	numChannels += 1;
-        }
-        if (chipRegisters->adcAux3En){
-        	numChannels += 1;
-        }
-        */
-    }
-
-
-    if (acquireAdcChannels)
-    {
-        numChannels += 8; // add 8 channels for the ADCs
-    }
-
-    if (numChannels > 0)
-        return numChannels;
-    else
-        return 1; // to prevent crashing with 0 channels
-}
-
-void RHD2000Thread::updateChannelNames()
-{
-
-    int chNum = -1;
-
-    for (int i = 0; i < MAX_NUM_DATA_STREAMS; i++)
-    {
-
-        for (int j = 0; j < numChannelsPerDataStream[i]; j++)
-        {
-            chNum++;
-
-            sn->channels[chNum]->setName(String(chNum));
-        }
-    }
-
-    if (acquireAuxChannels)
-    {
-        for (int i = 0; i < MAX_NUM_DATA_STREAMS; i++)
-        {
-
-            for (int j = 0; j < 3; j++)
-            {
-
-                chNum++;
-
-                String chName = "AUX";
-                chName += (j+1);
-
-                // this is causing a seg fault for some reason:
-                //  sn->channels[chNum]->setName(chName);
-            }
-        }
-    }
-
-
-    if (acquireAdcChannels)
-    {
-        for (int j = 0; j < 8; j++)
-        {
-            chNum++;
-
-            String chName = "ADC";
-            chName += (j+1);
-
-            //  sn->channels[chNum]->setName(chName);
-        }
-    }
-
-}
-
-
-int RHD2000Thread::getNumEventChannels()
-{
-    return 16; // 8 inputs, 8 outputs
-}
-
-float RHD2000Thread::getSampleRate()
-{
-    return evalBoard->getSampleRate();
-}
-
-float RHD2000Thread::getBitVolts()
-{
-    return 0.195f;
-}
-
-double RHD2000Thread::setUpperBandwidth(double upper)
-{
-
-    desiredUpperBandwidth = upper;
-
-    updateRegisters();
-
-    return actualUpperBandwidth;
-}
-
-double RHD2000Thread::setLowerBandwidth(double lower)
-{
-    desiredLowerBandwidth = lower;
-
-    updateRegisters();
-
-    return actualLowerBandwidth;
-}
-
-int RHD2000Thread::setNoiseSlicerLevel(int level)
-{
-    desiredNoiseSlicerLevel = level;
-    evalBoard->setAudioNoiseSuppress(desiredNoiseSlicerLevel);
-
-    // Level has been checked once before this and then is checked again in setAudioNoiseSuppress.
-    // This may be overkill - maybe API should change so that the final function returns the value?
-    actualNoiseSlicerLevel = level;
-    
-    return actualNoiseSlicerLevel;
-}
-
-
-bool RHD2000Thread::foundInputSource()
-{
-
-    return deviceFound;
-
-}
-
-bool RHD2000Thread::enableHeadstage(int hsNum, bool enabled)
-{
-
-    evalBoard->enableDataStream(hsNum, enabled);
-
-    if (enabled)
-    {
-        numChannelsPerDataStream.set(hsNum, 32);
-    }
-    else
-    {
-        numChannelsPerDataStream.set(hsNum, 0);
-    }
-
-    std::cout << "Enabled channels: ";
-
-    for (int i = 0; i < MAX_NUM_DATA_STREAMS; i++)
-    {
-        std::cout << numChannelsPerDataStream[i] << " ";
-    }
-
-    std:: cout << std::endl;
-
-
-    dataBuffer->resize(getNumChannels(), 10000);
-
-    return true;
-}
-
-bool RHD2000Thread::isHeadstageEnabled(int hsNum)
-{
-
-    if (numChannelsPerDataStream[hsNum] > 0)
-    {
-        return true;
-    }
-
-    return false;
-
-}
-
-void RHD2000Thread::assignAudioOut(int dacChannel, int dataChannel)
-{
-
-    if (dacChannel == 0)
-    {
-        audioOutputR = dataChannel;
-
-
-    }
-    else if (dacChannel == 1)
-    {
-        audioOutputL = dataChannel;
-
-    }
-
-    dacOutputShouldChange = true; // set a flag and take care of setting wires
-    // during the updateBuffer() method
-    // to avoid problems
-
-}
-
-void RHD2000Thread::enableAdcs(bool t)
-{
-
-    acquireAdcChannels = t;
-
-    dataBuffer->resize(getNumChannels(), 10000);
-
-}
-
-void RHD2000Thread::setSampleRate(int sampleRateIndex, bool isTemporary)
-{
-
-    if (!isTemporary)
-    {
-        savedSampleRateIndex = sampleRateIndex;
-    }
-
-    int numUsbBlocksToRead = 0; // placeholder - make this change the number of blocks that are read in RHD2000Thread::updateBuffer()
-
-    Rhd2000EvalBoard::AmplifierSampleRate sampleRate; // just for local use
-
-    switch (sampleRateIndex)
-    {
-        case 0:
-            sampleRate = Rhd2000EvalBoard::SampleRate1000Hz;
-            numUsbBlocksToRead = 1;
-            boardSampleRate = 1000.0f;
-            break;
-        case 1:
-            sampleRate = Rhd2000EvalBoard::SampleRate1250Hz;
-            numUsbBlocksToRead = 1;
-            boardSampleRate = 1250.0f;
-            break;
-        case 2:
-            sampleRate = Rhd2000EvalBoard::SampleRate1500Hz;
-            numUsbBlocksToRead = 1;
-            boardSampleRate = 1500.0f;
-            break;
-        case 3:
-            sampleRate = Rhd2000EvalBoard::SampleRate2000Hz;
-            numUsbBlocksToRead = 1;
-            boardSampleRate = 2000.0f;
-            break;
-        case 4:
-            sampleRate = Rhd2000EvalBoard::SampleRate2500Hz;
-            numUsbBlocksToRead = 1;
-            boardSampleRate = 2500.0f;
-            break;
-        case 5:
-            sampleRate = Rhd2000EvalBoard::SampleRate3000Hz;
-            numUsbBlocksToRead = 2;
-            boardSampleRate = 3000.0f;
-            break;
-        case 6:
-            sampleRate = Rhd2000EvalBoard::SampleRate3333Hz;
-            numUsbBlocksToRead = 2;
-            boardSampleRate = 3333.0f;
-            break;
-        case 7:
-            sampleRate = Rhd2000EvalBoard::SampleRate4000Hz;
-            numUsbBlocksToRead = 2;
-            boardSampleRate = 4000.0f;
-            break;
-        case 8:
-            sampleRate = Rhd2000EvalBoard::SampleRate5000Hz;
-            numUsbBlocksToRead = 3;
-            boardSampleRate = 5000.0f;
-            break;
-        case 9:
-            sampleRate = Rhd2000EvalBoard::SampleRate6250Hz;
-            numUsbBlocksToRead = 3;
-            boardSampleRate = 6250.0f;
-            break;
-        case 10:
-            sampleRate = Rhd2000EvalBoard::SampleRate8000Hz;
-            numUsbBlocksToRead = 4;
-            boardSampleRate = 8000.0f;
-            break;
-        case 11:
-            sampleRate = Rhd2000EvalBoard::SampleRate10000Hz;
-            numUsbBlocksToRead = 6;
-            boardSampleRate = 10000.0f;
-            break;
-        case 12:
-            sampleRate = Rhd2000EvalBoard::SampleRate12500Hz;
-            numUsbBlocksToRead = 7;
-            boardSampleRate = 12500.0f;
-            break;
-        case 13:
-            sampleRate = Rhd2000EvalBoard::SampleRate15000Hz;
-            numUsbBlocksToRead = 8;
-            boardSampleRate = 15000.0f;
-            break;
-        case 14:
-            sampleRate = Rhd2000EvalBoard::SampleRate20000Hz;
-            numUsbBlocksToRead = 12;
-            boardSampleRate = 20000.0f;
-            break;
-        case 15:
-            sampleRate = Rhd2000EvalBoard::SampleRate25000Hz;
-            numUsbBlocksToRead = 14;
-            boardSampleRate = 25000.0f;
-            break;
-        case 16:
-            sampleRate = Rhd2000EvalBoard::SampleRate30000Hz;
-            numUsbBlocksToRead = 16;
-            boardSampleRate = 30000.0f;
-            break;
-        default:
-            sampleRate = Rhd2000EvalBoard::SampleRate10000Hz;
-            numUsbBlocksToRead = 6;
-            boardSampleRate = 10000.0f;
-    }
-
-
-    // Select per-channel amplifier sampling rate.
-    evalBoard->setSampleRate(sampleRate);
-
-    std::cout << "Sample rate set to " << evalBoard->getSampleRate() << std::endl;
-
-    // Now that we have set our sampling rate, we can set the MISO sampling delay
-    // which is dependent on the sample rate.
-    evalBoard->setCableLengthMeters(Rhd2000EvalBoard::PortA, cableLengthPortA);
-    evalBoard->setCableLengthMeters(Rhd2000EvalBoard::PortB, cableLengthPortB);
-    evalBoard->setCableLengthMeters(Rhd2000EvalBoard::PortC, cableLengthPortC);
-    evalBoard->setCableLengthMeters(Rhd2000EvalBoard::PortD, cableLengthPortD);
-
-}
-
-void RHD2000Thread::updateRegisters()
-{
-
-	if (!deviceFound) //Safety to avoid crashes loading a chain with Rythm node withouth a board
-	{
-		return;
-	}
-    // Set up an RHD2000 register object using this sample rate to
-    // optimize MUX-related register settings.
-    chipRegisters.defineSampleRate(boardSampleRate);
-
-
-    int commandSequenceLength;
-    vector<int> commandList;
-
-    // Create a command list for the AuxCmd1 slot.  This command sequence will create a 250 Hz,
-    // zero-amplitude sine wave (i.e., a flatline).  We will change this when we want to perform
-    // impedance testing.
-    commandSequenceLength = chipRegisters.createCommandListZcheckDac(commandList, 250.0, 0.0);
-    evalBoard->uploadCommandList(commandList, Rhd2000EvalBoard::AuxCmd1, 0);
-    evalBoard->selectAuxCommandLength(Rhd2000EvalBoard::AuxCmd1, 0, commandSequenceLength - 1);
-    evalBoard->selectAuxCommandBank(Rhd2000EvalBoard::PortA, Rhd2000EvalBoard::AuxCmd1, 0);
-    evalBoard->selectAuxCommandBank(Rhd2000EvalBoard::PortB, Rhd2000EvalBoard::AuxCmd1, 0);
-    evalBoard->selectAuxCommandBank(Rhd2000EvalBoard::PortC, Rhd2000EvalBoard::AuxCmd1, 0);
-    evalBoard->selectAuxCommandBank(Rhd2000EvalBoard::PortD, Rhd2000EvalBoard::AuxCmd1, 0);
-
-    // // Next, we'll create a command list for the AuxCmd2 slot.  This command sequence
-    // // will sample the temperature sensor and other auxiliary ADC inputs.
-    commandSequenceLength = chipRegisters.createCommandListTempSensor(commandList);
-    evalBoard->uploadCommandList(commandList, Rhd2000EvalBoard::AuxCmd2, 0);
-    evalBoard->selectAuxCommandLength(Rhd2000EvalBoard::AuxCmd2, 0, commandSequenceLength - 1);
-    evalBoard->selectAuxCommandBank(Rhd2000EvalBoard::PortA, Rhd2000EvalBoard::AuxCmd2, 0);
-    evalBoard->selectAuxCommandBank(Rhd2000EvalBoard::PortB, Rhd2000EvalBoard::AuxCmd2, 0);
-    evalBoard->selectAuxCommandBank(Rhd2000EvalBoard::PortC, Rhd2000EvalBoard::AuxCmd2, 0);
-    evalBoard->selectAuxCommandBank(Rhd2000EvalBoard::PortD, Rhd2000EvalBoard::AuxCmd2, 0);
-
-    // Before generating register configuration command sequences, set amplifier
-    // bandwidth paramters.
-    actualDspCutoffFreq = chipRegisters.setDspCutoffFreq(desiredDspCutoffFreq);
-    actualLowerBandwidth = chipRegisters.setLowerBandwidth(desiredLowerBandwidth);
-    actualUpperBandwidth = chipRegisters.setUpperBandwidth(desiredUpperBandwidth);
-    chipRegisters.enableDsp(dspEnabled);
-
-    // turn on aux inputs
-    chipRegisters.enableAux1(true);
-    chipRegisters.enableAux2(true);
-    chipRegisters.enableAux3(true);
-
-    chipRegisters.createCommandListRegisterConfig(commandList, true);
-    // Upload version with ADC calibration to AuxCmd3 RAM Bank 0.
-    evalBoard->uploadCommandList(commandList, Rhd2000EvalBoard::AuxCmd3, 0);
-    evalBoard->selectAuxCommandLength(Rhd2000EvalBoard::AuxCmd3, 0,
-                                      commandSequenceLength - 1);
-
-    commandSequenceLength = chipRegisters.createCommandListRegisterConfig(commandList, false);
-    // Upload version with no ADC calibration to AuxCmd3 RAM Bank 1.
-    evalBoard->uploadCommandList(commandList, Rhd2000EvalBoard::AuxCmd3, 1);
-    evalBoard->selectAuxCommandLength(Rhd2000EvalBoard::AuxCmd3, 0,
-                                      commandSequenceLength - 1);
-
-    chipRegisters.setFastSettle(true);
-    commandSequenceLength = chipRegisters.createCommandListRegisterConfig(commandList, false);
-    // Upload version with fast settle enabled to AuxCmd3 RAM Bank 2.
-    evalBoard->uploadCommandList(commandList, Rhd2000EvalBoard::AuxCmd3, 2);
-    evalBoard->selectAuxCommandLength(Rhd2000EvalBoard::AuxCmd3, 0,
-                                      commandSequenceLength - 1);
-    chipRegisters.setFastSettle(false);
-
-
-
-    evalBoard->selectAuxCommandBank(Rhd2000EvalBoard::PortA, Rhd2000EvalBoard::AuxCmd3,
-                                    fastSettleEnabled ? 2 : 1);
-    evalBoard->selectAuxCommandBank(Rhd2000EvalBoard::PortB, Rhd2000EvalBoard::AuxCmd3,
-                                    fastSettleEnabled ? 2 : 1);
-    evalBoard->selectAuxCommandBank(Rhd2000EvalBoard::PortC, Rhd2000EvalBoard::AuxCmd3,
-                                    fastSettleEnabled ? 2 : 1);
-    evalBoard->selectAuxCommandBank(Rhd2000EvalBoard::PortD, Rhd2000EvalBoard::AuxCmd3,
-                                    fastSettleEnabled ? 2 : 1);
-}
-
-void RHD2000Thread::setCableLength(int hsNum, float length)
-{
-    // Set the MISO sampling delay, which is dependent on the sample rate.
-
-    switch (hsNum)
-    {
-        case 0:
-            evalBoard->setCableLengthFeet(Rhd2000EvalBoard::PortA, length);
-            break;
-        case 1:
-            evalBoard->setCableLengthFeet(Rhd2000EvalBoard::PortB, length);
-            break;
-        case 2:
-            evalBoard->setCableLengthFeet(Rhd2000EvalBoard::PortC, length);
-            break;
-        case 3:
-            evalBoard->setCableLengthFeet(Rhd2000EvalBoard::PortD, length);
-            break;
-        default:
-            break;
-    }
-
-}
-
-bool RHD2000Thread::startAcquisition()
-{
-
-    dataBlock = new Rhd2000DataBlock(evalBoard->getNumEnabledDataStreams());
-
-    std::cout << "Expecting " << getNumChannels() << " channels." << std::endl;
-
-    //memset(filter_states,0,256*sizeof(double));
-
-    int ledArray[8] = {1, 1, 0, 0, 0, 0, 0, 0};
-    evalBoard->setLedDisplay(ledArray);
-
-    cout << "Number of 16-bit words in FIFO: " << evalBoard->numWordsInFifo() << endl;
-    cout << "Is eval board running: " << evalBoard->isRunning() << endl;
-
-
-    //std::cout << "Setting max timestep." << std::endl;
-    //evalBoard->setMaxTimeStep(100);
-    
-
-    std::cout << "Starting acquisition." << std::endl;
-    if (1)
-    {
-       // evalBoard->setContinuousRunMode(false);
-      //  evalBoard->setMaxTimeStep(0);
-        std::cout << "Flushing FIFO." << std::endl;
-        evalBoard->flush();
-        evalBoard->setContinuousRunMode(true);
-        evalBoard->run();
-    }
-
-    blockSize = dataBlock->calculateDataBlockSizeInWords(evalBoard->getNumEnabledDataStreams());
-
-    startThread();
-
-
-    isTransmitting = true;
-
-    return true;
-}
-
-bool RHD2000Thread::stopAcquisition()
-{
-
-    //	isTransmitting = false;
-    std::cout << "RHD2000 data thread stopping acquisition." << std::endl;
-
-    if (isThreadRunning())
-    {
-        signalThreadShouldExit();
-
-    }
-
-    if (waitForThreadToExit(500))
-    {
-        std::cout << "Thread exited." << std::endl;
-    }
-    else
-    {
-        std::cout << "Thread failed to exit, continuing anyway..." << std::endl;
-    }
-
-	if (deviceFound)
-    {
-        evalBoard->setContinuousRunMode(false);
-        evalBoard->setMaxTimeStep(0);
-        std::cout << "Flushing FIFO." << std::endl;
-        evalBoard->flush();
-     //   evalBoard->setContinuousRunMode(true);
-     //   evalBoard->run();
-
-    }
-
-    dataBuffer->clear();
-
-	if (deviceFound)
-	{
-		cout << "Number of 16-bit words in FIFO: " << evalBoard->numWordsInFifo() << endl;
-
-		// std::cout << "Stopped eval board." << std::endl;
-
-
-		int ledArray[8] = {1, 0, 0, 0, 0, 0, 0, 0};
-		evalBoard->setLedDisplay(ledArray);
-	}
-    isTransmitting = false;
-
-    return true;
-}
-
-bool RHD2000Thread::updateBuffer()
-{
-
-    //cout << "Number of 16-bit words in FIFO: " << evalBoard->numWordsInFifo() << endl;
-    //cout << "Block size: " << blockSize << endl;
-
-    bool return_code;
-
-    if (evalBoard->numWordsInFifo() >= blockSize)
-    {
-        return_code = evalBoard->readDataBlock(dataBlock);
-
-        for (int samp = 0; samp < dataBlock->getSamplesPerDataBlock(); samp++)
-        {
-            int streamNumber = -1;
-            int channel = -1;
-
-            // do the neural data channels first
-            for (int dataStream = 0; dataStream < MAX_NUM_DATA_STREAMS; dataStream++)
-            {
-                if (numChannelsPerDataStream[dataStream] > 0)
-                {
-                    streamNumber++;
-
-                    for (int chan = 0; chan < numChannelsPerDataStream[dataStream]; chan++)
-                    {
-                        
-                      //  std::cout << "reading sample stream " << streamNumber << " chan " << chan << " sample "<< samp << std::endl;
-                        
-                        channel++;
-
-                        int value = dataBlock->amplifierData[streamNumber][chan][samp];
-
-                        thisSample[channel] = float(value-32768)*0.195f;
-                    }
-
-                }
-
-            }
-
-            streamNumber = -1;
-
-            // then do the Intan ADC channels
-            for (int dataStream = 0; dataStream < MAX_NUM_DATA_STREAMS; dataStream++)
-            {
-                if (numChannelsPerDataStream[dataStream] > 0)
-                {
-                    streamNumber++;
-
-                    if (samp % 4 == 1)   // every 4th sample should have auxiliary input data
-                    {
-
-                       // std::cout << "reading sample stream " << streamNumber << " aux ADCs " << std::endl;
-
-                        channel++;
-                        thisSample[channel] = 0.0374 *
-                                              float(dataBlock->auxiliaryData[streamNumber][1][samp+0] - 45000.0f) ;
-                                              // constant offset keeps the values visible in the LFP Viewer
-
-                        auxBuffer[channel] = thisSample[channel];
-
-                        channel++;
-                        thisSample[channel] = 0.0374 *
-                                              float(dataBlock->auxiliaryData[streamNumber][1][samp+1] - 45000.0f) ;
-                                              // constant offset keeps the values visible in the LFP Viewer
-
-                        auxBuffer[channel] = thisSample[channel];
-
-
-                        channel++;
-                        thisSample[channel] = 0.0374 *
-                                              float(dataBlock->auxiliaryData[streamNumber][1][samp+2] - 45000.0f) ;
-                                              // constant offset keeps the values visible in the LFP Viewer
-
-                        auxBuffer[channel] = thisSample[channel];
-
-                    }
-                    else    // repeat last values from buffer
-                    {
-
-                        //std::cout << "reading sample stream " << streamNumber << " aux ADCs " << std::endl;
-
-                        channel++;
-                        thisSample[channel] = auxBuffer[channel];
-                        channel++;
-                        thisSample[channel] = auxBuffer[channel];
-                        channel++;
-                        thisSample[channel] = auxBuffer[channel];
-                    }
-                }
-
-            }
-
-            // finally, loop through acquisition board ADC channels if necessary
-            if (acquireAdcChannels)
-            {
-                for (int adcChan = 0; adcChan < 8; ++adcChan)
-                {
-
-                    channel++;
-                    // ADC waveform units = volts
-                    thisSample[channel] =
-                        //0.000050354 * float(dataBlock->boardAdcData[adcChan][samp]);
-                        0.050354 * float(dataBlock->boardAdcData[adcChan][samp]);
-                }
-            }
-            // std::cout << channel << std::endl;
-
-            timestamp = dataBlock->timeStamp[samp];
-            //timestamp = timestamp;
-            eventCode = dataBlock->ttlIn[samp];
-
-            dataBuffer->addToBuffer(thisSample, &timestamp, &eventCode, 1);
-
-        }
-
-    }
-
-
-    if (dacOutputShouldChange)
-    {
-        if (audioOutputR >= 0)
-        {
-            evalBoard->enableDac(0, true);
-            evalBoard->selectDacDataChannel(0, audioOutputR);
-        }
-        else
-        {
-            evalBoard->enableDac(0, false);
-        }
-
-        if (audioOutputL >= 0)
-        {
-            evalBoard->enableDac(1, true);
-            evalBoard->selectDacDataChannel(1, audioOutputL);
-        }
-        else
-        {
-            evalBoard->enableDac(1, false);
-        }
-
-        dacOutputShouldChange = false;
-    }
-
-
-    return true;
-
+/*
+    ------------------------------------------------------------------
+
+    This file is part of the Open Ephys GUI
+    Copyright (C) 2013 Open Ephys
+
+    ------------------------------------------------------------------
+
+    This program is free software: you can redistribute it and/or modify
+    it under the terms of the GNU General Public License as published by
+    the Free Software Foundation, either version 3 of the License, or
+    (at your option) any later version.
+
+    This program is distributed in the hope that it will be useful,
+    but WITHOUT ANY WARRANTY; without even the implied warranty of
+    MERCHANTABILITY or FITNESS FOR A PARTICULAR PURPOSE.  See the
+    GNU General Public License for more details.
+
+    You should have received a copy of the GNU General Public License
+    along with this program.  If not, see <http://www.gnu.org/licenses/>.
+
+*/
+
+#include "RHD2000Thread.h"
+#include "../SourceNode.h"
+
+#if defined(_WIN32)
+#define okLIB_NAME "okFrontPanel.dll"
+#define okLIB_EXTENSION "*.dll"
+#elif defined(__APPLE__)
+#define okLIB_NAME "libokFrontPanel.dylib"
+#define okLIB_EXTENSION "*.dylib"
+#elif defined(__linux__)
+#define okLIB_NAME "./libokFrontPanel.so"
+#define okLIB_EXTENSION "*.so"
+#endif
+
+RHD2000Thread::RHD2000Thread(SourceNode* sn) : DataThread(sn),
+    chipRegisters(30000.0f),
+    numChannels(0),
+    deviceFound(false),
+    isTransmitting(false),
+    dacOutputShouldChange(false),
+    acquireAdcChannels(false),
+    acquireAuxChannels(true),
+    fastSettleEnabled(false),
+    dspEnabled(true),
+    desiredDspCutoffFreq(0.5f),
+    desiredUpperBandwidth(7500.0f),
+    desiredLowerBandwidth(1.0f),
+    boardSampleRate(30000.0f),
+    savedSampleRateIndex(16),
+    cableLengthPortA(0.914f), cableLengthPortB(0.914f), cableLengthPortC(0.914f), cableLengthPortD(0.914f), // default is 3 feet (0.914 m),
+    audioOutputL(-1), audioOutputR(-1) 
+{
+    evalBoard = new Rhd2000EvalBoard;
+    dataBlock = new Rhd2000DataBlock(1);
+    dataBuffer = new DataBuffer(2, 10000); // start with 2 channels and automatically resize
+
+    // Open Opal Kelly XEM6010 board.
+	// Returns 1 if successful, -1 if FrontPanel cannot be loaded, and -2 if XEM6010 can't be found.
+    File executable = File::getSpecialLocation(File::currentExecutableFile);
+
+    #if defined(__APPLE__)
+        const String executableDirectory =
+            executable.getParentDirectory().getParentDirectory().getParentDirectory().getParentDirectory().getFullPathName();
+    #else
+	   const String executableDirectory = executable.getParentDirectory().getFullPathName();
+    
+
+    #endif
+    
+    std::cout << executableDirectory << std::endl;
+    
+
+	String dirName = executableDirectory;
+    libraryFilePath = dirName;
+	libraryFilePath += File::separatorString;
+	libraryFilePath += okLIB_NAME;
+    
+    if (openBoard(libraryFilePath))
+    {
+
+        // upload bitfile and restore default settings
+        initializeBoard();
+
+        // automatically find connected headstages
+        scanPorts(); // things would appear to run more smoothly if this were done after the editor has been created
+    
+        if (0)
+        {
+            evalBoard->setContinuousRunMode(true);
+            evalBoard->run();
+        }
+
+    }
+
+}
+
+RHD2000Thread::~RHD2000Thread()
+{
+
+    std::cout << "RHD2000 interface destroyed." << std::endl;
+
+    if (deviceFound)
+    {
+        int ledArray[8] = {0, 0, 0, 0, 0, 0, 0, 0};
+        evalBoard->setLedDisplay(ledArray);
+    }
+
+	if (deviceFound)
+    {
+        evalBoard->flush();
+        evalBoard->resetBoard();
+		evalBoard->resetFpga();
+    }
+
+
+    deleteAndZero(dataBlock);
+
+}
+
+bool RHD2000Thread::openBoard(String pathToLibrary)
+{
+    int return_code = evalBoard->open(pathToLibrary.getCharPointer());
+
+    if (return_code == 1)
+    {
+        deviceFound = true;
+    }
+    else if (return_code == -1) // dynamic library not found
+    {
+        bool response = AlertWindow::showOkCancelBox (AlertWindow::NoIcon,
+                                   "Opal Kelly library not found.",
+                                    "The Opal Kelly library file was not found in the directory of the executable. Would you like to browse for it?",
+                                     "Yes", "No", 0, 0);
+        if (response)
+        {
+            // browse for file
+            FileChooser fc("Select the library file...",
+                               File::getCurrentWorkingDirectory(),
+                               okLIB_EXTENSION,
+                               true);
+
+            if (fc.browseForFileToOpen())
+            {
+                File currentFile = fc.getResult();
+                libraryFilePath = currentFile.getFullPathName();
+                openBoard(libraryFilePath); // call recursively
+            }
+            else
+            {
+                //sendActionMessage("No configuration selected.");
+                deviceFound = false;
+            }
+
+        } else {
+            deviceFound = false;
+        }
+    } else if (return_code == -2) // board could not be opened
+    {
+        bool response = AlertWindow::showOkCancelBox (AlertWindow::NoIcon,
+                                   "Acquisition board not found.",
+                                    "An acquisition board could not be found. Please connect one now.",
+                                     "OK", "Cancel", 0, 0);
+    
+        if (response)
+        {
+            openBoard(libraryFilePath.getCharPointer()); // call recursively
+        } else {
+            deviceFound = false;
+        }
+
+    }
+
+    return deviceFound;
+
+}
+
+bool RHD2000Thread::uploadBitfile(String bitfilename)
+{
+    
+    deviceFound = true;
+    
+    if (!evalBoard->uploadFpgaBitfile(bitfilename.toStdString()))
+    {
+        std::cout << "Couldn't upload bitfile from " << bitfilename << std::endl;
+        
+        bool response = AlertWindow::showOkCancelBox (AlertWindow::NoIcon,
+                                   "FPGA bitfile not found.",
+                                    "The rhd2000.bit file was not found in the directory of the executable. Would you like to browse for it?",
+                                     "Yes", "No", 0, 0);
+        if (response)
+        {
+            // browse for file
+            FileChooser fc("Select the FPGA bitfile...",
+                               File::getCurrentWorkingDirectory(),
+                               "*.bit",
+                               true);
+
+            if (fc.browseForFileToOpen())
+            {
+                File currentFile = fc.getResult();
+                uploadBitfile(currentFile.getFullPathName()); // call recursively
+            }
+            else
+            {
+                //sendActionMessage("No configuration selected.");
+                deviceFound = false;
+            }
+
+        } else {
+            deviceFound = false;
+        }
+
+    }
+    
+    return deviceFound;
+
+}
+
+void RHD2000Thread::initializeBoard()
+{
+    String bitfilename;
+
+	File executable = File::getSpecialLocation(File::currentExecutableFile);
+
+    #if defined(__APPLE__)
+    const String executableDirectory = 
+            executable.getParentDirectory().getParentDirectory().getParentDirectory().getParentDirectory().getFullPathName();
+    #else
+       const String executableDirectory = executable.getParentDirectory().getFullPathName();
+    #endif
+
+	bitfilename = executableDirectory;
+	bitfilename += File::separatorString;
+	bitfilename += "rhd2000.bit";
+
+    if (!uploadBitfile(bitfilename))
+    {
+        return;
+    }
+    // Initialize the board
+    std::cout << "Initializing acquisition board." << std::endl;
+    evalBoard->initialize();
+    // This applies the following settings:
+    //  - sample rate to 30 kHz
+    //  - aux command banks to zero
+    //  - aux command lengths to zero
+    //  - continuous run mode to 'true'
+    //  - maxTimeStep to 2^32 - 1
+    //  - all cable lengths to 3 feet
+    //  - dspSettle to 'false'
+    //  - data source mapping as 0->PortA1, 1->PortB1, 2->PortC1, 3->PortD1, etc.
+    //  - enables all data streams
+    //  - clears the ttlOut
+    //  - disables all DACs and sets gain to 0
+
+    // Select RAM Bank 0 for AuxCmd3 initially, so the ADC is calibrated.
+    evalBoard->selectAuxCommandBank(Rhd2000EvalBoard::PortA, Rhd2000EvalBoard::AuxCmd3, 0);
+    evalBoard->selectAuxCommandBank(Rhd2000EvalBoard::PortB, Rhd2000EvalBoard::AuxCmd3, 0);
+    evalBoard->selectAuxCommandBank(Rhd2000EvalBoard::PortC, Rhd2000EvalBoard::AuxCmd3, 0);
+    evalBoard->selectAuxCommandBank(Rhd2000EvalBoard::PortD, Rhd2000EvalBoard::AuxCmd3, 0);
+
+    // Since our longest command sequence is 60 commands, run the SPI interface for
+    // 60 samples
+    evalBoard->setMaxTimeStep(60);
+    evalBoard->setContinuousRunMode(false);
+
+    // Start SPI interface
+    evalBoard->run();
+
+    // Wait for the 60-sample run to complete
+    while (evalBoard->isRunning())
+    {
+        ;
+    }
+
+
+    // Read the resulting single data block from the USB interface. We don't
+    // need to do anything with this, since it was only used for ADC calibration
+    Rhd2000DataBlock* dataBlock = new Rhd2000DataBlock(evalBoard->getNumEnabledDataStreams());
+
+
+
+   // evalBoard->readDataBlock(dataBlock);
+
+    // Now that ADC calibration has been performed, we switch to the command sequence
+    // that does not execute ADC calibration.
+    evalBoard->selectAuxCommandBank(Rhd2000EvalBoard::PortA, Rhd2000EvalBoard::AuxCmd3,
+                                    fastSettleEnabled ? 2 : 1);
+    evalBoard->selectAuxCommandBank(Rhd2000EvalBoard::PortB, Rhd2000EvalBoard::AuxCmd3,
+                                    fastSettleEnabled ? 2 : 1);
+    evalBoard->selectAuxCommandBank(Rhd2000EvalBoard::PortC, Rhd2000EvalBoard::AuxCmd3,
+                                    fastSettleEnabled ? 2 : 1);
+    evalBoard->selectAuxCommandBank(Rhd2000EvalBoard::PortD, Rhd2000EvalBoard::AuxCmd3,
+                                    fastSettleEnabled ? 2 : 1);
+
+
+    updateRegisters();
+
+    // Let's turn one LED on to indicate that the board is now connected
+    int ledArray[8] = {1, 0, 0, 0, 0, 0, 0, 0};
+    evalBoard->setLedDisplay(ledArray);
+
+}
+
+void RHD2000Thread::scanPorts()
+{
+	if (!deviceFound) //Safety to avoid crashes if board not present
+	{
+		return;
+	}
+    // Scan SPI ports
+
+    int delay, stream, id;
+    //int numChannelsOnPort[4] = {0, 0, 0, 0};
+    Array<int> chipId;
+    chipId.insertMultiple(0,-1,8);
+
+    setSampleRate(16, true); // set to 30 kHz temporarily
+
+    // Enable all data streams, and set sources to cover one or two chips
+    // on Ports A-D.
+    evalBoard->setDataSource(0, Rhd2000EvalBoard::PortA1);
+    evalBoard->setDataSource(1, Rhd2000EvalBoard::PortA2);
+    evalBoard->setDataSource(2, Rhd2000EvalBoard::PortB1);
+    evalBoard->setDataSource(3, Rhd2000EvalBoard::PortB2);
+    evalBoard->setDataSource(4, Rhd2000EvalBoard::PortC1);
+    evalBoard->setDataSource(5, Rhd2000EvalBoard::PortC2);
+    evalBoard->setDataSource(6, Rhd2000EvalBoard::PortD1);
+    evalBoard->setDataSource(7, Rhd2000EvalBoard::PortD2);
+
+    evalBoard->enableDataStream(0, true);
+    evalBoard->enableDataStream(1, true);
+    evalBoard->enableDataStream(2, true);
+    evalBoard->enableDataStream(3, true);
+    evalBoard->enableDataStream(4, true);
+    evalBoard->enableDataStream(5, true);
+    evalBoard->enableDataStream(6, true);
+    evalBoard->enableDataStream(7, true);
+
+    std::cout << "Number of enabled data streams: " << evalBoard->getNumEnabledDataStreams() << std::endl;
+
+
+    evalBoard->selectAuxCommandBank(Rhd2000EvalBoard::PortA,
+                                    Rhd2000EvalBoard::AuxCmd3, 0);
+    evalBoard->selectAuxCommandBank(Rhd2000EvalBoard::PortB,
+                                    Rhd2000EvalBoard::AuxCmd3, 0);
+    evalBoard->selectAuxCommandBank(Rhd2000EvalBoard::PortC,
+                                    Rhd2000EvalBoard::AuxCmd3, 0);
+    evalBoard->selectAuxCommandBank(Rhd2000EvalBoard::PortD,
+                                    Rhd2000EvalBoard::AuxCmd3, 0);
+
+    // Since our longest command sequence is 60 commands, we run the SPI
+    // interface for 60 samples.
+    evalBoard->setMaxTimeStep(60);
+    evalBoard->setContinuousRunMode(false);
+
+    Rhd2000DataBlock* dataBlock =
+        new Rhd2000DataBlock(evalBoard->getNumEnabledDataStreams());
+
+    Array<int> sumGoodDelays;
+    sumGoodDelays.insertMultiple(0,0,8);
+
+    Array<int> indexFirstGoodDelay;
+    indexFirstGoodDelay.insertMultiple(0,-1,8);
+
+    Array<int> indexSecondGoodDelay;
+    indexSecondGoodDelay.insertMultiple(0,-1,8);
+
+
+    // Run SPI command sequence at all 16 possible FPGA MISO delay settings
+    // to find optimum delay for each SPI interface cable.
+
+    std::cout << "Checking for connected amplifier chips..." << std::endl;
+
+    for (delay = 0; delay < 16; delay++)//(delay = 0; delay < 16; ++delay)
+    {
+        evalBoard->setCableDelay(Rhd2000EvalBoard::PortA, delay);
+        evalBoard->setCableDelay(Rhd2000EvalBoard::PortB, delay);
+        evalBoard->setCableDelay(Rhd2000EvalBoard::PortC, delay);
+        evalBoard->setCableDelay(Rhd2000EvalBoard::PortD, delay);
+
+        // Start SPI interface.
+        evalBoard->run();
+
+        // Wait for the 60-sample run to complete.
+        while (evalBoard->isRunning())
+        {
+            ;
+        }
+
+        // Read the resulting single data block from the USB interface.
+        evalBoard->readDataBlock(dataBlock);
+
+        // Read the Intan chip ID number from each RHD2000 chip found.
+        // Record delay settings that yield good communication with the chip.
+        for (stream = 0; stream < MAX_NUM_DATA_STREAMS; ++stream)//MAX_NUM_DATA_STREAMS; ++stream)
+        {
+            // std::cout << "Stream number " << stream << ", delay = " << delay << std::endl;
+
+            id = deviceId(dataBlock, stream);
+
+            if (id > 0) // 1 = RHD2132, 2 = RHD2216
+            {
+                //  std::cout << "Device ID found: " << id << std::endl;
+
+                sumGoodDelays.set(stream,sumGoodDelays[stream] + 1);
+
+                if (indexFirstGoodDelay[stream] == -1)
+                {
+                    indexFirstGoodDelay.set(stream, delay);
+                    chipId.set(stream,id);
+                }
+                else if (indexSecondGoodDelay[stream] == -1)
+                {
+                    indexSecondGoodDelay.set(stream,delay);
+                    chipId.set(stream,id);
+                }
+            }
+        }
+    }
+
+    // std::cout << "Chip IDs found: ";
+    // for (int i = 0; i < MAX_NUM_DATA_STREAMS; ++i)
+    // {
+    //     std::cout << chipId[i] << " ";
+    // }
+    //std::cout << std::endl;
+
+    // Now, disable data streams where we did not find chips present.
+    for (stream = 0; stream < MAX_NUM_DATA_STREAMS; ++stream)
+    {
+        if (chipId[stream] > 0)
+        {
+            //std::cout << "Enabling headstage on stream " << stream << std::endl;
+            enableHeadstage(stream, true);
+        }
+        else
+        {
+            enableHeadstage(stream, false);
+        }
+    }
+
+    std::cout << "Number of enabled data streams: " << evalBoard->getNumEnabledDataStreams() << std::endl;
+
+
+    // Set cable delay settings that yield good communication with each
+    // RHD2000 chip.
+    Array<int> optimumDelay;
+    optimumDelay.insertMultiple(0,0,8);
+
+    for (stream = 0; stream < MAX_NUM_DATA_STREAMS; ++stream)
+    {
+        if (sumGoodDelays[stream] == 1 || sumGoodDelays[stream] == 2)
+        {
+            optimumDelay.set(stream,indexFirstGoodDelay[stream]);
+        }
+        else if (sumGoodDelays[stream] > 2)
+        {
+            optimumDelay.set(stream,indexSecondGoodDelay[stream]);
+        }
+    }
+
+    evalBoard->setCableDelay(Rhd2000EvalBoard::PortA,
+                             optimumDelay[0]);
+    evalBoard->setCableDelay(Rhd2000EvalBoard::PortB,
+                             optimumDelay[1]);
+    evalBoard->setCableDelay(Rhd2000EvalBoard::PortC,
+                             optimumDelay[2]);
+    evalBoard->setCableDelay(Rhd2000EvalBoard::PortD,
+                             optimumDelay[3]);
+
+    cableLengthPortA =
+        evalBoard->estimateCableLengthMeters(optimumDelay[0]);
+    cableLengthPortB =
+        evalBoard->estimateCableLengthMeters(optimumDelay[1]);
+    cableLengthPortC =
+        evalBoard->estimateCableLengthMeters(optimumDelay[2]);
+    cableLengthPortD =
+        evalBoard->estimateCableLengthMeters(optimumDelay[3]);
+
+    setSampleRate(savedSampleRateIndex); // restore saved sample rate
+
+    updateRegisters();
+}
+
+int RHD2000Thread::deviceId(Rhd2000DataBlock* dataBlock, int stream)
+{
+    bool intanChipPresent;
+
+    // First, check ROM registers 32-36 to verify that they hold 'INTAN'.
+    // This is just used to verify that we are getting good data over the SPI
+    // communication channel.
+    // std::cout << dataBlock->auxiliaryData[stream][2][32] << " ";
+    // std::cout << dataBlock->auxiliaryData[stream][2][33] << " ";
+    // std::cout << dataBlock->auxiliaryData[stream][2][34] << " ";
+    // std::cout << dataBlock->auxiliaryData[stream][2][35] << " ";
+    // std::cout << dataBlock->auxiliaryData[stream][2][36] << std::endl;
+
+    intanChipPresent = (dataBlock->auxiliaryData[stream][2][32] == 73 && // I = 73
+                        dataBlock->auxiliaryData[stream][2][33] == 78 && // N = 78
+                        dataBlock->auxiliaryData[stream][2][34] == 84 && // T = 84
+                        dataBlock->auxiliaryData[stream][2][35] == 65 && // A = 65
+                        dataBlock->auxiliaryData[stream][2][36] == 78);  // N = 78
+
+    // If the SPI communication is bad, return -1.  Otherwise, return the Intan
+    // chip ID number stored in ROM regstier 63.
+    if (!intanChipPresent)
+    {
+        return -1;
+    }
+    else
+    {
+        return dataBlock->auxiliaryData[stream][2][19]; // chip ID (Register 63)
+    }
+}
+
+
+
+bool RHD2000Thread::isAcquisitionActive()
+{
+    return isTransmitting;
+}
+
+void RHD2000Thread::setNumChannels(int hsNum, int numChannels)
+{
+    numChannelsPerDataStream.set(hsNum, numChannels);
+}
+
+int RHD2000Thread::getNumChannels()
+{
+
+    numChannels = 0;
+
+    for (int i = 0; i < MAX_NUM_DATA_STREAMS; i++)
+    {
+
+        if (numChannelsPerDataStream[i] > 0)
+        {
+            numChannels += numChannelsPerDataStream[i];
+            numChannels += 3; // to account for aux inputs
+        }
+
+
+        /*
+        if (chipRegisters->adcAux1En){ // no public function to read these? fix this in some way
+        	numChannels += 1;
+        }
+        if (chipRegisters->adcAux2En){
+        	numChannels += 1;
+        }
+        if (chipRegisters->adcAux3En){
+        	numChannels += 1;
+        }
+        */
+    }
+
+
+    if (acquireAdcChannels)
+    {
+        numChannels += 8; // add 8 channels for the ADCs
+    }
+
+    if (numChannels > 0)
+        return numChannels;
+    else
+        return 1; // to prevent crashing with 0 channels
+}
+
+void RHD2000Thread::updateChannelNames()
+{
+
+    int chNum = -1;
+
+    for (int i = 0; i < MAX_NUM_DATA_STREAMS; i++)
+    {
+
+        for (int j = 0; j < numChannelsPerDataStream[i]; j++)
+        {
+            chNum++;
+
+            sn->channels[chNum]->setName(String(chNum));
+        }
+    }
+
+    if (acquireAuxChannels)
+    {
+        for (int i = 0; i < MAX_NUM_DATA_STREAMS; i++)
+        {
+
+            for (int j = 0; j < 3; j++)
+            {
+
+                chNum++;
+
+                String chName = "AUX";
+                chName += (j+1);
+
+                // this is causing a seg fault for some reason:
+                //  sn->channels[chNum]->setName(chName);
+            }
+        }
+    }
+
+
+    if (acquireAdcChannels)
+    {
+        for (int j = 0; j < 8; j++)
+        {
+            chNum++;
+
+            String chName = "ADC";
+            chName += (j+1);
+
+            //  sn->channels[chNum]->setName(chName);
+        }
+    }
+
+}
+
+
+int RHD2000Thread::getNumEventChannels()
+{
+    return 16; // 8 inputs, 8 outputs
+}
+
+float RHD2000Thread::getSampleRate()
+{
+    return evalBoard->getSampleRate();
+}
+
+float RHD2000Thread::getBitVolts()
+{
+    return 0.195f;
+}
+
+double RHD2000Thread::setUpperBandwidth(double upper)
+{
+
+    desiredUpperBandwidth = upper;
+
+    updateRegisters();
+
+    return actualUpperBandwidth;
+}
+
+double RHD2000Thread::setLowerBandwidth(double lower)
+{
+    desiredLowerBandwidth = lower;
+
+    updateRegisters();
+
+    return actualLowerBandwidth;
+}
+
+int RHD2000Thread::setNoiseSlicerLevel(int level)
+{
+    desiredNoiseSlicerLevel = level;
+    evalBoard->setAudioNoiseSuppress(desiredNoiseSlicerLevel);
+
+    // Level has been checked once before this and then is checked again in setAudioNoiseSuppress.
+    // This may be overkill - maybe API should change so that the final function returns the value?
+    actualNoiseSlicerLevel = level;
+    
+    return actualNoiseSlicerLevel;
+}
+
+
+bool RHD2000Thread::foundInputSource()
+{
+
+    return deviceFound;
+
+}
+
+bool RHD2000Thread::enableHeadstage(int hsNum, bool enabled)
+{
+
+    evalBoard->enableDataStream(hsNum, enabled);
+
+    if (enabled)
+    {
+        numChannelsPerDataStream.set(hsNum, 32);
+    }
+    else
+    {
+        numChannelsPerDataStream.set(hsNum, 0);
+    }
+
+    std::cout << "Enabled channels: ";
+
+    for (int i = 0; i < MAX_NUM_DATA_STREAMS; i++)
+    {
+        std::cout << numChannelsPerDataStream[i] << " ";
+    }
+
+    std:: cout << std::endl;
+
+
+    dataBuffer->resize(getNumChannels(), 10000);
+
+    return true;
+}
+
+bool RHD2000Thread::isHeadstageEnabled(int hsNum)
+{
+
+    if (numChannelsPerDataStream[hsNum] > 0)
+    {
+        return true;
+    }
+
+    return false;
+
+}
+
+void RHD2000Thread::assignAudioOut(int dacChannel, int dataChannel)
+{
+
+    if (dacChannel == 0)
+    {
+        audioOutputR = dataChannel;
+
+
+    }
+    else if (dacChannel == 1)
+    {
+        audioOutputL = dataChannel;
+
+    }
+
+    dacOutputShouldChange = true; // set a flag and take care of setting wires
+    // during the updateBuffer() method
+    // to avoid problems
+
+}
+
+void RHD2000Thread::enableAdcs(bool t)
+{
+
+    acquireAdcChannels = t;
+
+    dataBuffer->resize(getNumChannels(), 10000);
+
+}
+
+void RHD2000Thread::setSampleRate(int sampleRateIndex, bool isTemporary)
+{
+
+    if (!isTemporary)
+    {
+        savedSampleRateIndex = sampleRateIndex;
+    }
+
+    int numUsbBlocksToRead = 0; // placeholder - make this change the number of blocks that are read in RHD2000Thread::updateBuffer()
+
+    Rhd2000EvalBoard::AmplifierSampleRate sampleRate; // just for local use
+
+    switch (sampleRateIndex)
+    {
+        case 0:
+            sampleRate = Rhd2000EvalBoard::SampleRate1000Hz;
+            numUsbBlocksToRead = 1;
+            boardSampleRate = 1000.0f;
+            break;
+        case 1:
+            sampleRate = Rhd2000EvalBoard::SampleRate1250Hz;
+            numUsbBlocksToRead = 1;
+            boardSampleRate = 1250.0f;
+            break;
+        case 2:
+            sampleRate = Rhd2000EvalBoard::SampleRate1500Hz;
+            numUsbBlocksToRead = 1;
+            boardSampleRate = 1500.0f;
+            break;
+        case 3:
+            sampleRate = Rhd2000EvalBoard::SampleRate2000Hz;
+            numUsbBlocksToRead = 1;
+            boardSampleRate = 2000.0f;
+            break;
+        case 4:
+            sampleRate = Rhd2000EvalBoard::SampleRate2500Hz;
+            numUsbBlocksToRead = 1;
+            boardSampleRate = 2500.0f;
+            break;
+        case 5:
+            sampleRate = Rhd2000EvalBoard::SampleRate3000Hz;
+            numUsbBlocksToRead = 2;
+            boardSampleRate = 3000.0f;
+            break;
+        case 6:
+            sampleRate = Rhd2000EvalBoard::SampleRate3333Hz;
+            numUsbBlocksToRead = 2;
+            boardSampleRate = 3333.0f;
+            break;
+        case 7:
+            sampleRate = Rhd2000EvalBoard::SampleRate4000Hz;
+            numUsbBlocksToRead = 2;
+            boardSampleRate = 4000.0f;
+            break;
+        case 8:
+            sampleRate = Rhd2000EvalBoard::SampleRate5000Hz;
+            numUsbBlocksToRead = 3;
+            boardSampleRate = 5000.0f;
+            break;
+        case 9:
+            sampleRate = Rhd2000EvalBoard::SampleRate6250Hz;
+            numUsbBlocksToRead = 3;
+            boardSampleRate = 6250.0f;
+            break;
+        case 10:
+            sampleRate = Rhd2000EvalBoard::SampleRate8000Hz;
+            numUsbBlocksToRead = 4;
+            boardSampleRate = 8000.0f;
+            break;
+        case 11:
+            sampleRate = Rhd2000EvalBoard::SampleRate10000Hz;
+            numUsbBlocksToRead = 6;
+            boardSampleRate = 10000.0f;
+            break;
+        case 12:
+            sampleRate = Rhd2000EvalBoard::SampleRate12500Hz;
+            numUsbBlocksToRead = 7;
+            boardSampleRate = 12500.0f;
+            break;
+        case 13:
+            sampleRate = Rhd2000EvalBoard::SampleRate15000Hz;
+            numUsbBlocksToRead = 8;
+            boardSampleRate = 15000.0f;
+            break;
+        case 14:
+            sampleRate = Rhd2000EvalBoard::SampleRate20000Hz;
+            numUsbBlocksToRead = 12;
+            boardSampleRate = 20000.0f;
+            break;
+        case 15:
+            sampleRate = Rhd2000EvalBoard::SampleRate25000Hz;
+            numUsbBlocksToRead = 14;
+            boardSampleRate = 25000.0f;
+            break;
+        case 16:
+            sampleRate = Rhd2000EvalBoard::SampleRate30000Hz;
+            numUsbBlocksToRead = 16;
+            boardSampleRate = 30000.0f;
+            break;
+        default:
+            sampleRate = Rhd2000EvalBoard::SampleRate10000Hz;
+            numUsbBlocksToRead = 6;
+            boardSampleRate = 10000.0f;
+    }
+
+
+    // Select per-channel amplifier sampling rate.
+    evalBoard->setSampleRate(sampleRate);
+
+    std::cout << "Sample rate set to " << evalBoard->getSampleRate() << std::endl;
+
+    // Now that we have set our sampling rate, we can set the MISO sampling delay
+    // which is dependent on the sample rate.
+    evalBoard->setCableLengthMeters(Rhd2000EvalBoard::PortA, cableLengthPortA);
+    evalBoard->setCableLengthMeters(Rhd2000EvalBoard::PortB, cableLengthPortB);
+    evalBoard->setCableLengthMeters(Rhd2000EvalBoard::PortC, cableLengthPortC);
+    evalBoard->setCableLengthMeters(Rhd2000EvalBoard::PortD, cableLengthPortD);
+
+}
+
+void RHD2000Thread::updateRegisters()
+{
+
+	if (!deviceFound) //Safety to avoid crashes loading a chain with Rythm node withouth a board
+	{
+		return;
+	}
+    // Set up an RHD2000 register object using this sample rate to
+    // optimize MUX-related register settings.
+    chipRegisters.defineSampleRate(boardSampleRate);
+
+
+    int commandSequenceLength;
+    vector<int> commandList;
+
+    // Create a command list for the AuxCmd1 slot.  This command sequence will create a 250 Hz,
+    // zero-amplitude sine wave (i.e., a flatline).  We will change this when we want to perform
+    // impedance testing.
+    commandSequenceLength = chipRegisters.createCommandListZcheckDac(commandList, 250.0, 0.0);
+    evalBoard->uploadCommandList(commandList, Rhd2000EvalBoard::AuxCmd1, 0);
+    evalBoard->selectAuxCommandLength(Rhd2000EvalBoard::AuxCmd1, 0, commandSequenceLength - 1);
+    evalBoard->selectAuxCommandBank(Rhd2000EvalBoard::PortA, Rhd2000EvalBoard::AuxCmd1, 0);
+    evalBoard->selectAuxCommandBank(Rhd2000EvalBoard::PortB, Rhd2000EvalBoard::AuxCmd1, 0);
+    evalBoard->selectAuxCommandBank(Rhd2000EvalBoard::PortC, Rhd2000EvalBoard::AuxCmd1, 0);
+    evalBoard->selectAuxCommandBank(Rhd2000EvalBoard::PortD, Rhd2000EvalBoard::AuxCmd1, 0);
+
+    // // Next, we'll create a command list for the AuxCmd2 slot.  This command sequence
+    // // will sample the temperature sensor and other auxiliary ADC inputs.
+    commandSequenceLength = chipRegisters.createCommandListTempSensor(commandList);
+    evalBoard->uploadCommandList(commandList, Rhd2000EvalBoard::AuxCmd2, 0);
+    evalBoard->selectAuxCommandLength(Rhd2000EvalBoard::AuxCmd2, 0, commandSequenceLength - 1);
+    evalBoard->selectAuxCommandBank(Rhd2000EvalBoard::PortA, Rhd2000EvalBoard::AuxCmd2, 0);
+    evalBoard->selectAuxCommandBank(Rhd2000EvalBoard::PortB, Rhd2000EvalBoard::AuxCmd2, 0);
+    evalBoard->selectAuxCommandBank(Rhd2000EvalBoard::PortC, Rhd2000EvalBoard::AuxCmd2, 0);
+    evalBoard->selectAuxCommandBank(Rhd2000EvalBoard::PortD, Rhd2000EvalBoard::AuxCmd2, 0);
+
+    // Before generating register configuration command sequences, set amplifier
+    // bandwidth paramters.
+    actualDspCutoffFreq = chipRegisters.setDspCutoffFreq(desiredDspCutoffFreq);
+    actualLowerBandwidth = chipRegisters.setLowerBandwidth(desiredLowerBandwidth);
+    actualUpperBandwidth = chipRegisters.setUpperBandwidth(desiredUpperBandwidth);
+    chipRegisters.enableDsp(dspEnabled);
+
+    // turn on aux inputs
+    chipRegisters.enableAux1(true);
+    chipRegisters.enableAux2(true);
+    chipRegisters.enableAux3(true);
+
+    chipRegisters.createCommandListRegisterConfig(commandList, true);
+    // Upload version with ADC calibration to AuxCmd3 RAM Bank 0.
+    evalBoard->uploadCommandList(commandList, Rhd2000EvalBoard::AuxCmd3, 0);
+    evalBoard->selectAuxCommandLength(Rhd2000EvalBoard::AuxCmd3, 0,
+                                      commandSequenceLength - 1);
+
+    commandSequenceLength = chipRegisters.createCommandListRegisterConfig(commandList, false);
+    // Upload version with no ADC calibration to AuxCmd3 RAM Bank 1.
+    evalBoard->uploadCommandList(commandList, Rhd2000EvalBoard::AuxCmd3, 1);
+    evalBoard->selectAuxCommandLength(Rhd2000EvalBoard::AuxCmd3, 0,
+                                      commandSequenceLength - 1);
+
+    chipRegisters.setFastSettle(true);
+    commandSequenceLength = chipRegisters.createCommandListRegisterConfig(commandList, false);
+    // Upload version with fast settle enabled to AuxCmd3 RAM Bank 2.
+    evalBoard->uploadCommandList(commandList, Rhd2000EvalBoard::AuxCmd3, 2);
+    evalBoard->selectAuxCommandLength(Rhd2000EvalBoard::AuxCmd3, 0,
+                                      commandSequenceLength - 1);
+    chipRegisters.setFastSettle(false);
+
+
+
+    evalBoard->selectAuxCommandBank(Rhd2000EvalBoard::PortA, Rhd2000EvalBoard::AuxCmd3,
+                                    fastSettleEnabled ? 2 : 1);
+    evalBoard->selectAuxCommandBank(Rhd2000EvalBoard::PortB, Rhd2000EvalBoard::AuxCmd3,
+                                    fastSettleEnabled ? 2 : 1);
+    evalBoard->selectAuxCommandBank(Rhd2000EvalBoard::PortC, Rhd2000EvalBoard::AuxCmd3,
+                                    fastSettleEnabled ? 2 : 1);
+    evalBoard->selectAuxCommandBank(Rhd2000EvalBoard::PortD, Rhd2000EvalBoard::AuxCmd3,
+                                    fastSettleEnabled ? 2 : 1);
+}
+
+void RHD2000Thread::setCableLength(int hsNum, float length)
+{
+    // Set the MISO sampling delay, which is dependent on the sample rate.
+
+    switch (hsNum)
+    {
+        case 0:
+            evalBoard->setCableLengthFeet(Rhd2000EvalBoard::PortA, length);
+            break;
+        case 1:
+            evalBoard->setCableLengthFeet(Rhd2000EvalBoard::PortB, length);
+            break;
+        case 2:
+            evalBoard->setCableLengthFeet(Rhd2000EvalBoard::PortC, length);
+            break;
+        case 3:
+            evalBoard->setCableLengthFeet(Rhd2000EvalBoard::PortD, length);
+            break;
+        default:
+            break;
+    }
+
+}
+
+bool RHD2000Thread::startAcquisition()
+{
+
+    dataBlock = new Rhd2000DataBlock(evalBoard->getNumEnabledDataStreams());
+
+    std::cout << "Expecting " << getNumChannels() << " channels." << std::endl;
+
+    //memset(filter_states,0,256*sizeof(double));
+
+    int ledArray[8] = {1, 1, 0, 0, 0, 0, 0, 0};
+    evalBoard->setLedDisplay(ledArray);
+
+    cout << "Number of 16-bit words in FIFO: " << evalBoard->numWordsInFifo() << endl;
+    cout << "Is eval board running: " << evalBoard->isRunning() << endl;
+
+
+    //std::cout << "Setting max timestep." << std::endl;
+    //evalBoard->setMaxTimeStep(100);
+    
+
+    std::cout << "Starting acquisition." << std::endl;
+    if (1)
+    {
+       // evalBoard->setContinuousRunMode(false);
+      //  evalBoard->setMaxTimeStep(0);
+        std::cout << "Flushing FIFO." << std::endl;
+        evalBoard->flush();
+        evalBoard->setContinuousRunMode(true);
+        evalBoard->run();
+    }
+
+    blockSize = dataBlock->calculateDataBlockSizeInWords(evalBoard->getNumEnabledDataStreams());
+
+    startThread();
+
+
+    isTransmitting = true;
+
+    return true;
+}
+
+bool RHD2000Thread::stopAcquisition()
+{
+
+    //	isTransmitting = false;
+    std::cout << "RHD2000 data thread stopping acquisition." << std::endl;
+
+    if (isThreadRunning())
+    {
+        signalThreadShouldExit();
+
+    }
+
+    if (waitForThreadToExit(500))
+    {
+        std::cout << "Thread exited." << std::endl;
+    }
+    else
+    {
+        std::cout << "Thread failed to exit, continuing anyway..." << std::endl;
+    }
+
+	if (deviceFound)
+    {
+        evalBoard->setContinuousRunMode(false);
+        evalBoard->setMaxTimeStep(0);
+        std::cout << "Flushing FIFO." << std::endl;
+        evalBoard->flush();
+     //   evalBoard->setContinuousRunMode(true);
+     //   evalBoard->run();
+
+    }
+
+    dataBuffer->clear();
+
+	if (deviceFound)
+	{
+		cout << "Number of 16-bit words in FIFO: " << evalBoard->numWordsInFifo() << endl;
+
+		// std::cout << "Stopped eval board." << std::endl;
+
+
+		int ledArray[8] = {1, 0, 0, 0, 0, 0, 0, 0};
+		evalBoard->setLedDisplay(ledArray);
+	}
+    isTransmitting = false;
+
+    return true;
+}
+
+bool RHD2000Thread::updateBuffer()
+{
+
+    //cout << "Number of 16-bit words in FIFO: " << evalBoard->numWordsInFifo() << endl;
+    //cout << "Block size: " << blockSize << endl;
+
+    bool return_code;
+
+    if (evalBoard->numWordsInFifo() >= blockSize)
+    {
+        return_code = evalBoard->readDataBlock(dataBlock);
+
+        for (int samp = 0; samp < dataBlock->getSamplesPerDataBlock(); samp++)
+        {
+            int streamNumber = -1;
+            int channel = -1;
+
+            // do the neural data channels first
+            for (int dataStream = 0; dataStream < MAX_NUM_DATA_STREAMS; dataStream++)
+            {
+                if (numChannelsPerDataStream[dataStream] > 0)
+                {
+                    streamNumber++;
+
+                    for (int chan = 0; chan < numChannelsPerDataStream[dataStream]; chan++)
+                    {
+                        
+                      //  std::cout << "reading sample stream " << streamNumber << " chan " << chan << " sample "<< samp << std::endl;
+                        
+                        channel++;
+
+                        int value = dataBlock->amplifierData[streamNumber][chan][samp];
+
+                        thisSample[channel] = float(value-32768)*0.195f;
+                    }
+
+                }
+
+            }
+
+            streamNumber = -1;
+
+            // then do the Intan ADC channels
+            for (int dataStream = 0; dataStream < MAX_NUM_DATA_STREAMS; dataStream++)
+            {
+                if (numChannelsPerDataStream[dataStream] > 0)
+                {
+                    streamNumber++;
+
+                    if (samp % 4 == 1)   // every 4th sample should have auxiliary input data
+                    {
+
+                       // std::cout << "reading sample stream " << streamNumber << " aux ADCs " << std::endl;
+
+                        channel++;
+                        thisSample[channel] = 0.0374 *
+                                              float(dataBlock->auxiliaryData[streamNumber][1][samp+0] - 45000.0f) ;
+                                              // constant offset keeps the values visible in the LFP Viewer
+
+                        auxBuffer[channel] = thisSample[channel];
+
+                        channel++;
+                        thisSample[channel] = 0.0374 *
+                                              float(dataBlock->auxiliaryData[streamNumber][1][samp+1] - 45000.0f) ;
+                                              // constant offset keeps the values visible in the LFP Viewer
+
+                        auxBuffer[channel] = thisSample[channel];
+
+
+                        channel++;
+                        thisSample[channel] = 0.0374 *
+                                              float(dataBlock->auxiliaryData[streamNumber][1][samp+2] - 45000.0f) ;
+                                              // constant offset keeps the values visible in the LFP Viewer
+
+                        auxBuffer[channel] = thisSample[channel];
+
+                    }
+                    else    // repeat last values from buffer
+                    {
+
+                        //std::cout << "reading sample stream " << streamNumber << " aux ADCs " << std::endl;
+
+                        channel++;
+                        thisSample[channel] = auxBuffer[channel];
+                        channel++;
+                        thisSample[channel] = auxBuffer[channel];
+                        channel++;
+                        thisSample[channel] = auxBuffer[channel];
+                    }
+                }
+
+            }
+
+            // finally, loop through acquisition board ADC channels if necessary
+            if (acquireAdcChannels)
+            {
+                for (int adcChan = 0; adcChan < 8; ++adcChan)
+                {
+
+                    channel++;
+                    // ADC waveform units = volts
+                    thisSample[channel] =
+                        //0.000050354 * float(dataBlock->boardAdcData[adcChan][samp]);
+                        0.050354 * float(dataBlock->boardAdcData[adcChan][samp]);
+                }
+            }
+            // std::cout << channel << std::endl;
+
+            timestamp = dataBlock->timeStamp[samp];
+            //timestamp = timestamp;
+            eventCode = dataBlock->ttlIn[samp];
+
+            dataBuffer->addToBuffer(thisSample, &timestamp, &eventCode, 1);
+
+        }
+
+    }
+
+
+    if (dacOutputShouldChange)
+    {
+        if (audioOutputR >= 0)
+        {
+            evalBoard->enableDac(0, true);
+            evalBoard->selectDacDataChannel(0, audioOutputR);
+        }
+        else
+        {
+            evalBoard->enableDac(0, false);
+        }
+
+        if (audioOutputL >= 0)
+        {
+            evalBoard->enableDac(1, true);
+            evalBoard->selectDacDataChannel(1, audioOutputL);
+        }
+        else
+        {
+            evalBoard->enableDac(1, false);
+        }
+
+        dacOutputShouldChange = false;
+    }
+
+
+    return true;
+
 }