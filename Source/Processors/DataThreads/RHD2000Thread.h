--- conflicted
+++ resolved
@@ -1,201 +1,198 @@
-/*
-    ------------------------------------------------------------------
+/*
+    ------------------------------------------------------------------
+
+    This file is part of the Open Ephys GUI
+    Copyright (C) 2014 Open Ephys
+
+    ------------------------------------------------------------------
+
+    This program is free software: you can redistribute it and/or modify
+    it under the terms of the GNU General Public License as published by
+    the Free Software Foundation, either version 3 of the License, or
+    (at your option) any later version.
+
+    This program is distributed in the hope that it will be useful,
+    but WITHOUT ANY WARRANTY; without even the implied warranty of
+    MERCHANTABILITY or FITNESS FOR A PARTICULAR PURPOSE.  See the
+    GNU General Public License for more details.
+
+    You should have received a copy of the GNU General Public License
+    along with this program.  If not, see <http://www.gnu.org/licenses/>.
+
+*/
+
+
+#ifndef __RHD2000THREAD_H_2C4CBD67__
+#define __RHD2000THREAD_H_2C4CBD67__
+
+
+#include "../../../JuceLibraryCode/JuceHeader.h"
+
+#include <stdio.h>
+#include <string.h>
+
+#include "rhythm-api/rhd2000evalboard.h"
+#include "rhythm-api/rhd2000registers.h"
+#include "rhythm-api/rhd2000datablock.h"
+#include "rhythm-api/okFrontPanelDLL.h"
+
+#include "DataThread.h"
+#include "../GenericProcessor/GenericProcessor.h"
+
+#define MAX_NUM_DATA_STREAMS 8
+
+class SourceNode;
+
+/**
+
+  Communicates with the RHD2000 Evaluation Board from Intan Technologies
+
+  @see DataThread, SourceNode
+
+*/
+
+class RHD2000Thread : public DataThread, public Timer
+
+{
+public:
+    RHD2000Thread(SourceNode* sn);
+    ~RHD2000Thread();
+
+    bool foundInputSource();
+    int getNumChannels();
+    float getSampleRate();
+    float getBitVolts();
+
+    bool isHeadstageEnabled(int hsNum);
+
+    bool enableHeadstage(int hsNum, bool enabled);
+    void setCableLength(int hsNum, float length);
+    void setNumChannels(int hsNum, int nChannels);
+
+    void setSampleRate(int index, bool temporary = false);
+
+    double setUpperBandwidth(double upper); // set desired BW, returns actual BW
+    double setLowerBandwidth(double lower);
 
-    This file is part of the Open Ephys GUI
-    Copyright (C) 2014 Open Ephys
-
-    ------------------------------------------------------------------
-
-    This program is free software: you can redistribute it and/or modify
-    it under the terms of the GNU General Public License as published by
-    the Free Software Foundation, either version 3 of the License, or
-    (at your option) any later version.
-
-    This program is distributed in the hope that it will be useful,
-    but WITHOUT ANY WARRANTY; without even the implied warranty of
-    MERCHANTABILITY or FITNESS FOR A PARTICULAR PURPOSE.  See the
-    GNU General Public License for more details.
-
-    You should have received a copy of the GNU General Public License
-    along with this program.  If not, see <http://www.gnu.org/licenses/>.
-
-*/
-
-
-#ifndef __RHD2000THREAD_H_2C4CBD67__
-#define __RHD2000THREAD_H_2C4CBD67__
-
-
-#include "../../../JuceLibraryCode/JuceHeader.h"
-
-#include <stdio.h>
-#include <string.h>
-
-#include "rhythm-api/rhd2000evalboard.h"
-#include "rhythm-api/rhd2000registers.h"
-#include "rhythm-api/rhd2000datablock.h"
-#include "rhythm-api/okFrontPanelDLL.h"
-
-#include "DataThread.h"
-#include "../GenericProcessor/GenericProcessor.h"
-
-#define MAX_NUM_DATA_STREAMS 8
-
-class SourceNode;
-
-/**
-
-  Communicates with the RHD2000 Evaluation Board from Intan Technologies
-
-  @see DataThread, SourceNode
-
-*/
-
-class RHD2000Thread : public DataThread, public Timer
-
-{
-public:
-    RHD2000Thread(SourceNode* sn);
-    ~RHD2000Thread();
-
-    bool foundInputSource();
-    int getNumChannels();
-    float getSampleRate();
-    float getBitVolts();
-
-    bool isHeadstageEnabled(int hsNum);
-
-    bool enableHeadstage(int hsNum, bool enabled);
-    void setCableLength(int hsNum, float length);
-    void setNumChannels(int hsNum, int nChannels);
-
-    void setSampleRate(int index, bool temporary = false);
-
-    double setUpperBandwidth(double upper); // set desired BW, returns actual BW
-    double setLowerBandwidth(double lower);
-<<<<<<< HEAD
-    double setDspCutoffFreq(double freq);
-    double getDspCutoffFreq();
-    
-    void setDSPOffset(bool state);
-
-=======
-    
->>>>>>> 3155d3d4
-    int setNoiseSlicerLevel(int level);
-    void runImpedanceTest(Array<int> &stream, Array<int> &channel, Array<float> &magnitude, Array<float> &phase);
-    void setFastTTLSettle(bool state, int channel);
-    void setTTLoutputMode(bool state);
-    void setDAChpf(float cutoff, bool enabled);
-
-    void scanPorts();
-    float updateImpedanceFrequency(float desiredImpedanceFreq, bool &impedanceFreqValid);
-    int loadAmplifierData(queue<Rhd2000DataBlock> &dataQueue,
-                                       int numBlocks, int numDataStreams);
-    void measureComplexAmplitude(std::vector<std::vector<std::vector<double>>> &measuredMagnitude,
-                                            std::vector<std::vector<std::vector<double>>> &measuredPhase,
-                                              int capIndex, int stream, int chipChannel, int numBlocks,
-                                              double sampleRate, double frequency, int numPeriods);
-    void amplitudeOfFreqComponent(double &realComponent, double &imagComponent,
-                                               const std::vector<double> &data, int startIndex,
-                                               int endIndex, double sampleRate, double frequency);
-    int getNumEventChannels();
-    int getNumADCchannels();
-
-    void assignAudioOut(int dacChannel, int dataChannel);
-    void enableAdcs(bool);
-
-    bool isAcquisitionActive();
-    
-    virtual int modifyChannelGain(channelType t, int str, int ch, float gain);
-    virtual int modifyChannelName(channelType t, int str, int k, String newName);
-    virtual void getChannelsInfo(StringArray &Names, Array<channelType> &type, Array<int> &stream, Array<int> &originalChannelNumber, Array<float> &gains);
-    virtual void getEventChannelNames(StringArray &Names);
-    void updateChannelNames();
-    Array<int> getDACchannels();
-    void setDACchannel(int dacOutput, int stream, int channel);
-    void setDACthreshold(int dacOutput, float threshold);
-    void setDefaultNamingScheme(int scheme);
-
-private:
-    void setDefaultChannelNamesAndType();
-    bool channelModified(channelType t, int str, int k, String &oldName, float &oldGain, int &index);
-
-    ScopedPointer<Rhd2000EvalBoard> evalBoard;
-    Rhd2000Registers chipRegisters;
-    Rhd2000DataBlock* dataBlock;
-
-    std::vector<std::vector<std::vector<double>>> amplifierPreFilter;
-    Array<int> numChannelsPerDataStream;
-    void factorOutParallelCapacitance(double &impedanceMagnitude, double &impedancePhase,
-                                              double frequency, double parasiticCapacitance);
-    void empiricalResistanceCorrection(double &impedanceMagnitude, double &impedancePhase,
-                                               double boardSampleRate);
-    int numChannels;
-    bool deviceFound;
-
-    float thisSample[256];
-    float auxBuffer[256]; // aux inputs are only sampled every 4th sample, so use this to buffer the samples so they can be handles just like the regular neural channels later
-
-    int blockSize;
-
-    bool isTransmitting;
-
-    bool dacOutputShouldChange;
-    bool acquireAdcChannels;
-    bool acquireAuxChannels;
-
-    bool fastSettleEnabled;
-    bool fastTTLSettleEnabled;
-    bool fastSettleTTLChannel;
-    bool ttlMode;
-    bool desiredDAChpfState;
-    double desiredDAChpf;
-
-    bool dspEnabled;
-    double actualDspCutoffFreq, desiredDspCutoffFreq;
-    double actualUpperBandwidth, desiredUpperBandwidth;
-    double actualLowerBandwidth, desiredLowerBandwidth;
-    int actualNoiseSlicerLevel, desiredNoiseSlicerLevel;
-    double boardSampleRate;
-    int savedSampleRateIndex;
-
-    String libraryFilePath;
-
-    void timerCallback();
-
-    bool startAcquisition();
-    bool stopAcquisition();
-
-    bool openBoard(String pathToLibrary);
-    bool uploadBitfile(String pathToBitfile);
-    void initializeBoard();
-
-    void updateRegisters();
-
-    int deviceId(Rhd2000DataBlock* dataBlock, int stream);
-
-    bool updateBuffer();
-
-    double cableLengthPortA, cableLengthPortB, cableLengthPortC, cableLengthPortD;
-
-    int audioOutputL, audioOutputR;
-    int *dacChannels, *dacStream;
-    float *dacThresholds;
-    bool *dacChannelsToUpdate;
-    Array<int> chipId;
-
-    // used for data stream names...
-    int numberingScheme ;
-    StringArray Names, oldNames;
-    Array<channelType> type, oldType;
-    Array<float> gains, oldGains;
-    Array<int> stream, oldStream;
-    Array<bool> modifiedName, oldModifiedName;
-    Array<int> originalChannelNumber, oldChannelNumber;
-
-
-    JUCE_DECLARE_NON_COPYABLE_WITH_LEAK_DETECTOR(RHD2000Thread);
-};
-
-#endif  // __RHD2000THREAD_H_2C4CBD67__
+    double setDspCutoffFreq(double freq);
+    double getDspCutoffFreq();
+    
+    void setDSPOffset(bool state);
+
+    int setNoiseSlicerLevel(int level);
+    void runImpedanceTest(Array<int> &stream, Array<int> &channel, Array<float> &magnitude, Array<float> &phase);
+    void setFastTTLSettle(bool state, int channel);
+    void setTTLoutputMode(bool state);
+    void setDAChpf(float cutoff, bool enabled);
+
+    void scanPorts();
+    float updateImpedanceFrequency(float desiredImpedanceFreq, bool &impedanceFreqValid);
+    int loadAmplifierData(queue<Rhd2000DataBlock> &dataQueue,
+                                       int numBlocks, int numDataStreams);
+    void measureComplexAmplitude(std::vector<std::vector<std::vector<double>>> &measuredMagnitude,
+                                            std::vector<std::vector<std::vector<double>>> &measuredPhase,
+                                              int capIndex, int stream, int chipChannel, int numBlocks,
+                                              double sampleRate, double frequency, int numPeriods);
+    void amplitudeOfFreqComponent(double &realComponent, double &imagComponent,
+                                               const std::vector<double> &data, int startIndex,
+                                               int endIndex, double sampleRate, double frequency);
+    int getNumEventChannels();
+    int getNumADCchannels();
+
+    void assignAudioOut(int dacChannel, int dataChannel);
+    void enableAdcs(bool);
+
+    bool isAcquisitionActive();
+    
+    virtual int modifyChannelGain(channelType t, int str, int ch, float gain);
+    virtual int modifyChannelName(channelType t, int str, int k, String newName);
+    virtual void getChannelsInfo(StringArray &Names, Array<channelType> &type, Array<int> &stream, Array<int> &originalChannelNumber, Array<float> &gains);
+    virtual void getEventChannelNames(StringArray &Names);
+    void updateChannelNames();
+    Array<int> getDACchannels();
+    void setDACchannel(int dacOutput, int stream, int channel);
+    void setDACthreshold(int dacOutput, float threshold);
+    void setDefaultNamingScheme(int scheme);
+
+private:
+    void setDefaultChannelNamesAndType();
+    bool channelModified(channelType t, int str, int k, String &oldName, float &oldGain, int &index);
+
+    ScopedPointer<Rhd2000EvalBoard> evalBoard;
+    Rhd2000Registers chipRegisters;
+    Rhd2000DataBlock* dataBlock;
+
+    std::vector<std::vector<std::vector<double>>> amplifierPreFilter;
+    Array<int> numChannelsPerDataStream;
+    void factorOutParallelCapacitance(double &impedanceMagnitude, double &impedancePhase,
+                                              double frequency, double parasiticCapacitance);
+    void empiricalResistanceCorrection(double &impedanceMagnitude, double &impedancePhase,
+                                               double boardSampleRate);
+    int numChannels;
+    bool deviceFound;
+
+    float thisSample[256];
+    float auxBuffer[256]; // aux inputs are only sampled every 4th sample, so use this to buffer the samples so they can be handles just like the regular neural channels later
+
+    int blockSize;
+
+    bool isTransmitting;
+
+    bool dacOutputShouldChange;
+    bool acquireAdcChannels;
+    bool acquireAuxChannels;
+
+    bool fastSettleEnabled;
+    bool fastTTLSettleEnabled;
+    bool fastSettleTTLChannel;
+    bool ttlMode;
+    bool desiredDAChpfState;
+    double desiredDAChpf;
+
+    bool dspEnabled;
+    double actualDspCutoffFreq, desiredDspCutoffFreq;
+    double actualUpperBandwidth, desiredUpperBandwidth;
+    double actualLowerBandwidth, desiredLowerBandwidth;
+    int actualNoiseSlicerLevel, desiredNoiseSlicerLevel;
+    double boardSampleRate;
+    int savedSampleRateIndex;
+
+    String libraryFilePath;
+
+    void timerCallback();
+
+    bool startAcquisition();
+    bool stopAcquisition();
+
+    bool openBoard(String pathToLibrary);
+    bool uploadBitfile(String pathToBitfile);
+    void initializeBoard();
+
+    void updateRegisters();
+
+    int deviceId(Rhd2000DataBlock* dataBlock, int stream);
+
+    bool updateBuffer();
+
+    double cableLengthPortA, cableLengthPortB, cableLengthPortC, cableLengthPortD;
+
+    int audioOutputL, audioOutputR;
+    int *dacChannels, *dacStream;
+    float *dacThresholds;
+    bool *dacChannelsToUpdate;
+    Array<int> chipId;
+
+    // used for data stream names...
+    int numberingScheme ;
+    StringArray Names, oldNames;
+    Array<channelType> type, oldType;
+    Array<float> gains, oldGains;
+    Array<int> stream, oldStream;
+    Array<bool> modifiedName, oldModifiedName;
+    Array<int> originalChannelNumber, oldChannelNumber;
+
+
+    JUCE_DECLARE_NON_COPYABLE_WITH_LEAK_DETECTOR(RHD2000Thread);
+};
+
+#endif  // __RHD2000THREAD_H_2C4CBD67__