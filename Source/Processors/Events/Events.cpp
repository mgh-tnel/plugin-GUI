/*
------------------------------------------------------------------

This file is part of the Open Ephys GUI
Copyright (C) 2014 Open Ephys

------------------------------------------------------------------

This program is free software: you can redistribute it and/or modify
it under the terms of the GNU General Public License as published by
the Free Software Foundation, either version 3 of the License, or
(at your option) any later version.

This program is distributed in the hope that it will be useful,
but WITHOUT ANY WARRANTY; without even the implied warranty of
MERCHANTABILITY or FITNESS FOR A PARTICULAR PURPOSE.  See the
GNU General Public License for more details.

You should have received a copy of the GNU General Public License
along with this program.  If not, see <http://www.gnu.org/licenses/>.

*/

#include "Events.h"
#include "../GenericProcessor/GenericProcessor.h"
//EventBase

EventType EventBase::getBaseType() const
{
	return m_baseType;
}

EventType EventBase::getBaseType(const MidiMessage& msg)
{
	const uint8* data = msg.getRawData();
	//TODO: remove the mask when the probe system is implemented
	return static_cast<EventType>((*data)&0x7F);
}

int64 EventBase::getTimestamp() const
{
	return m_timestamp;
}

int64 EventBase::getTimestamp(const MidiMessage& msg)
{
	const uint8* data = msg.getRawData();
	return *reinterpret_cast<const int64*>(data + 8);
}

EventBase::EventBase(EventType type, int64 timestamp, uint16 sourceID, uint16 sourceSubIdx, uint16 sourceIndex)
	: m_baseType(type), m_timestamp(timestamp), m_sourceID(sourceID), m_sourceSubIdx(sourceSubIdx), m_sourceIndex(sourceIndex)
{}

EventBase::~EventBase() {}

EventBasePtr EventBase::deserializeFromMessage(const MidiMessage& msg, const GenericProcessor* processor)
{
	if (!processor) return nullptr;

	const uint8* data = msg.getRawData();
	const EventType type = static_cast<EventType>(*data);
	const uint16 processorID = static_cast<uint16>(*(data + 2));
	const uint16 subProcessorID = static_cast<uint16>(*(data + 4));
	const uint16 channelIDX = static_cast<uint16>(*(data + 6));

	switch (type)
	{
	case PROCESSOR_EVENT:
	{		const EventChannel* chan = processor->getEventChannel(processor->getEventChannelIndex(channelIDX, processorID, subProcessorID));
			return Event::deserializeFromMessage(msg, chan).release();
	}
	case SPIKE_EVENT:
	{
		const SpikeChannel* chan = processor->getSpikeChannel(processor->getSpikeChannelIndex(channelIDX, processorID, subProcessorID));
		return SpikeEvent::deserializeFromMessage(msg, chan).release();
	}
	default:
		return nullptr;
		break;
	}
}

bool EventBase::compareMetaData(const MetaDataEventObject* channelInfo, const MetaDataValueArray& metaData)
{
	int metaDataSize = metaData.size();

	if (metaDataSize != channelInfo->getEventMetaDataCount()) return false;

	for (int i = 0; i < metaDataSize; i++)
	{
		if (!metaData[i]->isOfType(channelInfo->getEventMetaDataDescriptor(i))) return false;
	}
	return true;
}

uint16 EventBase::getSourceID(const MidiMessage& msg)
{
	const uint8* data = msg.getRawData();
	return *reinterpret_cast<const uint16*>(data + 2);
}

uint16 EventBase::getSourceID() const
{
	return m_sourceID;
}

uint16 EventBase::getSubProcessorIdx(const MidiMessage& msg)
{
	const uint8* data = msg.getRawData();
	return *reinterpret_cast<const uint16*>(data + 4);
}

uint16 EventBase::getSubProcessorIdx() const
{
	return m_sourceSubIdx;
}

uint16 EventBase::getSourceIndex(const MidiMessage& msg)
{
	const uint8* data = msg.getRawData();
	return *reinterpret_cast<const uint16*>(data + 6);
}

uint16 EventBase::getSourceIndex() const
{
	return m_sourceIndex;
}

//SystemEvent
SystemEventType SystemEvent::getSystemEventType(const MidiMessage& msg)
{
	const uint8* data = msg.getRawData();
	return static_cast<SystemEventType>(*(data + 1));
}

size_t SystemEvent::fillTimestampAndSamplesData(HeapBlock<char>& data, const GenericProcessor* proc, int16 subProcessorIdx, int64 timestamp, uint32 nSamples)
{
	/** Event packet structure
	* SYSTEM_EVENT - 1 byte
	* TIMESTAMP_AND_SAMPLES - 1 byte
	* Source processorID - 2 bytes
	* Source Subprocessor index - 2 bytes
	* Zero-fill (to maintain aligment with other events) - 2 bytes
	* Timestamp - 8 bytes
	* Buffer sample number - 4 bytes
	*/
	const int eventSize = 20;
	data.malloc(eventSize);
	data[0] = SYSTEM_EVENT;
	data[1] = TIMESTAMP_AND_SAMPLES;
	*reinterpret_cast<uint16*>(data.getData() + 2) = proc->getNodeId();
	*reinterpret_cast<uint16*>(data.getData() + 4) = subProcessorIdx;
	data[6] = 0;
	data[7] = 0;
	*reinterpret_cast<int64*>(data.getData() + 8) = timestamp;
	*reinterpret_cast<uint32*>(data.getData() + 16) = nSamples;
	return eventSize;
}

size_t SystemEvent::fillTimestampSyncTextData(HeapBlock<char>& data, const GenericProcessor* proc, int16 subProcessorIdx, int64 timestamp, bool softwareTime)
{
	/** Event packet structure
	* SYSTEM_EVENT - 1 byte
	* TIMESTAMP_SYNC_TEXT - 1 byte
	* Source processorID - 2 bytes
	* Source Subprocessor index - 2 bytes
	* Zero-fill (to maintain aligment with other events) - 2 bytes
	* Timestamp - 8 bytes
	* string - variable
	*/
	String eventString;
	if (softwareTime)
	{
		eventString = "Software time: " + String(timestamp) + "@" + String(Time::getHighResolutionTicksPerSecond()) + "Hz";
	}
	else
	{
		eventString = "Processor: "
			+ proc->getName()
			+ " Id: "
			+ String(proc->getNodeId())
			+ " subProcessor: "
			+ String(subProcessorIdx)
		+" start time: "
			+ String(timestamp)
			+ "@"
			+ String(proc->getSampleRate())
			+ "Hz";
	}
	size_t textSize = eventString.getNumBytesAsUTF8();
	size_t dataSize = 17 + textSize;
	data.allocate(dataSize, true);
	data[0] = SYSTEM_EVENT;
	data[1] = TIMESTAMP_SYNC_TEXT;
	*reinterpret_cast<uint16*>(data.getData() + 2) = proc->getNodeId();
	*reinterpret_cast<uint16*>(data.getData() + 4) = subProcessorIdx;
	*reinterpret_cast<int64*>(data.getData() + 8) = timestamp;
	memcpy(data.getData() + 16, eventString.toUTF8(), textSize);
	return dataSize;
}

uint32 SystemEvent::getNumSamples(const MidiMessage& msg)
{
	if (getBaseType(msg) != SYSTEM_EVENT && getSystemEventType(msg) != TIMESTAMP_AND_SAMPLES)
		return 0;

	return *reinterpret_cast<const uint32*>(msg.getRawData() + 16);
}

String SystemEvent::getSyncText(const MidiMessage& msg)
{
	if (getBaseType(msg) != SYSTEM_EVENT && getSystemEventType(msg) != TIMESTAMP_SYNC_TEXT)
		return String::empty;

	const char* data = reinterpret_cast<const char*>(msg.getRawData());
	return String::fromUTF8(data + 16, msg.getRawDataSize() - 17);
}

//Event
Event::Event(const Event& other)
<<<<<<< HEAD
	//: Event(other)
    : Event(other.m_channelInfo, other.m_timestamp, other.m_channel)
=======
	: EventBase(other), 
	m_channel(other.m_channel), 
	m_channelInfo(other.m_channelInfo),
	m_eventType(other.m_eventType)
>>>>>>> 3b919054
{
	size_t size = other.m_channelInfo->getDataSize();
	m_data.malloc(size);
	memcpy(m_data.getData(), other.m_data.getData(), size);
}

EventChannel::EventChannelTypes Event::getEventType() const
{
	return m_eventType;
}

const EventChannel* Event::getChannelInfo() const
{
	return m_channelInfo;
}

EventChannel::EventChannelTypes Event::getEventType(const MidiMessage& msg)
{
	const uint8* data = msg.getRawData();
	return static_cast<EventChannel::EventChannelTypes>(*(data + 1));
}

Event::Event(const EventChannel* channelInfo, int64 timestamp, uint16 channel)
	: EventBase(PROCESSOR_EVENT, timestamp, channelInfo->getSourceNodeID(), channelInfo->getSubProcessorIdx(), channelInfo->getSourceIndex()),
	m_channel(channel),
	m_channelInfo(channelInfo),
	m_eventType(channelInfo->getChannelType())
{}

Event::~Event() {}

EventPtr Event::deserializeFromMessage(const MidiMessage& msg, const EventChannel* channelInfo)
{
	EventChannel::EventChannelTypes type = channelInfo->getChannelType();
	
	if (type == EventChannel::TTL)
		return TTLEvent::deserializeFromMessage(msg, channelInfo).release();
	else if (type == EventChannel::TEXT)
		return TextEvent::deserializeFromMessage(msg, channelInfo).release();
	else if (type >= EventChannel::INT8_ARRAY && type <= EventChannel::DOUBLE_ARRAY)
		return BinaryEvent::deserializeFromMessage(msg, channelInfo).release();
	else return nullptr;
}

uint16 Event::getChannel() const
{
	return m_channel;
}

bool Event::serializeHeader(EventChannel::EventChannelTypes type, char* buffer, size_t dstSize) const
{
	size_t dataSize = m_channelInfo->getDataSize();
	size_t eventSize = dataSize + EVENT_BASE_SIZE;
	size_t totalSize = eventSize + m_channelInfo->getTotalEventMetaDataSize();
	if (totalSize < dstSize)
	{
		jassertfalse;
		return false;
	}

	*(buffer + 0) = PROCESSOR_EVENT;
	*(buffer + 1) = static_cast<char>(type);
	*(reinterpret_cast<uint16*>(buffer + 2)) = m_channelInfo->getSourceNodeID();
	*(reinterpret_cast<uint16*>(buffer + 4)) = m_channelInfo->getSubProcessorIdx();
	*(reinterpret_cast<uint16*>(buffer + 6)) = m_channelInfo->getSourceIndex();
	*(reinterpret_cast<int64*>(buffer + 8)) = m_timestamp;
	*(reinterpret_cast<uint16*>(buffer + 16)) = m_channel;
	return true;
}

bool Event::createChecks(const EventChannel* channelInfo, EventChannel::EventChannelTypes eventType, uint16 channel)
{
	if (!channelInfo) return false;
	if (channelInfo->getChannelType() != eventType) return false;
	if ((channel < 0) || (channel >= channelInfo->getNumChannels())) return false;
	if (channelInfo->getEventMetaDataCount() != 0) return false;
	return true;
}

bool Event::createChecks(const EventChannel* channelInfo, EventChannel::EventChannelTypes eventType, uint16 channel, const MetaDataValueArray& metaData)
{
	if (!channelInfo) return false;
	if (channelInfo->getChannelType() != eventType) return false;
	if ((channel < 0) || (channel >= channelInfo->getNumChannels())) return false;
	if (!compareMetaData(channelInfo, metaData)) return false;
	return true;
}

const void* Event::getRawDataPointer() const
{
	return m_data.getData();
}

//TTLEvent

TTLEvent::TTLEvent(const EventChannel* channelInfo, int64 timestamp, uint16 channel, const void* eventData)
	: Event(channelInfo, timestamp, channel)
{
	size_t size = m_channelInfo->getDataSize();
	m_data.malloc(size);
	memcpy(m_data.getData(), eventData, size);
}

TTLEvent::TTLEvent(const TTLEvent& other)
	: Event(other)
{
	size_t size = other.m_channelInfo->getDataSize();
	m_data.malloc(size);
	memcpy(m_data.getData(), other.m_data.getData(), size);
}

TTLEvent::~TTLEvent() {}

bool TTLEvent::getState() const
{
	int byteIndex = m_channel / 8;
	int bitIndex = m_channel % 8;

	char data = m_data[byteIndex];
	return ((1 << bitIndex) & data);
}

const void* TTLEvent::getTTLWordPointer() const
{
	return m_data.getData();
}

void TTLEvent::serialize(void* dstBuffer, size_t dstSize) const
{
	char* buffer = static_cast<char*>(dstBuffer);
	if (!serializeHeader(EventChannel::TTL, buffer, dstSize))
		return;
	
	size_t dataSize = m_channelInfo->getDataSize();
	size_t eventSize = dataSize + EVENT_BASE_SIZE;
	memcpy((buffer + EVENT_BASE_SIZE), m_data.getData(), dataSize);
	serializeMetaData(buffer + eventSize);
}

TTLEventPtr TTLEvent::createTTLEvent(const EventChannel* channelInfo, int64 timestamp, const void* eventData, int dataSize, uint16 channel)
{

	if (!createChecks(channelInfo, EventChannel::TTL, channel))
	{
		jassertfalse;
		return nullptr;
	}
	
	if (dataSize < channelInfo->getDataSize()) 
	{
		jassertfalse;
		return nullptr;
	}
	
	return new TTLEvent(channelInfo, timestamp, channel, eventData);
}

TTLEventPtr TTLEvent::createTTLEvent(const EventChannel* channelInfo, int64 timestamp, const void* eventData, int dataSize, const MetaDataValueArray& metaData, uint16 channel)
{

	if (!createChecks(channelInfo, EventChannel::TTL, channel, metaData))
	{
		jassertfalse;
		return nullptr;
	}

	if (dataSize < channelInfo->getDataSize())
	{
		jassertfalse;
		return nullptr;
	}

	TTLEvent* event = new TTLEvent(channelInfo, timestamp, channel, eventData);
	
	event->m_metaDataValues.addArray(metaData);
	return event;
}

TTLEventPtr TTLEvent::deserializeFromMessage(const MidiMessage& msg, const EventChannel* channelInfo)
{
	size_t totalSize = msg.getRawDataSize();
	size_t dataSize = channelInfo->getDataSize();
	size_t metaDataSize = channelInfo->getTotalEventMetaDataSize();

	if (totalSize != (dataSize + EVENT_BASE_SIZE + metaDataSize))
	{
		jassertfalse;
		return nullptr;
	}
	const uint8* buffer = msg.getRawData();
	//TODO: remove the mask when the probe system is implemented
	if (static_cast<EventType>(*(buffer + 0)&0x7F) != PROCESSOR_EVENT)
	{
		jassertfalse;
		return nullptr;
	}

	if (channelInfo->getChannelType() != EventChannel::TTL)
	{
		jassertfalse;
		return nullptr;
	}

	if (static_cast<EventChannel::EventChannelTypes>(*(buffer + 1)) != EventChannel::TTL) {
		jassertfalse;
		return nullptr;
	}

	if (*reinterpret_cast<const uint16*>(buffer + 2) != channelInfo->getSourceNodeID())
	{
		jassertfalse;
		return nullptr;
	}

	if (*reinterpret_cast<const uint16*>(buffer + 4) != channelInfo->getSubProcessorIdx())
	{
		jassertfalse;
		return nullptr;
	}

	if (*reinterpret_cast<const uint16*>(buffer + 6) != channelInfo->getSourceIndex())
	{
		jassertfalse;
		return nullptr;
	}

	int64 timestamp = *(reinterpret_cast<const int64*>(buffer + 8));
	uint16 channel = *(reinterpret_cast<const uint16*>(buffer + 16));

	ScopedPointer<TTLEvent> event = new TTLEvent(channelInfo, timestamp, channel, (buffer + EVENT_BASE_SIZE));
	bool ret = true;
	if (metaDataSize > 0)
		 ret = event->deserializeMetaData(channelInfo, (buffer + EVENT_BASE_SIZE + dataSize), metaDataSize);

	if (ret)
		return event.release();
	else
	{
 		jassertfalse;
		return nullptr;
	}
}

//TextEvent
TextEvent::TextEvent(const EventChannel* channelInfo, int64 timestamp, uint16 channel, const String& text)
	: Event(channelInfo, timestamp, channel)
{
	m_data.calloc(channelInfo->getDataSize());
	text.copyToUTF8(m_data.getData(), channelInfo->getDataSize());
}

TextEvent::~TextEvent() {}

TextEvent::TextEvent(const TextEvent& other)
	: Event(other)
{
}

String TextEvent::getText() const
{
	return String(m_data.getData(), m_channelInfo->getLength());
}

void TextEvent::serialize(void* dstBuffer, size_t dstSize) const
{
	char* buffer = static_cast<char*>(dstBuffer);
	if (!serializeHeader(EventChannel::TEXT, buffer, dstSize))
		return;

	size_t dataSize = m_channelInfo->getDataSize();
	size_t eventSize = dataSize + EVENT_BASE_SIZE;
	//size_t stringSize = m_text.getNumBytesAsUTF8();
	memcpy((buffer + EVENT_BASE_SIZE), m_data, dataSize);
//	if ((dataSize - stringSize) > 0)
//		zeromem((buffer + EVENT_BASE_SIZE + stringSize), dataSize - stringSize);
	serializeMetaData(buffer + eventSize);
}

TextEventPtr TextEvent::createTextEvent(const EventChannel* channelInfo, int64 timestamp, const String& text, uint16 channel)
{
	if (!createChecks(channelInfo, EventChannel::TEXT, channel))
	{
		jassertfalse;
		return nullptr;
	}

	if (text.getNumBytesAsUTF8() > channelInfo->getDataSize())
	{
		jassertfalse;
		return nullptr;
	}

	return new TextEvent(channelInfo, timestamp, channel, text);
}

TextEventPtr TextEvent::createTextEvent(const EventChannel* channelInfo, int64 timestamp, const String& text, const MetaDataValueArray& metaData, uint16 channel)
{
	if (!createChecks(channelInfo, EventChannel::TEXT, channel, metaData))
	{
		jassertfalse;
		return nullptr;
	}

	if (text.getNumBytesAsUTF8() > channelInfo->getDataSize())
	{
		jassertfalse;
		return nullptr;
	}

	TextEvent* event = new TextEvent(channelInfo, timestamp, channel, text);
	
	event->m_metaDataValues.addArray(metaData);
	return event;
}

TextEventPtr TextEvent::deserializeFromMessage(const MidiMessage& msg, const EventChannel* channelInfo)
{
	size_t totalSize = msg.getRawDataSize();
	size_t dataSize = channelInfo->getDataSize();
	size_t metaDataSize = channelInfo->getTotalEventMetaDataSize();

	if (totalSize != (dataSize + EVENT_BASE_SIZE + metaDataSize))
	{
		jassertfalse;
		return nullptr;
	}
	const uint8* buffer = msg.getRawData();
	//TODO: remove the mask when the probe system is implemented
	if (static_cast<EventType>(*(buffer + 0)&0x7F) != PROCESSOR_EVENT)
	{
		jassertfalse;
		return nullptr;
	}

	if (channelInfo->getChannelType() != EventChannel::TEXT)
	{
		jassertfalse;
		return nullptr;
	}

	if (static_cast<EventChannel::EventChannelTypes>(*(buffer + 1)) != EventChannel::TEXT) {
		jassertfalse;
		return nullptr;
	}

	if (*reinterpret_cast<const uint16*>(buffer + 2) != channelInfo->getSourceNodeID())
	{
		jassertfalse;
		return nullptr;
	}

	if (*reinterpret_cast<const uint16*>(buffer + 4) != channelInfo->getSubProcessorIdx())
	{
		jassertfalse;
		return nullptr;
	}
	if (*reinterpret_cast<const uint16*>(buffer + 6) != channelInfo->getSourceIndex())
	{
		jassertfalse;
		return nullptr;
	}

	int64 timestamp = *(reinterpret_cast<const int64*>(buffer + 8));
	uint16 channel = *(reinterpret_cast<const uint16*>(buffer + 16));
	String text = String::fromUTF8(reinterpret_cast<const char*>(buffer + EVENT_BASE_SIZE), dataSize);

	ScopedPointer<TextEvent> event = new TextEvent(channelInfo, timestamp, channel, text);
	bool ret = true;
	if (metaDataSize > 0)
		ret = event->deserializeMetaData(channelInfo, (buffer + EVENT_BASE_SIZE + dataSize), metaDataSize);

	if (ret)
		return event.release();
	else
	{
		jassertfalse;
		return nullptr;
	}
}

//BinaryEvent
BinaryEvent::BinaryEvent(const EventChannel* channelInfo, int64 timestamp, uint16 channel, const void* data, EventChannel::EventChannelTypes type)
	: Event(channelInfo, timestamp, channel),
	m_type(type)
{
	size_t size = m_channelInfo->getDataSize();
	m_data.malloc(size);
	memcpy(m_data.getData(), data, size);
}

BinaryEvent::BinaryEvent(const BinaryEvent& other)
	:Event(other),
	m_type(other.m_type)
{
}

BinaryEvent::~BinaryEvent() {}

const void* BinaryEvent::getBinaryDataPointer() const
{
	return m_data.getData();
}

EventChannel::EventChannelTypes BinaryEvent::getBinaryType() const
{
	return m_type;
}

template<typename T>
EventChannel::EventChannelTypes BinaryEvent::getType()
{
	if (std::is_same<int8, T>::value) return EventChannel::INT8_ARRAY;
	if (std::is_same<uint8, T>::value) return EventChannel::UINT8_ARRAY;
	if (std::is_same<int16, T>::value) return EventChannel::INT16_ARRAY;
	if (std::is_same<uint16, T>::value) return EventChannel::UINT16_ARRAY;
	if (std::is_same<int32, T>::value) return EventChannel::INT32_ARRAY;
	if (std::is_same<uint32, T>::value) return EventChannel::UINT32_ARRAY;
	if (std::is_same<int64, T>::value) return EventChannel::INT64_ARRAY;
	if (std::is_same<uint64, T>::value) return EventChannel::UINT64_ARRAY;
	if (std::is_same<float, T>::value) return EventChannel::FLOAT_ARRAY;
	if (std::is_same<double, T>::value) return EventChannel::DOUBLE_ARRAY;

	return EventChannel::INVALID;
}

void BinaryEvent::serialize(void* dstBuffer, size_t dstSize) const
{
	char* buffer = static_cast<char*>(dstBuffer);
	if (!serializeHeader(m_type, buffer, dstSize))
		return;
	
	size_t dataSize = m_channelInfo->getDataSize();
	size_t eventSize = dataSize + EVENT_BASE_SIZE;
	memcpy((buffer + EVENT_BASE_SIZE), m_data.getData(), dataSize);
	serializeMetaData(buffer + eventSize);
}

template<typename T>
BinaryEventPtr BinaryEvent::createBinaryEvent(const EventChannel* channelInfo, int64 timestamp, const T* data, int dataSize, uint16 channel)
{
	EventChannel::EventChannelTypes type = getType<T>();
	if (type == EventChannel::INVALID)
	{
		jassertfalse;
		return nullptr;
	}

	if (!createChecks(channelInfo, type, channel))
	{
		jassertfalse;
		return nullptr;
	}

	if (dataSize < channelInfo->getDataSize())
	{
		jassertfalse;
		return nullptr;
	}

	return new BinaryEvent(channelInfo, timestamp, channel, data, type);
}

template<typename T>
BinaryEventPtr BinaryEvent::createBinaryEvent(const EventChannel* channelInfo, int64 timestamp, const T* data, int dataSize, const MetaDataValueArray& metaData, uint16 channel)
{
	EventChannel::EventChannelTypes type = getType<T>();
	if (type == EventChannel::INVALID)
	{
		jassertfalse;
		return nullptr;
	}

	if (!createChecks(channelInfo, type, channel, metaData))
	{
		jassertfalse;
		return nullptr;
	}

	if (dataSize < channelInfo->getDataSize())
	{
		jassertfalse;
		return nullptr;
	}

	BinaryEvent* event = new BinaryEvent(channelInfo, timestamp, channel, data, type);
	event->m_metaDataValues.addArray(metaData);
	return event;
}

BinaryEventPtr BinaryEvent::deserializeFromMessage(const MidiMessage& msg, const EventChannel* channelInfo)
{
	size_t totalSize = msg.getRawDataSize();
	size_t dataSize = channelInfo->getDataSize();
	size_t metaDataSize = channelInfo->getTotalEventMetaDataSize();

	if (totalSize != (dataSize + EVENT_BASE_SIZE + metaDataSize))
	{
		jassertfalse;
		return nullptr;
	}
	const uint8* buffer = msg.getRawData();
	//TODO: remove the mask when the probe system is implemented
	if (static_cast<EventType>(*(buffer + 0)&0x7F) != PROCESSOR_EVENT)
	{
		jassertfalse;
		return nullptr;
	}

	if (channelInfo->getChannelType() < EventChannel::BINARY_BASE_VALUE || channelInfo->getChannelType() >= EventChannel::INVALID)
	{
		jassertfalse;
		return nullptr;
	}

	const EventChannel::EventChannelTypes type = static_cast<const EventChannel::EventChannelTypes>(*(buffer + 1));
	if (type != channelInfo->getChannelType())
	{
		jassertfalse;
		return nullptr;
	}

	if (*reinterpret_cast<const uint16*>(buffer + 2) != channelInfo->getSourceNodeID())
	{
		jassertfalse;
		return nullptr;
	}

	if (*reinterpret_cast<const uint16*>(buffer + 4) != channelInfo->getSubProcessorIdx())
	{
		jassertfalse;
		return nullptr;
	}
	if (*reinterpret_cast<const uint16*>(buffer + 6) != channelInfo->getSourceIndex())
	{
		jassertfalse;
		return nullptr;
	}
	int64 timestamp = *(reinterpret_cast<const int64*>(buffer + 8));
	uint16 channel = *(reinterpret_cast<const uint16*>(buffer + 16));

	ScopedPointer<BinaryEvent> event = new BinaryEvent(channelInfo, timestamp, channel, (buffer + EVENT_BASE_SIZE), type);
	bool ret = true;
	if (metaDataSize > 0)
		ret = event->deserializeMetaData(channelInfo, (buffer + EVENT_BASE_SIZE + dataSize), metaDataSize);

	if (ret)
		return event.release();
	else
	{
		jassertfalse;
		return nullptr;
	}
}

//SpikeEvent
SpikeEvent::SpikeEvent(const SpikeChannel* channelInfo, int64 timestamp, Array<float> thresholds, HeapBlock<float>& data, uint16 sortedID)
	: EventBase(SPIKE_EVENT, timestamp, channelInfo->getSourceNodeID(), channelInfo->getSubProcessorIdx(), channelInfo->getSourceIndex()),
	m_thresholds(thresholds),
	m_channelInfo(channelInfo),
	m_sortedID(sortedID)
{
	m_data.swapWith(data);
}

SpikeEvent::SpikeEvent(const SpikeEvent& other)
	:EventBase(other),
	m_thresholds(other.m_thresholds),
	m_channelInfo(other.m_channelInfo),
	m_sortedID(other.m_sortedID)
{
	size_t size = m_channelInfo->getDataSize();
	m_data.malloc(size, sizeof(char));
	memcpy(m_data.getData(), other.m_data.getData(), size);
}

SpikeEvent::~SpikeEvent() {}

const float* SpikeEvent::getDataPointer() const
{
	return m_data.getData();
}

uint16 SpikeEvent::getSortedID() const
{
	return m_sortedID;
}

const float* SpikeEvent::getDataPointer(int channel) const
{
	if ((channel < 0) || (channel >= m_channelInfo->getNumChannels()))
	{
		jassertfalse;
		return nullptr;
	}
	return (m_data.getData() + (channel*m_channelInfo->getTotalSamples()));
}

float SpikeEvent::getThreshold(int chan) const
{
	return m_thresholds[chan];
}

const SpikeChannel* SpikeEvent::getChannelInfo() const
{
	return m_channelInfo;
}

void SpikeEvent::serialize(void* dstBuffer, size_t dstSize) const
{
	size_t dataSize = m_channelInfo->getDataSize();
	size_t eventSize = dataSize + SPIKE_BASE_SIZE + m_thresholds.size() * sizeof(float);
	size_t totalSize = eventSize + m_channelInfo->getTotalEventMetaDataSize();
	if (totalSize < dstSize)
	{
		jassertfalse;
		return;
	}

	char* buffer = static_cast<char*>(dstBuffer);

	*(buffer + 0) = SPIKE_EVENT;
	*(buffer + 1) = static_cast<char>(m_channelInfo->getChannelType());
	*(reinterpret_cast<uint16*>(buffer + 2)) = m_channelInfo->getSourceNodeID();
	*(reinterpret_cast<uint16*>(buffer + 4)) = m_channelInfo->getSubProcessorIdx();
	*(reinterpret_cast<uint16*>(buffer + 6)) = m_channelInfo->getSourceIndex();
	*(reinterpret_cast<int64*>(buffer + 8)) = m_timestamp;
	*(reinterpret_cast<uint16*>(buffer + 16)) = m_sortedID;
	int memIdx = SPIKE_BASE_SIZE;
	for (int i = 0; i < m_thresholds.size(); i++)
	{
		*(reinterpret_cast<float*>(buffer + memIdx)) = m_thresholds[i];
		memIdx += sizeof(float);
	}
	memcpy((buffer + memIdx), m_data.getData(), dataSize);
	serializeMetaData(buffer + eventSize);
}

SpikeEvent* SpikeEvent::createBasicSpike(const SpikeChannel* channelInfo, int64 timestamp, Array<float> thresholds, SpikeBuffer& dataSource, uint16 sortedID)
{
	if (!dataSource.m_ready)
	{
		jassertfalse;
		return nullptr;
	}
	if (channelInfo->getChannelType() == SpikeChannel::INVALID)
	{
		jassertfalse;
		return nullptr;
	}
	int nChannels = channelInfo->getNumChannels();
	if (nChannels != dataSource.m_nChans)
	{
		jassertfalse;
		return nullptr;
	}
	int nSamples = channelInfo->getTotalSamples();
	if (nSamples != dataSource.m_nSamps)
	{
		jassertfalse;
		return nullptr;
	}
	if (thresholds.size() != nChannels)
	{
		jassertfalse;
		return nullptr;
	}
	dataSource.m_ready = false;
	return new SpikeEvent(channelInfo, timestamp, thresholds, dataSource.m_data, sortedID);

}

SpikeEventPtr SpikeEvent::createSpikeEvent(const SpikeChannel* channelInfo, int64 timestamp, Array<float> thresholds, SpikeBuffer& dataSource, uint16 sortedID)
{
	if (!channelInfo)
	{
		jassertfalse;
		return nullptr;
	}

	
	if (channelInfo->getEventMetaDataCount() != 0)
	{
		jassertfalse;
		return nullptr;
	}

	return createBasicSpike(channelInfo, timestamp, thresholds, dataSource, sortedID);	
	
}

SpikeEventPtr SpikeEvent::createSpikeEvent(const SpikeChannel* channelInfo, int64 timestamp, Array<float> thresholds, SpikeBuffer& dataSource, uint16 sortedID, const MetaDataValueArray& metaData)
{
	if (!channelInfo)
	{
		jassertfalse;
		return nullptr;
	}

	if (!compareMetaData(channelInfo, metaData))
	{
		jassertfalse;
		return nullptr;
	}
	SpikeEvent* event = createBasicSpike(channelInfo, timestamp, thresholds, dataSource, sortedID);
	if (!event)
	{
		jassertfalse;
		return nullptr;
	}

	event->m_metaDataValues.addArray(metaData);
	return event;
}

SpikeEventPtr SpikeEvent::deserializeFromMessage(const MidiMessage& msg, const SpikeChannel* channelInfo)
{
	int nChans = channelInfo->getNumChannels();
	size_t totalSize = msg.getRawDataSize();
	size_t dataSize = channelInfo->getDataSize();
	size_t thresholdSize = nChans*sizeof(float);
	size_t metaDataSize = channelInfo->getTotalEventMetaDataSize();

	if (channelInfo->getChannelType() == SpikeChannel::INVALID)
	{
		jassertfalse;
		return nullptr;
	}

	if (totalSize != (thresholdSize + dataSize + SPIKE_BASE_SIZE + metaDataSize))
	{
		jassertfalse;
		return nullptr;
	}
	const uint8* buffer = msg.getRawData();
	//TODO: remove the mask when the probe system is implemented
	if (static_cast<EventType>(*(buffer + 0)&0x7F) != SPIKE_EVENT)
	{
		jassertfalse;
		return nullptr;
	}

	if (static_cast<SpikeChannel::ElectrodeTypes>(*(buffer + 1)) != channelInfo->getChannelType())
	{
		jassertfalse;
		return nullptr;
	}

	if (*reinterpret_cast<const uint16*>(buffer + 2) != channelInfo->getSourceNodeID())
	{
		jassertfalse;
		return nullptr;
	}

	if (*reinterpret_cast<const uint16*>(buffer + 4) != channelInfo->getSubProcessorIdx())
	{
		jassertfalse;
		return nullptr;
	}
	if (*reinterpret_cast<const uint16*>(buffer + 6) != channelInfo->getSourceIndex())
	{
		jassertfalse;
		return nullptr;
	}

	int64 timestamp = *(reinterpret_cast<const int64*>(buffer + 8));
	uint16 sortedID = *(reinterpret_cast<const uint16*>(buffer + 16));
	Array<float> thresholds;
	thresholds.addArray(reinterpret_cast<const float*>(buffer + SPIKE_BASE_SIZE), nChans);
	HeapBlock<float> data;
	data.malloc(dataSize, sizeof(char));
	memcpy(data.getData(), (buffer + SPIKE_BASE_SIZE + thresholdSize), dataSize);

	ScopedPointer<SpikeEvent> event = new SpikeEvent(channelInfo, timestamp, thresholds, data, sortedID);

	bool ret = true;
	if (metaDataSize > 0)
		ret = event->deserializeMetaData(channelInfo, (buffer + SPIKE_BASE_SIZE + dataSize + thresholdSize), metaDataSize);

	if (ret)
		return event.release();
	else
	{
		jassertfalse;
		return nullptr;
	}
}

SpikeEvent::SpikeBuffer::SpikeBuffer(const SpikeChannel* channelInfo)
	: m_nChans(channelInfo->getNumChannels()),
	m_nSamps(channelInfo->getTotalSamples())
{
	m_data.malloc(m_nChans*m_nSamps);
}

void  SpikeEvent::SpikeBuffer::set(const int chan, const int samp, const float value)
{
	if (!m_ready)
	{
		jassertfalse;
		return;
	}
	jassert(chan >= 0 && samp >= 0 && chan < m_nChans && samp < m_nSamps);
	m_data[samp + chan*m_nSamps] = value;
}

void  SpikeEvent::SpikeBuffer::set(const int index, const float value)
{
	if (!m_ready)
	{
		jassertfalse;
		return;
	}
	jassert(index >= 0 && index < m_nChans * m_nSamps);
	m_data[index] = value;
}

void  SpikeEvent::SpikeBuffer::set(const int chan, const float* source, const int n)
{
	if (!m_ready)
	{
		jassertfalse;
		return;
	}
	jassert(chan >= 0 && chan < m_nChans && n <= m_nSamps);
	memcpy(m_data.getData(), source, n*sizeof(float));
}

void  SpikeEvent::SpikeBuffer::set(const int chan, const int start, const float* source, const int n)
{
	if (!m_ready)
	{
		jassertfalse;
		return;
	}
	jassert(chan >= 0 && chan < m_nChans && (n + start) <= m_nSamps);
	memcpy(m_data.getData() + start, source, n*sizeof(float));
}

float SpikeEvent::SpikeBuffer::get(const int chan, const int samp)
{
	if (!m_ready)
	{
		jassertfalse;
		return 0;
	}
	jassert(chan >= 0 && samp >= 0 && chan < m_nChans && samp < m_nSamps);
	return m_data[chan*m_nSamps + samp];
}

float SpikeEvent::SpikeBuffer::get(const int index)
{
	if (!m_ready)
	{
		jassertfalse;
		return 0;
	}
	jassert(index >= 0 && index < m_nChans * m_nSamps);
	return m_data[index];
}

const float* SpikeEvent::SpikeBuffer::getRawPointer()
{
	if (!m_ready)
	{
		jassertfalse;
		return nullptr;
	}
	return m_data.getData();
}

//Template definitions
template PLUGIN_API BinaryEventPtr BinaryEvent::createBinaryEvent<int8>(const EventChannel*, int64, const int8* data, int, uint16);
template PLUGIN_API BinaryEventPtr BinaryEvent::createBinaryEvent<uint8>(const EventChannel*, int64, const uint8* data, int, uint16);
template PLUGIN_API BinaryEventPtr BinaryEvent::createBinaryEvent<int16>(const EventChannel*, int64, const int16* data, int, uint16);
template PLUGIN_API BinaryEventPtr BinaryEvent::createBinaryEvent<uint16>(const EventChannel*, int64, const uint16* data, int, uint16);
template PLUGIN_API BinaryEventPtr BinaryEvent::createBinaryEvent<int32>(const EventChannel*, int64, const int32* data, int, uint16);
template PLUGIN_API BinaryEventPtr BinaryEvent::createBinaryEvent<uint32>(const EventChannel*, int64, const uint32* data, int, uint16);
template PLUGIN_API BinaryEventPtr BinaryEvent::createBinaryEvent<int64>(const EventChannel*, int64, const int64* data, int, uint16);
template PLUGIN_API BinaryEventPtr BinaryEvent::createBinaryEvent<uint64>(const EventChannel*, int64, const uint64* data, int, uint16);
template PLUGIN_API BinaryEventPtr BinaryEvent::createBinaryEvent<float>(const EventChannel*, int64, const float* data, int, uint16);
template PLUGIN_API BinaryEventPtr BinaryEvent::createBinaryEvent<double>(const EventChannel*, int64, const double* data, int, uint16);

template PLUGIN_API BinaryEventPtr BinaryEvent::createBinaryEvent<int8>(const EventChannel*, int64, const int8* data, int, const MetaDataValueArray&, uint16);
template PLUGIN_API BinaryEventPtr BinaryEvent::createBinaryEvent<uint8>(const EventChannel*, int64, const uint8* data, int, const MetaDataValueArray&, uint16);
template PLUGIN_API BinaryEventPtr BinaryEvent::createBinaryEvent<int16>(const EventChannel*, int64, const int16* data, int, const MetaDataValueArray&, uint16);
template PLUGIN_API BinaryEventPtr BinaryEvent::createBinaryEvent<uint16>(const EventChannel*, int64, const uint16* data, int, const MetaDataValueArray&, uint16);
template PLUGIN_API BinaryEventPtr BinaryEvent::createBinaryEvent<int32>(const EventChannel*, int64, const int32* data, int, const MetaDataValueArray&, uint16);
template PLUGIN_API BinaryEventPtr BinaryEvent::createBinaryEvent<uint32>(const EventChannel*, int64, const uint32* data, int, const MetaDataValueArray&, uint16);
template PLUGIN_API BinaryEventPtr BinaryEvent::createBinaryEvent<int64>(const EventChannel*, int64, const int64* data, int, const MetaDataValueArray&, uint16);
template PLUGIN_API BinaryEventPtr BinaryEvent::createBinaryEvent<uint64>(const EventChannel*, int64, const uint64* data, int, const MetaDataValueArray&, uint16);
template PLUGIN_API BinaryEventPtr BinaryEvent::createBinaryEvent<float>(const EventChannel*, int64, const float* data, int, const MetaDataValueArray&, uint16);
template PLUGIN_API BinaryEventPtr BinaryEvent::createBinaryEvent<double>(const EventChannel*, int64, const double* data, int, const MetaDataValueArray&, uint16);<|MERGE_RESOLUTION|>--- conflicted
+++ resolved
@@ -219,15 +219,10 @@
 
 //Event
 Event::Event(const Event& other)
-<<<<<<< HEAD
-	//: Event(other)
-    : Event(other.m_channelInfo, other.m_timestamp, other.m_channel)
-=======
 	: EventBase(other), 
 	m_channel(other.m_channel), 
 	m_channelInfo(other.m_channelInfo),
 	m_eventType(other.m_eventType)
->>>>>>> 3b919054
 {
 	size_t size = other.m_channelInfo->getDataSize();
 	m_data.malloc(size);
