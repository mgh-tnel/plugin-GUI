--- conflicted
+++ resolved
@@ -1,823 +1,820 @@
-/*
-    ------------------------------------------------------------------
-
-    This file is part of the Open Ephys GUI
-    Copyright (C) 2014 Open Ephys
-
-    ------------------------------------------------------------------
-
-    This program is free software: you can redistribute it and/or modify
-    it under the terms of the GNU General Public License as published by
-    the Free Software Foundation, either version 3 of the License, or
-    (at your option) any later version.
-
-    This program is distributed in the hope that it will be useful,
-    but WITHOUT ANY WARRANTY; without even the implied warranty of
-    MERCHANTABILITY or FITNESS FOR A PARTICULAR PURPOSE.  See the
-    GNU General Public License for more details.
-
-    You should have received a copy of the GNU General Public License
-    along with this program.  If not, see <http://www.gnu.org/licenses/>.
-
-*/
-
-#include "GenericProcessor.h"
-#include "../../UI/UIComponent.h"
-
-GenericProcessor::GenericProcessor(const String& name_) : AccessClass(),
-    sourceNode(0), destNode(0), isEnabled(true), wasConnected(false),
-    nextAvailableChannel(0), saveOrder(-1), loadOrder(-1), currentChannel(-1),
-     editor(0), parametersAsXml(nullptr), sendSampleCount(true), name(name_), paramsWereLoaded(false)
-{
-    settings.numInputs = settings.numOutputs = settings.sampleRate = 0;
-
-}
-
-GenericProcessor::~GenericProcessor()
-{
-}
-
-AudioProcessorEditor* GenericProcessor::createEditor()
-{
-    editor = new GenericEditor(this, true);
-    return editor;
-}
-
-void GenericProcessor::setNodeId(int id)
-{
-    nodeId = id;
-
-    if (editor != 0)
-    {
-        editor->updateName();
-    }
-
-}
-
-Parameter& GenericProcessor::getParameterByName(String name_)
-{
-    // doesn't work
-    for (int i = 0; i < getNumParameters(); i++)
-    {
-
-        Parameter& p =  parameters.getReference(i);
-        const String parameterName = p.getName();
-
-        if (parameterName.compare(name_) == 0) // fails at this point
-            return p;//parameters.getReference(i);
-    }
-
-    static Parameter nullParam = Parameter("VOID", false, -1);
-
-    return nullParam;
-
-}
-
-Parameter& GenericProcessor::getParameterReference(int parameterIndex)
-{
-
-    return parameters.getReference(parameterIndex);
-
-}
-
-void GenericProcessor::setParameter(int parameterIndex, float newValue)
-{
-    editor->updateParameterButtons(parameterIndex);
-    std::cout << "Setting parameter" << std::endl;
-
-    if (currentChannel >= 0)
-    {
-        Parameter& p =  parameters.getReference(parameterIndex);
-        p.setValue(newValue, currentChannel);
-    }
-
-}
-
-const String GenericProcessor::getParameterName(int parameterIndex)
-{
-    Parameter& p=parameters.getReference(parameterIndex);
-    return p.getName();
-}
-
-const String GenericProcessor::getParameterText(int parameterIndex)
-{
-    Parameter& p = parameters.getReference(parameterIndex);
-    return p.getDescription();
-}
-
-var GenericProcessor::getParameterVar(int parameterIndex, int parameterChannel)
-{
-    Parameter& p=parameters.getReference(parameterIndex);
-    return p.operator[](parameterChannel);
-}
-
-void GenericProcessor::prepareToPlay(double sampleRate_, int estimatedSamplesPerBlock)
-{
-
-}
-
-void GenericProcessor::releaseResources()
-{
-    // use the disable() function instead
-    // releaseResources() is called by Juce at unpredictable times
-    // disable() is only called by the ProcessorGraph at the end of acquisition
-}
-
-int GenericProcessor::getNextChannel(bool increment)
-{
-    int chan = nextAvailableChannel;
-
-    //std::cout << "Next channel: " << chan << ", num inputs: " << getNumInputs() << std::endl;
-
-    if (increment)
-        nextAvailableChannel++;
-
-    if (chan < getNumInputs())
-        return chan;
-    else
-        return -1;
-
-}
-
-void GenericProcessor::resetConnections()
-{
-
-    nextAvailableChannel = 0;
-
-    wasConnected = false;
-}
-
-
-
-void GenericProcessor::setSourceNode(GenericProcessor* sn)
-{
-    //std::cout << "My name is " << getName() << ". Setting source node." << std::endl;
-
-    if (!isSource())
-    {
-        //	std::cout << " I am not a source." << std::endl;
-
-        if (sn != 0)
-        {
-
-            //	std::cout << " The source is not blank." << std::endl;
-
-            if (!sn->isSink())
-            {
-                //		std::cout << " The source is not a sink." << std::endl;
-
-                if (sourceNode != sn)
-                {
-
-                    //			std::cout << " The source is new and named " << sn->getName() << std::endl;
-
-                    if (this->isMerger())
-                        setMergerSourceNode(sn);
-                    else
-                        sourceNode = sn;
-
-                    sn->setDestNode(this);
-
-                }
-                else
-                {
-                    //			std::cout << "  The source node is not new." << std::endl;
-                }
-            }
-            else
-            {
-                //		std::cout << " The source is a sink." << std::endl;
-                sourceNode = 0;
-            }
-
-        }
-        else
-        {
-            //		std::cout << " The source is blank." << std::endl;
-            sourceNode = 0;
-        }
-    }
-    else
-    {
-        //	std::cout << " I am a source. I can't have a source node." << std::endl;
-
-        if (sn != 0)
-            sn->setDestNode(this);
-    }
-}
-
-
-void GenericProcessor::setDestNode(GenericProcessor* dn)
-{
-
-
-    //	std::cout << "My name is " << getName() << ". Setting dest node." << std::endl;
-
-    if (!isSink())
-    {
-        //	std::cout << "  I am not a sink." << std::endl;
-
-        if (dn != 0)
-        {
-            //		std::cout << "  The dest node is not blank." << std::endl;
-
-            if (!dn->isSource())
-            {
-
-                //		std::cout << "  The dest node is not a source." << std::endl;
-
-                if (destNode != dn)
-                {
-                    //		std::cout << "  The dest node is new and named " << dn->getName() << std::endl;
-                    //
-                    if (this->isSplitter())
-                        setSplitterDestNode(dn);
-                    else
-                        destNode = dn;
-
-                    dn->setSourceNode(this);
-
-                }
-                else
-                {
-                    //		std::cout << "  The dest node is not new." << std::endl;
-                }
-            }
-            else
-            {
-
-                //	std::cout << "  The dest node is a source." << std::endl;
-
-                destNode = 0;
-            }
-        }
-        else
-        {
-            //	std::cout << "  The dest node is blank." << std::endl;
-
-            destNode = 0;
-        }
-    }
-    else
-    {
-
-        //std::cout << "  I am a sink, I can't have a dest node." << std::endl;
-        //if (dn != 0)
-        //	dn->setSourceNode(this);
-    }
-}
-
-void GenericProcessor::clearSettings()
-{
-
-    //std::cout << "Generic processor clearing settings." << std::endl;
-
-    settings.originalSource = 0;
-    settings.numInputs = 0;
-    settings.numOutputs = 0;
-    settings.sampleRate = getDefaultSampleRate();
-
-    // std::cout << "Record status size = " << recordStatus.size() << std::endl;
-
-    if (recordStatus.size() < channels.size())
-        recordStatus.resize(channels.size());
-
-	if(monitorStatus.size() < channels.size())
-		monitorStatus.resize(channels.size());
-
-    for (int i = 0; i < channels.size(); i++)
-    {
-        // std::cout << channels[i]->getRecordState() << std::endl;
-        recordStatus.set(i,channels[i]->getRecordState());
-		monitorStatus.set(i,channels[i]->isMonitored);
-    }
-
-    channels.clear();
-    eventChannels.clear();
-
-}
-
-void GenericProcessor::update()
-{
-
-    std::cout << getName() << " updating settings." << std::endl;
-    // SO patched here to keep original channel names
-
-    int oldNumChannels = channels.size();
-    StringArray oldNames;
-    for (int k = 0; k < oldNumChannels; k++)
-    {
-        oldNames.add(channels[k]->getName());
-    }
-
-    clearSettings();
-
-    if (sourceNode != 0)
-    {
-        // everything is inherited except numOutputs
-        settings = sourceNode->settings;
-        settings.numInputs = settings.numOutputs;
-        settings.numOutputs = settings.numInputs;
-
-        for (int i = 0; i < sourceNode->channels.size(); i++)
-        {
-            Channel* sourceChan = sourceNode->channels[i];
-            Channel* ch = new Channel(*sourceChan);
-            ch->setProcessor(this);
-            ch->bitVolts = ch->bitVolts*getBitVolts(i);
-			ch->num = i;
-
-            if (i < recordStatus.size())
-            {
-                ch->setRecordState(recordStatus[i]);
-				ch->isMonitored = monitorStatus[i];
-            }
-
-            channels.add(ch);
-        }
-
-        for (int i = 0; i < sourceNode->eventChannels.size(); i++)
-        {
-            Channel* sourceChan = sourceNode->eventChannels[i];
-            Channel* ch = new Channel(*sourceChan);
-            ch->sampleRate = getDefaultSampleRate();
-            ch->bitVolts = getDefaultBitVolts();
-            eventChannels.add(ch);
-        }
-
-    }
-    else
-    {
-        settings.numOutputs = getDefaultNumOutputs();
-        settings.sampleRate = getDefaultSampleRate();
-
-        int numChan = getNumOutputs();
-        int numADC_Chan = getDefaultADCoutputs();
-        for (int i = 0; i < numChan; i++)
-        {
-            Channel* ch = new Channel(this, i);
-
-            // if (i < oldNumChannels)
-            // 	ch->setName(oldNames[i]);
-            //else if (i >= numChan-numADC_Chan)
-            //	ch->setName("ADC"+String(1+i-(numChan-numADC_Chan)));
-
-            if (i >= numChan-numADC_Chan)
-                ch->setName("ADC"+String(1+i-(numChan-numADC_Chan)));
-
-            if (i >= numChan-numADC_Chan)
-				ch->setType(ADC_CHANNEL);
-
-
-            ch->sampleRate = getDefaultSampleRate();
-
-            //  if (ch->isADCchannel)
-            ch->bitVolts = getDefaultBitVolts();
-            //  else
-            //      ch->bitVolts = getDefaultAdcBitVolts(); // should implement this
-
-            if (i < recordStatus.size())
-            {
-                ch->setRecordState(recordStatus[i]);
-<<<<<<< HEAD
-				ch->isMonitored = monitorStatus[i];
-=======
-            } else {
-                if (this->isSource())
-                    ch->setRecordState(true);
->>>>>>> 30678a5e
-            }
-
-            channels.add(ch);
-        }
-
-    }
-
-    if (this->isSink())
-    {
-        settings.numOutputs = 0;
-    }
-
-    updateSettings(); // custom settings code
-
-    // required for the ProcessorGraph to know the
-    // details of this processor:
-    setPlayConfigDetails(getNumInputs(),  // numIns
-                         getNumOutputs(), // numOuts
-                         44100.0,         // sampleRate
-                         128);            // blockSize
-
-    editor->update(); // update editor settings
-
-}
-
-void GenericProcessor::setAllChannelsToRecord()
-{
-
-    recordStatus.resize(getDefaultNumOutputs());
-
-    for (int i = 0; i < getDefaultNumOutputs(); i++)
-    {
-        recordStatus.set(i,true);
-    }
-
-    // std::cout << "Setting all channels to record for source." << std::endl;
-
-}
-
-void GenericProcessor::setRecording(bool state)
-{
-	GenericEditor* ed = getEditor();
-	if (state)
-	{
-		if (ed != 0)
-			ed->startRecording();
-		startRecording();
-	}
-	else
-	{
-		if (ed != 0)
-			ed->stopRecording();
-		stopRecording();
-	}
-}
-
-void GenericProcessor::enableEditor()
-{
-
-    GenericEditor* ed = getEditor();
-
-    if (ed != 0)
-        ed->startAcquisition();
-
-}
-
-void GenericProcessor::disableEditor()
-{
-
-    GenericEditor* ed = getEditor();
-
-    if (ed != nullptr)
-        ed->stopAcquisition();
-}
-
-int GenericProcessor::getNumSamples(MidiBuffer& events)
-{
-    //
-    // This loops through all events in the buffer, and uses the BUFFER_SIZE
-    // events to determine the number of samples in the current buffer. If
-    // there are multiple such events, the one with the highest number of
-    // samples will be used.
-    // This approach is not ideal, as it will become a problem if we allow
-    // the sample rate to change at different points in the signal chain.
-    //
-
-    int numRead = 0;
-
-    //int numRead = 0;
-
-    if (events.getNumEvents() > 0)
-    {
-
-        // int m = events.getNumEvents();
-        //std::cout << getName() << " received " << m << " events." << std::endl;
-
-        MidiBuffer::Iterator i(events);
-
-        const uint8* dataptr;
-        int dataSize;
-
-        int samplePosition = -1;
-
-        while (i.getNextEvent(dataptr, dataSize, samplePosition))
-        {
-
-            if (*dataptr == BUFFER_SIZE)
-            {
-
-                int16 nr;
-                memcpy(&nr, dataptr+2, 2);
-
-                numRead = nr;
-
-            }
-            else
-
-                if (*dataptr == TTL &&    // a TTL event
-                    getNodeId() < 900 && // not handled by a specialized processor (e.g. AudioNode))
-                    *(dataptr+1) > 0)    // that's flagged for saving
-                {
-                    // changing the const cast is dangerous, but probably necessary:
-                    uint8* ptr = const_cast<uint8*>(dataptr);
-                    *(ptr + 1) = 0; // set second byte of raw data to 0, so the event
-                    // won't be saved twice
-                }
-        }
-    }
-
-    return numRead;
-}
-
-void GenericProcessor::setNumSamples(MidiBuffer& events, int sampleIndex)
-{
-    //
-    // This amounts to adding a "buffer size" flag at a particular sample number,
-    // and a new flag is added each time "setNumSamples" is called.
-    // Thus, if the number of samples changes somewhere in the processing pipeline,
-    // the old sample number will remain. This is a problem if the number of
-    // samples gets smaller.
-    // If we allow the sample rate to change (e.g., with a resampling node),
-    // this code will have to be updated. The easiest approach will be for each
-    // processor to ignore any buffer size events that don't come from its
-    // immediate source.
-    //
-
-    uint8 data[4];
-
-    int16 si = (int16) sampleIndex;
-
-    data[0] = BUFFER_SIZE;  // most-significant byte
-    data[1] = nodeId;       // least-significant byte
-    memcpy(data+2, &si, 2);
-
-    events.addEvent(data,       // spike data
-                    4,          // total bytes
-                    0); // sample index
-
-    // std::cout << "Processor " << getNodeId() << " adding a new sample count of " << sampleIndex << std::endl;
-
-}
-
-
-int GenericProcessor::checkForEvents(MidiBuffer& midiMessages)
-{
-
-    if (midiMessages.getNumEvents() > 0)
-    {
-
-        // int m = midiMessages.getNumEvents();
-        //std::cout << m << " events received by node " << getNodeId() << std::endl;
-
-        MidiBuffer::Iterator i(midiMessages);
-        MidiMessage message(0xf4);
-
-        int samplePosition = 0;
-        i.setNextSamplePosition(samplePosition);
-
-        while (i.getNextEvent(message, samplePosition))
-        {
-
-            const uint8* dataptr = message.getRawData();
-
-            handleEvent(*dataptr, message, samplePosition);
-
-        }
-
-    }
-
-    return -1;
-
-}
-
-void GenericProcessor::addEvent(MidiBuffer& eventBuffer,
-                                uint8 type,
-                                int sampleNum,
-                                uint8 eventId,
-                                uint8 eventChannel,
-                                uint8 numBytes,
-                                uint8* eventData)
-{
-    uint8* data = new uint8[4+numBytes];
-
-    data[0] = type;    // event type
-    data[1] = nodeId;  // processor ID automatically added
-    data[2] = eventId; // event ID
-    data[3] = eventChannel; // event channel
-    memcpy(data + 4, eventData, numBytes);
-
-    eventBuffer.addEvent(data, 		// raw data
-                         4 + numBytes, // total bytes
-                         sampleNum);     // sample index
-
-    //if (type == TTL)
-    //	std::cout << "Adding event for channel " << (int) eventChannel << " with ID " << (int) eventId << std::endl;
-
-}
-
-// void GenericProcessor::unpackEvent(int type,
-// 								   MidiMessage& event)
-// {
-
-
-// }
-
-void GenericProcessor::processBlock(AudioSampleBuffer& buffer, MidiBuffer& eventBuffer)
-{
-
-    int nSamples = getNumSamples(eventBuffer); // finds buffer size and sets save
-    // flag on all TTL events to zero
-
-    process(buffer, eventBuffer, nSamples);
-
-    if (sendSampleCount)
-        setNumSamples(eventBuffer, nSamples); // adds it back,
-    // even if it's unchanged
-
-}
-
-
-/////// ---- LOADING AND SAVING ---- //////////
-
-
-void GenericProcessor::saveToXml(XmlElement* parentElement)
-{
-
-    parentElement->setAttribute("NodeId", nodeId);
-
-    saveCustomParametersToXml(parentElement);
-
-    // loop through the channels
-
-    for (int i = 0; i < channels.size(); i++)
-    {
-
-        if (!isSplitter() && !isMerger())
-            saveChannelParametersToXml(parentElement, i);
-
-        // channelName = String(i);
-        // channelChildNode = parentElement->createNewChildElement("CHANNEL");
-        // channelChildNode->setAttribute("name", channelName);
-        // saveParametersToChannelsXml(channelChildNode, i);
-    }
-
-    for (int i = 0; i < eventChannels.size(); i++)
-    {
-        if (!isSplitter() && !isMerger())
-            saveChannelParametersToXml(parentElement, i, true);
-
-        // channelName=/**String("EventCh:")+*/String(i);
-        // channelChildNode = parentElement->createNewChildElement("EVENTCHANNEL");
-        // channelChildNode->setAttribute("name", channelName);
-        // saveParametersToChannelsXml(channelChildNode, i);
-    }
-
-    // Save editor parameters:
-    XmlElement* editorChildNode = parentElement->createNewChildElement("EDITOR");
-    getEditor()->saveEditorParameters(editorChildNode);
-
-}
-
-void GenericProcessor::saveCustomParametersToXml(XmlElement* parentElement)
-{
-
-}
-
-void GenericProcessor::saveChannelParametersToXml(XmlElement* parentElement, int channelNumber, bool isEventChannel)
-{
-
-    if (!isEventChannel)
-    {
-        XmlElement* channelInfo = parentElement->createNewChildElement("CHANNEL");
-        channelInfo->setAttribute("name", String(channelNumber));
-        channelInfo->setAttribute("number", channelNumber);
-
-        bool p, r, a;
-
-        getEditor()->getChannelSelectionState(channelNumber, &p, &r, &a);
-
-        XmlElement* selectionState = channelInfo->createNewChildElement("SELECTIONSTATE");
-        selectionState->setAttribute("param",p);
-        selectionState->setAttribute("record",r);
-        selectionState->setAttribute("audio",a);
-
-        saveCustomChannelParametersToXml(channelInfo, channelNumber);
-
-    }
-    else
-    {
-
-        XmlElement* channelInfo = parentElement->createNewChildElement("EVENTCHANNEL");
-        channelInfo->setAttribute("name", String(channelNumber));
-        channelInfo->setAttribute("number", channelNumber);
-
-        saveCustomChannelParametersToXml(channelInfo, channelNumber, true);
-
-    }
-
-    // deprecated parameter configuration:
-    //std::cout <<"Creating Parameters" << std::endl;
-    // int maxsize = parameters.size();
-    // String parameterName;
-    // String parameterValue;
-    // XmlElement* parameterChildNode;
-
-    // // save any attributes that belong to "Parameter" objects
-    // for (int n = 0; n < maxsize; n++)
-    // {
-    //     parameterName = getParameterName(n);
-
-    //     parameterChildNode = channelParent->createNewChildElement("PARAMETER");
-    //     parameterChildNode->setAttribute("name", parameterName);
-
-    //     var parameterVar = getParameterVar(n, channelNumber-1);
-    //     parameterValue = parameterVar.toString();
-    //     parameterChildNode->addTextElement(parameterValue);
-    // }
-
-}
-
-void GenericProcessor::saveCustomChannelParametersToXml(XmlElement* channelInfo, int channelNum, bool isEventChannel)
-{
-
-
-}
-
-
-void GenericProcessor::loadFromXml()
-{
-
-    update(); // make sure settings are updated
-
-
-    if (!paramsWereLoaded)
-    {
-
-        std::cout << "Loading parameters for " << name << std::endl;
-
-        if (parametersAsXml != nullptr)
-        {
-            // use parametersAsXml to restore state
-            loadCustomParametersFromXml();
-
-            // load editor parameters
-            forEachXmlChildElement(*parametersAsXml, xmlNode)
-            {
-
-                if (xmlNode->hasTagName("EDITOR"))
-                {
-                    getEditor()->loadEditorParameters(xmlNode);
-                }
-
-            }
-
-            forEachXmlChildElement(*parametersAsXml, xmlNode)
-            {
-                if (xmlNode->hasTagName("CHANNEL"))
-                {
-
-                    loadChannelParametersFromXml(xmlNode);
-                }
-                else if (xmlNode->hasTagName("EVENTCHANNEL"))
-                {
-
-                    loadChannelParametersFromXml(xmlNode, true);
-
-                }
-
-            }
-        }
-
-    }
-
-    paramsWereLoaded = true;
-
-}
-
-void GenericProcessor::loadChannelParametersFromXml(XmlElement* channelInfo, bool isEventChannel)
-{
-
-    int channelNum = channelInfo->getIntAttribute("number");
-
-    if (!isEventChannel)
-    {
-
-        forEachXmlChildElement(*channelInfo, subNode)
-        {
-            if (subNode->hasTagName("SELECTIONSTATE"))
-            {
-
-                getEditor()->setChannelSelectionState(channelNum - 1,
-                                                      subNode->getBoolAttribute("param"),
-                                                      subNode->getBoolAttribute("record"),
-                                                      subNode->getBoolAttribute("audio"));
-            }
-        }
-    }
-
-    loadCustomChannelParametersFromXml(channelInfo, isEventChannel);
-
-}
-
-
-
-void GenericProcessor::loadCustomParametersFromXml()
-{
-
-}
-
-void GenericProcessor::loadCustomChannelParametersFromXml(XmlElement* channelInfo, bool isEventChannel)
-{
-
-}
-
-const String GenericProcessor::unusedNameString("xxx-UNUSED-OPEN-EPHYS-xxx");
+/*
+    ------------------------------------------------------------------
+
+    This file is part of the Open Ephys GUI
+    Copyright (C) 2014 Open Ephys
+
+    ------------------------------------------------------------------
+
+    This program is free software: you can redistribute it and/or modify
+    it under the terms of the GNU General Public License as published by
+    the Free Software Foundation, either version 3 of the License, or
+    (at your option) any later version.
+
+    This program is distributed in the hope that it will be useful,
+    but WITHOUT ANY WARRANTY; without even the implied warranty of
+    MERCHANTABILITY or FITNESS FOR A PARTICULAR PURPOSE.  See the
+    GNU General Public License for more details.
+
+    You should have received a copy of the GNU General Public License
+    along with this program.  If not, see <http://www.gnu.org/licenses/>.
+
+*/
+
+#include "GenericProcessor.h"
+#include "../../UI/UIComponent.h"
+
+GenericProcessor::GenericProcessor(const String& name_) : AccessClass(),
+    sourceNode(0), destNode(0), isEnabled(true), wasConnected(false),
+    nextAvailableChannel(0), saveOrder(-1), loadOrder(-1), currentChannel(-1),
+     editor(0), parametersAsXml(nullptr), sendSampleCount(true), name(name_), paramsWereLoaded(false)
+{
+    settings.numInputs = settings.numOutputs = settings.sampleRate = 0;
+
+}
+
+GenericProcessor::~GenericProcessor()
+{
+}
+
+AudioProcessorEditor* GenericProcessor::createEditor()
+{
+    editor = new GenericEditor(this, true);
+    return editor;
+}
+
+void GenericProcessor::setNodeId(int id)
+{
+    nodeId = id;
+
+    if (editor != 0)
+    {
+        editor->updateName();
+    }
+
+}
+
+Parameter& GenericProcessor::getParameterByName(String name_)
+{
+    // doesn't work
+    for (int i = 0; i < getNumParameters(); i++)
+    {
+
+        Parameter& p =  parameters.getReference(i);
+        const String parameterName = p.getName();
+
+        if (parameterName.compare(name_) == 0) // fails at this point
+            return p;//parameters.getReference(i);
+    }
+
+    static Parameter nullParam = Parameter("VOID", false, -1);
+
+    return nullParam;
+
+}
+
+Parameter& GenericProcessor::getParameterReference(int parameterIndex)
+{
+
+    return parameters.getReference(parameterIndex);
+
+}
+
+void GenericProcessor::setParameter(int parameterIndex, float newValue)
+{
+    editor->updateParameterButtons(parameterIndex);
+    std::cout << "Setting parameter" << std::endl;
+
+    if (currentChannel >= 0)
+    {
+        Parameter& p =  parameters.getReference(parameterIndex);
+        p.setValue(newValue, currentChannel);
+    }
+
+}
+
+const String GenericProcessor::getParameterName(int parameterIndex)
+{
+    Parameter& p=parameters.getReference(parameterIndex);
+    return p.getName();
+}
+
+const String GenericProcessor::getParameterText(int parameterIndex)
+{
+    Parameter& p = parameters.getReference(parameterIndex);
+    return p.getDescription();
+}
+
+var GenericProcessor::getParameterVar(int parameterIndex, int parameterChannel)
+{
+    Parameter& p=parameters.getReference(parameterIndex);
+    return p.operator[](parameterChannel);
+}
+
+void GenericProcessor::prepareToPlay(double sampleRate_, int estimatedSamplesPerBlock)
+{
+
+}
+
+void GenericProcessor::releaseResources()
+{
+    // use the disable() function instead
+    // releaseResources() is called by Juce at unpredictable times
+    // disable() is only called by the ProcessorGraph at the end of acquisition
+}
+
+int GenericProcessor::getNextChannel(bool increment)
+{
+    int chan = nextAvailableChannel;
+
+    //std::cout << "Next channel: " << chan << ", num inputs: " << getNumInputs() << std::endl;
+
+    if (increment)
+        nextAvailableChannel++;
+
+    if (chan < getNumInputs())
+        return chan;
+    else
+        return -1;
+
+}
+
+void GenericProcessor::resetConnections()
+{
+
+    nextAvailableChannel = 0;
+
+    wasConnected = false;
+}
+
+
+
+void GenericProcessor::setSourceNode(GenericProcessor* sn)
+{
+    //std::cout << "My name is " << getName() << ". Setting source node." << std::endl;
+
+    if (!isSource())
+    {
+        //	std::cout << " I am not a source." << std::endl;
+
+        if (sn != 0)
+        {
+
+            //	std::cout << " The source is not blank." << std::endl;
+
+            if (!sn->isSink())
+            {
+                //		std::cout << " The source is not a sink." << std::endl;
+
+                if (sourceNode != sn)
+                {
+
+                    //			std::cout << " The source is new and named " << sn->getName() << std::endl;
+
+                    if (this->isMerger())
+                        setMergerSourceNode(sn);
+                    else
+                        sourceNode = sn;
+
+                    sn->setDestNode(this);
+
+                }
+                else
+                {
+                    //			std::cout << "  The source node is not new." << std::endl;
+                }
+            }
+            else
+            {
+                //		std::cout << " The source is a sink." << std::endl;
+                sourceNode = 0;
+            }
+
+        }
+        else
+        {
+            //		std::cout << " The source is blank." << std::endl;
+            sourceNode = 0;
+        }
+    }
+    else
+    {
+        //	std::cout << " I am a source. I can't have a source node." << std::endl;
+
+        if (sn != 0)
+            sn->setDestNode(this);
+    }
+}
+
+
+void GenericProcessor::setDestNode(GenericProcessor* dn)
+{
+
+
+    //	std::cout << "My name is " << getName() << ". Setting dest node." << std::endl;
+
+    if (!isSink())
+    {
+        //	std::cout << "  I am not a sink." << std::endl;
+
+        if (dn != 0)
+        {
+            //		std::cout << "  The dest node is not blank." << std::endl;
+
+            if (!dn->isSource())
+            {
+
+                //		std::cout << "  The dest node is not a source." << std::endl;
+
+                if (destNode != dn)
+                {
+                    //		std::cout << "  The dest node is new and named " << dn->getName() << std::endl;
+                    //
+                    if (this->isSplitter())
+                        setSplitterDestNode(dn);
+                    else
+                        destNode = dn;
+
+                    dn->setSourceNode(this);
+
+                }
+                else
+                {
+                    //		std::cout << "  The dest node is not new." << std::endl;
+                }
+            }
+            else
+            {
+
+                //	std::cout << "  The dest node is a source." << std::endl;
+
+                destNode = 0;
+            }
+        }
+        else
+        {
+            //	std::cout << "  The dest node is blank." << std::endl;
+
+            destNode = 0;
+        }
+    }
+    else
+    {
+
+        //std::cout << "  I am a sink, I can't have a dest node." << std::endl;
+        //if (dn != 0)
+        //	dn->setSourceNode(this);
+    }
+}
+
+void GenericProcessor::clearSettings()
+{
+
+    //std::cout << "Generic processor clearing settings." << std::endl;
+
+    settings.originalSource = 0;
+    settings.numInputs = 0;
+    settings.numOutputs = 0;
+    settings.sampleRate = getDefaultSampleRate();
+
+    // std::cout << "Record status size = " << recordStatus.size() << std::endl;
+
+    if (recordStatus.size() < channels.size())
+        recordStatus.resize(channels.size());
+
+	if(monitorStatus.size() < channels.size())
+		monitorStatus.resize(channels.size());
+
+    for (int i = 0; i < channels.size(); i++)
+    {
+        // std::cout << channels[i]->getRecordState() << std::endl;
+        recordStatus.set(i,channels[i]->getRecordState());
+		monitorStatus.set(i,channels[i]->isMonitored);
+    }
+
+    channels.clear();
+    eventChannels.clear();
+
+}
+
+void GenericProcessor::update()
+{
+
+    std::cout << getName() << " updating settings." << std::endl;
+    // SO patched here to keep original channel names
+
+    int oldNumChannels = channels.size();
+    StringArray oldNames;
+    for (int k = 0; k < oldNumChannels; k++)
+    {
+        oldNames.add(channels[k]->getName());
+    }
+
+    clearSettings();
+
+    if (sourceNode != 0)
+    {
+        // everything is inherited except numOutputs
+        settings = sourceNode->settings;
+        settings.numInputs = settings.numOutputs;
+        settings.numOutputs = settings.numInputs;
+
+        for (int i = 0; i < sourceNode->channels.size(); i++)
+        {
+            Channel* sourceChan = sourceNode->channels[i];
+            Channel* ch = new Channel(*sourceChan);
+            ch->setProcessor(this);
+            ch->bitVolts = ch->bitVolts*getBitVolts(i);
+			ch->num = i;
+
+            if (i < recordStatus.size())
+            {
+                ch->setRecordState(recordStatus[i]);
+				ch->isMonitored = monitorStatus[i];
+            }
+
+            channels.add(ch);
+        }
+
+        for (int i = 0; i < sourceNode->eventChannels.size(); i++)
+        {
+            Channel* sourceChan = sourceNode->eventChannels[i];
+            Channel* ch = new Channel(*sourceChan);
+            ch->sampleRate = getDefaultSampleRate();
+            ch->bitVolts = getDefaultBitVolts();
+            eventChannels.add(ch);
+        }
+
+    }
+    else
+    {
+        settings.numOutputs = getDefaultNumOutputs();
+        settings.sampleRate = getDefaultSampleRate();
+
+        int numChan = getNumOutputs();
+        int numADC_Chan = getDefaultADCoutputs();
+        for (int i = 0; i < numChan; i++)
+        {
+            Channel* ch = new Channel(this, i);
+
+            // if (i < oldNumChannels)
+            // 	ch->setName(oldNames[i]);
+            //else if (i >= numChan-numADC_Chan)
+            //	ch->setName("ADC"+String(1+i-(numChan-numADC_Chan)));
+
+            if (i >= numChan-numADC_Chan)
+                ch->setName("ADC"+String(1+i-(numChan-numADC_Chan)));
+
+            if (i >= numChan-numADC_Chan)
+				ch->setType(ADC_CHANNEL);
+
+
+            ch->sampleRate = getDefaultSampleRate();
+
+            //  if (ch->isADCchannel)
+            ch->bitVolts = getDefaultBitVolts();
+            //  else
+            //      ch->bitVolts = getDefaultAdcBitVolts(); // should implement this
+
+            if (i < recordStatus.size())
+            {
+                ch->setRecordState(recordStatus[i]);
+				ch->isMonitored = monitorStatus[i];
+            } else {
+                if (this->isSource())
+                    ch->setRecordState(true);
+            }
+
+            channels.add(ch);
+        }
+
+    }
+
+    if (this->isSink())
+    {
+        settings.numOutputs = 0;
+    }
+
+    updateSettings(); // custom settings code
+
+    // required for the ProcessorGraph to know the
+    // details of this processor:
+    setPlayConfigDetails(getNumInputs(),  // numIns
+                         getNumOutputs(), // numOuts
+                         44100.0,         // sampleRate
+                         128);            // blockSize
+
+    editor->update(); // update editor settings
+
+}
+
+void GenericProcessor::setAllChannelsToRecord()
+{
+
+    recordStatus.resize(getDefaultNumOutputs());
+
+    for (int i = 0; i < getDefaultNumOutputs(); i++)
+    {
+        recordStatus.set(i,true);
+    }
+
+    // std::cout << "Setting all channels to record for source." << std::endl;
+
+}
+
+void GenericProcessor::setRecording(bool state)
+{
+	GenericEditor* ed = getEditor();
+	if (state)
+	{
+		if (ed != 0)
+			ed->startRecording();
+		startRecording();
+	}
+	else
+	{
+		if (ed != 0)
+			ed->stopRecording();
+		stopRecording();
+	}
+}
+
+void GenericProcessor::enableEditor()
+{
+
+    GenericEditor* ed = getEditor();
+
+    if (ed != 0)
+        ed->startAcquisition();
+
+}
+
+void GenericProcessor::disableEditor()
+{
+
+    GenericEditor* ed = getEditor();
+
+    if (ed != nullptr)
+        ed->stopAcquisition();
+}
+
+int GenericProcessor::getNumSamples(MidiBuffer& events)
+{
+    //
+    // This loops through all events in the buffer, and uses the BUFFER_SIZE
+    // events to determine the number of samples in the current buffer. If
+    // there are multiple such events, the one with the highest number of
+    // samples will be used.
+    // This approach is not ideal, as it will become a problem if we allow
+    // the sample rate to change at different points in the signal chain.
+    //
+
+    int numRead = 0;
+
+    //int numRead = 0;
+
+    if (events.getNumEvents() > 0)
+    {
+
+        // int m = events.getNumEvents();
+        //std::cout << getName() << " received " << m << " events." << std::endl;
+
+        MidiBuffer::Iterator i(events);
+
+        const uint8* dataptr;
+        int dataSize;
+
+        int samplePosition = -1;
+
+        while (i.getNextEvent(dataptr, dataSize, samplePosition))
+        {
+
+            if (*dataptr == BUFFER_SIZE)
+            {
+
+                int16 nr;
+                memcpy(&nr, dataptr+2, 2);
+
+                numRead = nr;
+
+            }
+            else
+
+                if (*dataptr == TTL &&    // a TTL event
+                    getNodeId() < 900 && // not handled by a specialized processor (e.g. AudioNode))
+                    *(dataptr+1) > 0)    // that's flagged for saving
+                {
+                    // changing the const cast is dangerous, but probably necessary:
+                    uint8* ptr = const_cast<uint8*>(dataptr);
+                    *(ptr + 1) = 0; // set second byte of raw data to 0, so the event
+                    // won't be saved twice
+                }
+        }
+    }
+
+    return numRead;
+}
+
+void GenericProcessor::setNumSamples(MidiBuffer& events, int sampleIndex)
+{
+    //
+    // This amounts to adding a "buffer size" flag at a particular sample number,
+    // and a new flag is added each time "setNumSamples" is called.
+    // Thus, if the number of samples changes somewhere in the processing pipeline,
+    // the old sample number will remain. This is a problem if the number of
+    // samples gets smaller.
+    // If we allow the sample rate to change (e.g., with a resampling node),
+    // this code will have to be updated. The easiest approach will be for each
+    // processor to ignore any buffer size events that don't come from its
+    // immediate source.
+    //
+
+    uint8 data[4];
+
+    int16 si = (int16) sampleIndex;
+
+    data[0] = BUFFER_SIZE;  // most-significant byte
+    data[1] = nodeId;       // least-significant byte
+    memcpy(data+2, &si, 2);
+
+    events.addEvent(data,       // spike data
+                    4,          // total bytes
+                    0); // sample index
+
+    // std::cout << "Processor " << getNodeId() << " adding a new sample count of " << sampleIndex << std::endl;
+
+}
+
+
+int GenericProcessor::checkForEvents(MidiBuffer& midiMessages)
+{
+
+    if (midiMessages.getNumEvents() > 0)
+    {
+
+        // int m = midiMessages.getNumEvents();
+        //std::cout << m << " events received by node " << getNodeId() << std::endl;
+
+        MidiBuffer::Iterator i(midiMessages);
+        MidiMessage message(0xf4);
+
+        int samplePosition = 0;
+        i.setNextSamplePosition(samplePosition);
+
+        while (i.getNextEvent(message, samplePosition))
+        {
+
+            const uint8* dataptr = message.getRawData();
+
+            handleEvent(*dataptr, message, samplePosition);
+
+        }
+
+    }
+
+    return -1;
+
+}
+
+void GenericProcessor::addEvent(MidiBuffer& eventBuffer,
+                                uint8 type,
+                                int sampleNum,
+                                uint8 eventId,
+                                uint8 eventChannel,
+                                uint8 numBytes,
+                                uint8* eventData)
+{
+    uint8* data = new uint8[4+numBytes];
+
+    data[0] = type;    // event type
+    data[1] = nodeId;  // processor ID automatically added
+    data[2] = eventId; // event ID
+    data[3] = eventChannel; // event channel
+    memcpy(data + 4, eventData, numBytes);
+
+    eventBuffer.addEvent(data, 		// raw data
+                         4 + numBytes, // total bytes
+                         sampleNum);     // sample index
+
+    //if (type == TTL)
+    //	std::cout << "Adding event for channel " << (int) eventChannel << " with ID " << (int) eventId << std::endl;
+
+}
+
+// void GenericProcessor::unpackEvent(int type,
+// 								   MidiMessage& event)
+// {
+
+
+// }
+
+void GenericProcessor::processBlock(AudioSampleBuffer& buffer, MidiBuffer& eventBuffer)
+{
+
+    int nSamples = getNumSamples(eventBuffer); // finds buffer size and sets save
+    // flag on all TTL events to zero
+
+    process(buffer, eventBuffer, nSamples);
+
+    if (sendSampleCount)
+        setNumSamples(eventBuffer, nSamples); // adds it back,
+    // even if it's unchanged
+
+}
+
+
+/////// ---- LOADING AND SAVING ---- //////////
+
+
+void GenericProcessor::saveToXml(XmlElement* parentElement)
+{
+
+    parentElement->setAttribute("NodeId", nodeId);
+
+    saveCustomParametersToXml(parentElement);
+
+    // loop through the channels
+
+    for (int i = 0; i < channels.size(); i++)
+    {
+
+        if (!isSplitter() && !isMerger())
+            saveChannelParametersToXml(parentElement, i);
+
+        // channelName = String(i);
+        // channelChildNode = parentElement->createNewChildElement("CHANNEL");
+        // channelChildNode->setAttribute("name", channelName);
+        // saveParametersToChannelsXml(channelChildNode, i);
+    }
+
+    for (int i = 0; i < eventChannels.size(); i++)
+    {
+        if (!isSplitter() && !isMerger())
+            saveChannelParametersToXml(parentElement, i, true);
+
+        // channelName=/**String("EventCh:")+*/String(i);
+        // channelChildNode = parentElement->createNewChildElement("EVENTCHANNEL");
+        // channelChildNode->setAttribute("name", channelName);
+        // saveParametersToChannelsXml(channelChildNode, i);
+    }
+
+    // Save editor parameters:
+    XmlElement* editorChildNode = parentElement->createNewChildElement("EDITOR");
+    getEditor()->saveEditorParameters(editorChildNode);
+
+}
+
+void GenericProcessor::saveCustomParametersToXml(XmlElement* parentElement)
+{
+
+}
+
+void GenericProcessor::saveChannelParametersToXml(XmlElement* parentElement, int channelNumber, bool isEventChannel)
+{
+
+    if (!isEventChannel)
+    {
+        XmlElement* channelInfo = parentElement->createNewChildElement("CHANNEL");
+        channelInfo->setAttribute("name", String(channelNumber));
+        channelInfo->setAttribute("number", channelNumber);
+
+        bool p, r, a;
+
+        getEditor()->getChannelSelectionState(channelNumber, &p, &r, &a);
+
+        XmlElement* selectionState = channelInfo->createNewChildElement("SELECTIONSTATE");
+        selectionState->setAttribute("param",p);
+        selectionState->setAttribute("record",r);
+        selectionState->setAttribute("audio",a);
+
+        saveCustomChannelParametersToXml(channelInfo, channelNumber);
+
+    }
+    else
+    {
+
+        XmlElement* channelInfo = parentElement->createNewChildElement("EVENTCHANNEL");
+        channelInfo->setAttribute("name", String(channelNumber));
+        channelInfo->setAttribute("number", channelNumber);
+
+        saveCustomChannelParametersToXml(channelInfo, channelNumber, true);
+
+    }
+
+    // deprecated parameter configuration:
+    //std::cout <<"Creating Parameters" << std::endl;
+    // int maxsize = parameters.size();
+    // String parameterName;
+    // String parameterValue;
+    // XmlElement* parameterChildNode;
+
+    // // save any attributes that belong to "Parameter" objects
+    // for (int n = 0; n < maxsize; n++)
+    // {
+    //     parameterName = getParameterName(n);
+
+    //     parameterChildNode = channelParent->createNewChildElement("PARAMETER");
+    //     parameterChildNode->setAttribute("name", parameterName);
+
+    //     var parameterVar = getParameterVar(n, channelNumber-1);
+    //     parameterValue = parameterVar.toString();
+    //     parameterChildNode->addTextElement(parameterValue);
+    // }
+
+}
+
+void GenericProcessor::saveCustomChannelParametersToXml(XmlElement* channelInfo, int channelNum, bool isEventChannel)
+{
+
+
+}
+
+
+void GenericProcessor::loadFromXml()
+{
+
+    update(); // make sure settings are updated
+
+
+    if (!paramsWereLoaded)
+    {
+
+        std::cout << "Loading parameters for " << name << std::endl;
+
+        if (parametersAsXml != nullptr)
+        {
+            // use parametersAsXml to restore state
+            loadCustomParametersFromXml();
+
+            // load editor parameters
+            forEachXmlChildElement(*parametersAsXml, xmlNode)
+            {
+
+                if (xmlNode->hasTagName("EDITOR"))
+                {
+                    getEditor()->loadEditorParameters(xmlNode);
+                }
+
+            }
+
+            forEachXmlChildElement(*parametersAsXml, xmlNode)
+            {
+                if (xmlNode->hasTagName("CHANNEL"))
+                {
+
+                    loadChannelParametersFromXml(xmlNode);
+                }
+                else if (xmlNode->hasTagName("EVENTCHANNEL"))
+                {
+
+                    loadChannelParametersFromXml(xmlNode, true);
+
+                }
+
+            }
+        }
+
+    }
+
+    paramsWereLoaded = true;
+
+}
+
+void GenericProcessor::loadChannelParametersFromXml(XmlElement* channelInfo, bool isEventChannel)
+{
+
+    int channelNum = channelInfo->getIntAttribute("number");
+
+    if (!isEventChannel)
+    {
+
+        forEachXmlChildElement(*channelInfo, subNode)
+        {
+            if (subNode->hasTagName("SELECTIONSTATE"))
+            {
+
+                getEditor()->setChannelSelectionState(channelNum - 1,
+                                                      subNode->getBoolAttribute("param"),
+                                                      subNode->getBoolAttribute("record"),
+                                                      subNode->getBoolAttribute("audio"));
+            }
+        }
+    }
+
+    loadCustomChannelParametersFromXml(channelInfo, isEventChannel);
+
+}
+
+
+
+void GenericProcessor::loadCustomParametersFromXml()
+{
+
+}
+
+void GenericProcessor::loadCustomChannelParametersFromXml(XmlElement* channelInfo, bool isEventChannel)
+{
+
+}
+
+const String GenericProcessor::unusedNameString("xxx-UNUSED-OPEN-EPHYS-xxx");