/*
    ------------------------------------------------------------------

    This file is part of the Open Ephys GUI
    Copyright (C) 2016 Open Ephys

    ------------------------------------------------------------------

    This program is free software: you can redistribute it and/or modify
    it under the terms of the GNU General Public License as published by
    the Free Software Foundation, either version 3 of the License, or
    (at your option) any later version.

    This program is distributed in the hope that it will be useful,
    but WITHOUT ANY WARRANTY; without even the implied warranty of
    MERCHANTABILITY or FITNESS FOR A PARTICULAR PURPOSE.  See the
    GNU General Public License for more details.

    You should have received a copy of the GNU General Public License
    along with this program.  If not, see <http://www.gnu.org/licenses/>.

*/
#include "GenericProcessor.h"
#include "../../UI/UIComponent.h"
#include "../../AccessClass.h"

#include <exception>


const String GenericProcessor::m_unusedNameString ("xxx-UNUSED-OPEN-EPHYS-xxx");

GenericProcessor::GenericProcessor (const String& name)
    : sourceNode                    (0)
    , destNode                      (0)
    , isEnabled                     (true)
    , wasConnected                  (false)
    , nextAvailableChannel          (0)
    , saveOrder                     (-1)
    , loadOrder                     (-1)
    , currentChannel                (-1)
    , editor                        (nullptr)
    , parametersAsXml               (nullptr)
    , sendSampleCount               (true)
    , m_processorType                   (PROCESSOR_TYPE_UTILITY)
    , m_name                            (name)
    , m_isParamsWereLoaded              (false)
<<<<<<< HEAD
    , m_processorType                   (PROCESSOR_TYPE_UTILITY)
=======
    , m_isNeedsToSendTimestampMessage   (false)
    , m_isTimestampSet                  (false)
>>>>>>> 71d995bd
{
    settings.numInputs = settings.numOutputs = 0;
	m_lastProcessTime = Time::getHighResolutionTicks();
}


GenericProcessor::~GenericProcessor()
{
}


AudioProcessorEditor* GenericProcessor::createEditor()
{
    editor = new GenericEditor (this, true);
    return editor;
}


void GenericProcessor::setNodeId (int id)
{
    nodeId = id;

    if (editor != 0)
    {
        editor->updateName();
    }
}


Parameter* GenericProcessor::getParameterByName (String name)
{
    const int numParameters = getNumParameters();
    // doesn't work
    for (int i = 0; i < numParameters; ++i)
    {
        const auto parameter = parameters[i];
        const String parameterName = parameter->getName();

        if (parameterName.compare (name) == 0) // fails at this point
            return parameter;//parameters.getReference(i);
    }

    Parameter* nullParam = new Parameter ("VOID", false, -1);

    return nullParam;
}


Parameter* GenericProcessor::getParameterObject (int parameterIndex) const
{
    return parameters[parameterIndex];
}


void GenericProcessor::setParameter (int parameterIndex, float newValue)
{
    editor->updateParameterButtons (parameterIndex);
    std::cout << "Setting parameter" << std::endl;

    if (currentChannel >= 0)
        parameters[parameterIndex]->setValue (newValue, currentChannel);
}


const String GenericProcessor::getParameterName (int parameterIndex)
{
    return parameters[parameterIndex]->getName();
}


const String GenericProcessor::getParameterText (int parameterIndex)
{
    return parameters[parameterIndex]->getDescription();
}


var GenericProcessor::getParameterVar (int parameterIndex, int parameterChannel)
{
    const auto parameter = parameters[parameterIndex];
    return parameter->operator[] (parameterChannel);
}


void GenericProcessor::prepareToPlay (double sampleRate_, int estimatedSamplesPerBlock)
{
}


void GenericProcessor::releaseResources()
{
    // use the disable() function instead
    // releaseResources() is called by Juce at unpredictable times
    // disable() is only called by the ProcessorGraph at the end of acquisition
}


int GenericProcessor::getNextChannel (bool increment)
{
    int chan = nextAvailableChannel;

    //std::cout << "Next channel: " << chan << ", num inputs: " << getNumInputs() << std::endl;

    if (increment)
        nextAvailableChannel++;

    if (chan < getNumInputs())
        return chan;
    else
        return -1;
}


void GenericProcessor::resetConnections()
{
    nextAvailableChannel = 0;

    wasConnected = false;
}


void GenericProcessor::setSourceNode (GenericProcessor* sn)
{
    //std::cout << "My name is " << getName() << ". Setting source node." << std::endl;

    if (! isSource())
    {
        //	std::cout << " I am not a source." << std::endl;

        if (sn != 0)
        {
            //	std::cout << " The source is not blank." << std::endl;

            if (! sn->isSink())
            {
                //		std::cout << " The source is not a sink." << std::endl;
                if (sourceNode != sn)
                {
                    //			std::cout << " The source is new and named " << sn->getName() << std::endl;

                    if (this->isMerger())
                        setMergerSourceNode (sn);
                    else
                        sourceNode = sn;

                    sn->setDestNode (this);
                }
                else
                {
                    //			std::cout << "  The source node is not new." << std::endl;
                }
            }
            else
            {
                //		std::cout << " The source is a sink." << std::endl;
                sourceNode = 0;
            }

        }
        else
        {
            //		std::cout << " The source is blank." << std::endl;
            sourceNode = 0;
        }
    }
    else
    {
        //	std::cout << " I am a source. I can't have a source node." << std::endl;

        if (sn != 0)
            sn->setDestNode (this);
    }
}


void GenericProcessor::setDestNode (GenericProcessor* dn)
{
    //	std::cout << "My name is " << getName() << ". Setting dest node." << std::endl;

    if (! isSink())
    {
        //	std::cout << "  I am not a sink." << std::endl;

        if (dn != 0)
        {
            //		std::cout << "  The dest node is not blank." << std::endl;
            if (!dn->isSource())
            {
                //		std::cout << "  The dest node is not a source." << std::endl;

                if (destNode != dn)
                {
                    //		std::cout << "  The dest node is new and named " << dn->getName() << std::endl;
                    //
                    if (this->isSplitter())
                        setSplitterDestNode (dn);
                    else
                        destNode = dn;

                    dn->setSourceNode (this);
                }
                else
                {
                    //		std::cout << "  The dest node is not new." << std::endl;
                }
            }
            else
            {
                //	std::cout << "  The dest node is a source." << std::endl;

                destNode = 0;
            }
        }
        else
        {
            //	std::cout << "  The dest node is blank." << std::endl;

            destNode = 0;
        }
    }
    else
    {
        //std::cout << "  I am a sink, I can't have a dest node." << std::endl;
        //if (dn != 0)
        //	dn->setSourceNode(this);
    }
}


void GenericProcessor::clearSettings()
{
    //std::cout << "Generic processor clearing settings." << std::endl;

    settings.originalSource = 0;
    settings.numInputs = 0;
    settings.numOutputs = 0;

    // std::cout << "Record status size = " << recordStatus.size() << std::endl;

    if (m_recordStatus.size() < dataChannelArray.size())
        m_recordStatus.resize (dataChannelArray.size());

    if (m_monitorStatus.size() < dataChannelArray.size())
        m_monitorStatus.resize (dataChannelArray.size());

    for (int i = 0; i < dataChannelArray.size(); ++i)
    {
        // std::cout << channels[i]->getRecordState() << std::endl;
        m_recordStatus.set    (i, dataChannelArray[i]->getRecordState());
        m_monitorStatus.set   (i, dataChannelArray[i]->isMonitored());
    }

    dataChannelArray.clear();
    eventChannelArray.clear();
	spikeChannelArray.clear();
	configurationObjectArray.clear();
	clearChannelCreationCounts();
}


void GenericProcessor::update()
{
    std::cout << getName() << " updating settings." << std::endl;

    // ---- RESET EVERYTHING ---- ///
    clearSettings();

    if (sourceNode != 0) // copy settings from source node
    {
        // everything is inherited except numOutputs
        settings = sourceNode->settings;
        settings.numInputs = settings.numOutputs;
        settings.numOutputs = settings.numInputs;

        for (int i = 0; i < sourceNode->dataChannelArray.size(); ++i)
        {
            DataChannel* sourceChan = sourceNode->dataChannelArray[i];
            DataChannel* ch = new DataChannel (*sourceChan);
			

            if (i < m_recordStatus.size())
            {
                ch->setRecordState (m_recordStatus[i]);
                ch->setMonitored( m_monitorStatus[i]);
            }

			ch->addToHistoricString(getName());
            dataChannelArray.add (ch);
        }

        for (int i = 0; i < sourceNode->eventChannelArray.size(); ++i)
        {
            EventChannel* sourceChan = sourceNode->eventChannelArray[i];
            EventChannel* ch = new EventChannel (*sourceChan);
			ch->eventMetaDataLock = true;
            eventChannelArray.add (ch);
        }
		for (int i = 0; i < sourceNode->spikeChannelArray.size(); ++i)
		{
			SpikeChannel* sourceChan = sourceNode->spikeChannelArray[i];
			SpikeChannel* ch = new SpikeChannel(*sourceChan);
			ch->eventMetaDataLock = true;
			spikeChannelArray.add(ch);
		}
		for (int i = 0; i < sourceNode->configurationObjectArray.size(); ++i)
		{
			ConfigurationObject* sourceChan = sourceNode->configurationObjectArray[i];
			ConfigurationObject* ch = new ConfigurationObject(*sourceChan);
			configurationObjectArray.add(ch);
		}
    }
    else // generate new settings
    {

		createDataChannels(); //Only sources can create data channels
		settings.numOutputs = dataChannelArray.size();
		std::cout << getName() << " setting num outputs to " << settings.numOutputs << std::endl;

		for (int i = 0; i < dataChannelArray.size(); i++)
		{
			if (i < m_recordStatus.size())
				dataChannelArray[i]->setRecordState(m_recordStatus[i]);
			else
				if (isSource())
					dataChannelArray[i]->setRecordState(true);
		}
    }

	//Any processor, not only sources, can add new event and spike channels. It's best to do it in their dedicated methods
	createEventChannels();
	createSpikeChannels();
	createConfigurationObjects();

    if (this->isSink())
    {
        settings.numOutputs = 0;
    }

    updateSettings(); // allow processors to change custom settings

	updateChannelIndexes();	

	m_needsToSendTimestampMessages.clear();
	m_needsToSendTimestampMessages.insertMultiple(-1, false, getNumSubProcessors());

    // required for the ProcessorGraph to know the
    // details of this processor:
    setPlayConfigDetails (getNumInputs(),  // numIns
                          getNumOutputs(), // numOuts
                          44100.0,         // sampleRate
                          128);            // blockSize

    editor->update(); // allow the editor to update its settings
}

void GenericProcessor::updateChannelIndexes(bool updateNodeID)
{
	//Recreate the channel indexes
	dataChannelMap.clear();
	eventChannelMap.clear();
	spikeChannelMap.clear();

	for (int i = 0; i < dataChannelArray.size(); i++)
	{
		DataChannel* channel = dataChannelArray[i];
		if (updateNodeID)
			channel->m_nodeID = nodeId;
		uint32 sourceID = getProcessorFullId(channel->getSourceNodeID(), channel->getSubProcessorIdx());
		dataChannelMap[sourceID][channel->getSourceIndex()] = i;
	}
	for (int i = 0; i < eventChannelArray.size(); i++)
	{
		EventChannel* channel = eventChannelArray[i];
		if (updateNodeID)
			channel->m_nodeID = nodeId;
		uint32 sourceID = getProcessorFullId(channel->getSourceNodeID(), channel->getSubProcessorIdx());
		eventChannelMap[sourceID][channel->getSourceIndex()] = i;
	}
	for (int i = 0; i < spikeChannelArray.size(); i++)
	{
		SpikeChannel* channel = spikeChannelArray[i];
		if (updateNodeID)
			channel->m_nodeID = nodeId;
		uint32 sourceID = getProcessorFullId(channel->getSourceNodeID(), channel->getSubProcessorIdx());
		spikeChannelMap[sourceID][channel->getSourceIndex()] = i;
	}
}

void GenericProcessor::createDataChannels()
{
	createDataChannelsByType(DataChannel::HEADSTAGE_CHANNEL);
	createDataChannelsByType(DataChannel::AUX_CHANNEL);
	createDataChannelsByType(DataChannel::ADC_CHANNEL);
}

void GenericProcessor::createDataChannelsByType(DataChannel::DataChannelTypes type)
{
	int nSub = getNumSubProcessors();
	for (int sub = 0; sub < nSub; sub++)
	{
		int nChans = getDefaultNumDataOutputs(type, sub);
		for (int i = 0; i < nChans; i++)
		{
			DataChannel* chan = new DataChannel(type, getSampleRate(sub), this, sub);
			chan->setBitVolts(getBitVolts(sub));
			chan->addToHistoricString(getName());
			chan->m_nodeID = nodeId;
			dataChannelArray.add(chan);
		}
	}
}

void GenericProcessor::createEventChannels()
{
	int nSub = getNumSubProcessors();
	for (int sub = 0; sub < nSub; sub++)
	{
		Array<DefaultEventInfo> events;
		getDefaultEventInfo(events, sub);
		int nChans = events.size();
		for (int i = 0; i < nChans; i++)
		{
			if (events[i].type != EventChannel::INVALID && events[i].nChannels > 0 && events[i].length > 0)
			{
				EventChannel* chan = new EventChannel(events[i].type, events[i].nChannels, events[i].length, events[i].sampleRate, this, sub);
				chan->m_nodeID = nodeId;
				eventChannelArray.add(chan);
			}
		}
	}
}

void GenericProcessor::getDefaultEventInfo(Array<DefaultEventInfo>& events, int subproc) const
{
	events.clear();
}

void GenericProcessor::createSpikeChannels() {};
void GenericProcessor::createConfigurationObjects() {};

void GenericProcessor::setAllChannelsToRecord()
{
    m_recordStatus.resize (dataChannelArray.size());

    for (int i = 0; i < dataChannelArray.size(); ++i)
    {
        m_recordStatus.set (i, true);
    }

    // std::cout << "Setting all channels to record for source." << std::endl;
}


void GenericProcessor::setRecording (bool state)
{
    GenericEditor* ed = getEditor();
    if (state)
    {
        if (ed != 0)
            ed->startRecording();

        startRecording();
        if (isGeneratesTimestamps())
        {
			m_needsToSendTimestampMessages.clearQuick();
			m_needsToSendTimestampMessages.insertMultiple(-1, true, getNumSubProcessors());
        }
    }
    else
    {
        if (ed != 0)
            ed->stopRecording();

        stopRecording();
		m_needsToSendTimestampMessages.clearQuick();
		m_needsToSendTimestampMessages.insertMultiple(-1, false, getNumSubProcessors());
    }
}


void GenericProcessor::enableEditor()
{
    GenericEditor* ed = getEditor();

    if (ed != 0)
        ed->editorStartAcquisition();
}


void GenericProcessor::disableEditor()
{
    GenericEditor* ed = getEditor();

    if (ed != nullptr)
        ed->editorStopAcquisition();
}


/** Used to get the number of samples in a given buffer, for a given channel. */
uint32 GenericProcessor::getNumSamples (int channelNum) const
{
    int sourceNodeId = 0;
	int subProcessorId = 0;
    int nSamples     = 0;

    if (channelNum >= 0
        && channelNum < dataChannelArray.size())
    {
        sourceNodeId = dataChannelArray[channelNum]->getSourceNodeID();
		subProcessorId = dataChannelArray[channelNum]->getSubProcessorIdx();
    }
    else
    {
        return 0;
    }

    // std::cout << "Requesting samples for channel " << channelNum << " with source node " << sourceNodeId << std::endl;
	uint32 sourceID = getProcessorFullId(sourceNodeId, subProcessorId);
    try
    {
        nSamples = numSamples.at (sourceID);
    }
    catch (...)
    {
        return 0;
    }

    //std::cout << nSamples << " were found." << std::endl;

    return nSamples;
}


/** Used to get the timestamp for a given buffer, for a given source node. */
uint64 GenericProcessor::getTimestamp (int channelNum) const
{
    int sourceNodeId = 0;
	int subProcessorIdx = 0;
    int64 ts         = 0;

    if (channelNum >= 0 
        && channelNum < dataChannelArray.size())
    {
        sourceNodeId = dataChannelArray[channelNum]->getSourceNodeID();
		subProcessorIdx = dataChannelArray[channelNum]->getSubProcessorIdx();
    }
    else
    {
        return 0;
    }

	uint32 sourceID = getProcessorFullId(sourceNodeId, subProcessorIdx);
    try
    {
        ts = timestamps.at (sourceID);
    }
    catch (...)
    {
        return 0;
    }

    return ts;
}

uint32 GenericProcessor::getNumSourceSamples(uint16 processorID, uint16 subProcessorIdx) const
{
	return getNumSourceSamples(getProcessorFullId(processorID, subProcessorIdx));
}

uint32 GenericProcessor::getNumSourceSamples(uint32 fullSourceID) const
{
	uint32 nSamples;
	try
	{
		nSamples = numSamples.at(fullSourceID);
	}
	catch (...)
	{
		return 0;
	}
	return nSamples;
}

uint64 GenericProcessor::getSourceTimestamp(uint16 processorID, uint16 subProcessorIdx) const
{
	return getSourceTimestamp(getProcessorFullId(processorID, subProcessorIdx));
}

uint64 GenericProcessor::getSourceTimestamp(uint32 fullSourceID) const
{
	uint64 ts;
	try
	{
		ts = timestamps.at(fullSourceID);
	}
	catch (...)
	{
		return 0;
	}
	return ts;
}


/** Used to set the timestamp for a given buffer, for a given channel. */
void GenericProcessor::setTimestampAndSamples(uint64 timestamp, uint32 nSamples, int subProcessorIdx)
{

	MidiBuffer& eventBuffer = *m_currentMidiBuffer;
    //std::cout << "Setting timestamp to " << timestamp << std:;endl;

	HeapBlock<char> data;
	size_t dataSize = SystemEvent::fillTimestampAndSamplesData(data, this, subProcessorIdx, timestamp, nSamples);
	

	eventBuffer.addEvent(data, dataSize, 0);

	uint32 sourceID = getProcessorFullId(nodeId, subProcessorIdx);

    //since the processor generating the timestamp won't get the event, add it to the map
    timestamps[sourceID] = timestamp;
	numSamples[sourceID] = nSamples;

    if (m_needsToSendTimestampMessages[subProcessorIdx])
    {
		HeapBlock<char> data;
		size_t dataSize = SystemEvent::fillTimestampSyncTextData(data, this, subProcessorIdx, timestamp, false);

		eventBuffer.addEvent(data, dataSize, 0);

		m_needsToSendTimestampMessages.set(subProcessorIdx, false);
    }
}


int GenericProcessor::processEventBuffer()
{
	//
	// This loops through all events in the buffer, and uses the BUFFER_SIZE
	// events to determine the number of samples in the current buffer. If
	// there are multiple such events, the one with the highest number of
	// samples will be used.
	// This approach is not ideal, as it will become a problem if we allow
	// the sample rate to change at different points in the signal chain.
	//
	int numRead = 0;

	MidiBuffer& eventBuffer = *m_currentMidiBuffer;

	if (eventBuffer.getNumEvents() > 0)
	{
		MidiBuffer::Iterator i(eventBuffer);

		const uint8* dataptr;
		int dataSize;

		int samplePosition = -1;

		while (i.getNextEvent(dataptr, dataSize, samplePosition))
		{
			//TODO: remove the mask when the probe system is implemented
			if (static_cast<EventType>(*(dataptr + 0) & 0x7F) == SYSTEM_EVENT && static_cast<SystemEventType>(*(dataptr + 1) == TIMESTAMP_AND_SAMPLES))
			{
				uint16 sourceNodeID = *reinterpret_cast<const uint16*>(dataptr + 2);
				uint16 sourceSubProcessorIdx = *reinterpret_cast<const uint16*>(dataptr + 4);
				uint32 sourceID = getProcessorFullId(sourceNodeID, sourceSubProcessorIdx);

				uint64 timestamp = *reinterpret_cast<const uint64*>(dataptr + 8);
				uint32 nSamples = *reinterpret_cast<const uint32*>(dataptr + 16);
				numSamples[sourceID] = nSamples;
				timestamps[sourceID] = timestamp;
			}
			//set the "recorded" bit on the first byte. This will go away when the probe system is implemented.
			//doing a const cast is always a bad idea, but there's no better way to do this until whe change the event record system
			if (nodeId < 900) //If the processor is not a specialized one
				*const_cast<uint8*>(dataptr + 0) = *(dataptr + 0) | 0x80;
		}
	}

	return numRead;
}


int GenericProcessor::checkForEvents(bool checkForSpikes)
{
    if (m_currentMidiBuffer->getNumEvents() > 0)
    {
        // int m = midiMessages.getNumEvents();
        //std::cout << m << " events received by node " << getNodeId() << std::endl;

        MidiBuffer::Iterator i (*m_currentMidiBuffer);
        MidiMessage message (0xf4);

        int samplePosition = 0;
        i.setNextSamplePosition (samplePosition);

        while (i.getNextEvent (message, samplePosition))
        {
			uint16 sourceId = EventBase::getSourceID(message);
			uint16 subProc = EventBase::getSubProcessorIdx(message);
			uint16 index = EventBase::getSourceIndex(message);
			if (EventBase::getBaseType(message) == EventType::PROCESSOR_EVENT)
			{
				int eventIndex = getEventChannelIndex(index, sourceId, subProc);
				if (eventIndex >= 0)
					handleEvent(eventChannelArray[eventIndex], message, samplePosition);
			}
			else if (EventBase::getBaseType(message) == EventType::SYSTEM_EVENT && SystemEvent::getSystemEventType(message) == SystemEventType::TIMESTAMP_SYNC_TEXT)
			{
				handleTimestampSyncTexts(message);
			}
			else if (checkForSpikes && EventBase::getBaseType(message) == EventType::SPIKE_EVENT)
			{
				int spikeIndex = getSpikeChannelIndex(index, sourceId, subProc);
				if (spikeIndex >= 0)
					handleSpike(spikeChannelArray[index], message, samplePosition);
			}
        }
		return 0;
    }

    return -1;
}

void GenericProcessor::addEvent(int channelIndex, const Event* event, int sampleNum)
{
	addEvent(eventChannelArray[channelIndex], event, sampleNum);
}

void GenericProcessor::addEvent(const EventChannel* channel, const Event* event, int sampleNum)
{
	size_t size = channel->getDataSize() + channel->getTotalEventMetaDataSize() + EVENT_BASE_SIZE;
	HeapBlock<char> buffer(size);
	event->serialize(buffer, size);
	m_currentMidiBuffer->addEvent(buffer, size, sampleNum);
}

void GenericProcessor::addSpike(int channelIndex, const SpikeEvent* event, int sampleNum)
{
	addSpike(spikeChannelArray[channelIndex], event, sampleNum);
}

void GenericProcessor::addSpike(const SpikeChannel* channel, const SpikeEvent* event, int sampleNum)
{
	size_t size = channel->getDataSize() + channel->getTotalEventMetaDataSize() + SPIKE_BASE_SIZE + channel->getNumChannels()*sizeof(float);
	HeapBlock<char> buffer(size);
	event->serialize(buffer, size);
	m_currentMidiBuffer->addEvent(buffer, size, sampleNum);
}


void GenericProcessor::processBlock (AudioSampleBuffer& buffer, MidiBuffer& eventBuffer)
{
	m_currentMidiBuffer = &eventBuffer;
    processEventBuffer (); // extract buffer sizes and timestamps,
    // set flag on all TTL events to zero
	
	m_lastProcessTime = Time::getHighResolutionTicks();
    process (buffer);

}

const DataChannel* GenericProcessor::getDataChannel(int index) const
{
	return dataChannelArray[index];
}

const EventChannel* GenericProcessor::getEventChannel(int index) const
{
	return eventChannelArray[index];
}

const SpikeChannel* GenericProcessor::getSpikeChannel(int index) const
{
	return spikeChannelArray[index];
}

const ConfigurationObject* GenericProcessor::getConfigurationObject(int index) const
{
	return configurationObjectArray[index];
}

int GenericProcessor::getTotalDataChannels() const
{
	return dataChannelArray.size();
}

int GenericProcessor::getTotalEventChannels() const
{
	return eventChannelArray.size();
}

int GenericProcessor::getTotalSpikeChannels() const
{
	return spikeChannelArray.size();
}

int GenericProcessor::getTotalConfigurationObjects() const
{
	return configurationObjectArray.size();
}

int GenericProcessor::getDataChannelIndex(int channelIdx, int processorID, int subProcessorIdx) const
{
	uint32 sourceID = getProcessorFullId(processorID, subProcessorIdx);
	try
	{
		return dataChannelMap.at(sourceID).at(channelIdx);
	}
	catch (...)
	{
		return -1;
	}
}

int GenericProcessor::getEventChannelIndex(int channelIdx, int processorID, int subProcessorIdx) const
{
	uint32 sourceID = getProcessorFullId(processorID, subProcessorIdx);
	try
	{
		return eventChannelMap.at(sourceID).at(channelIdx);
	}
	catch (...)
	{
		return -1;
	}
}

int GenericProcessor::getEventChannelIndex(const Event* event) const
{
	return getEventChannelIndex(event->getSourceIndex(), event->getSourceID(), event->getSubProcessorIdx());
}

int GenericProcessor::getSpikeChannelIndex(int channelIdx, int processorID, int subProcessorIdx) const
{
	uint32 sourceID = getProcessorFullId(processorID, subProcessorIdx);
	try
	{
		return spikeChannelMap.at(sourceID).at(channelIdx);
	}
	catch (...)
	{
		return -1;
	}
}

int GenericProcessor::getSpikeChannelIndex(const SpikeEvent* event) const
{
	return getSpikeChannelIndex(event->getSourceIndex(), event->getSourceID(), event->getSubProcessorIdx());
}


/////// ---- LOADING AND SAVING ---- //////////


void GenericProcessor::saveToXml (XmlElement* parentElement)
{
    parentElement->setAttribute ("NodeId", nodeId);

    saveCustomParametersToXml (parentElement);

    // loop through the channels

    for (int i = 0; i < dataChannelArray.size(); ++i)
    {
        if (! isSplitter() && ! isMerger())
            saveChannelParametersToXml (parentElement, i, InfoObjectCommon::DATA_CHANNEL);
    }

    for (int i = 0; i < eventChannelArray.size(); ++i)
    {
        if (! isSplitter() && ! isMerger())
            saveChannelParametersToXml (parentElement, i, InfoObjectCommon::EVENT_CHANNEL);
    }

	for (int i = 0; i < spikeChannelArray.size(); ++i)
	{
		if (!isSplitter() && !isMerger())
			saveChannelParametersToXml(parentElement, i, InfoObjectCommon::SPIKE_CHANNEL);
	}

    // Save editor parameters:
    XmlElement* editorChildNode = parentElement->createNewChildElement ("EDITOR");
    getEditor()->saveEditorParameters (editorChildNode);
}


void GenericProcessor::saveCustomParametersToXml (XmlElement* parentElement)
{
}

void GenericProcessor::saveChannelParametersToXml (XmlElement* parentElement, int channelNumber, InfoObjectCommon::InfoObjectType type)
{
	XmlElement* channelInfo;
    if ( type == InfoObjectCommon::DATA_CHANNEL)
    {
        channelInfo = parentElement->createNewChildElement ("CHANNEL");
        channelInfo->setAttribute ("name", String (channelNumber));
        channelInfo->setAttribute ("number", channelNumber);

        bool p, r, a;

        getEditor()->getChannelSelectionState (channelNumber, &p, &r, &a);

        XmlElement* selectionState = channelInfo->createNewChildElement ("SELECTIONSTATE");
        selectionState->setAttribute ("param", p);
        selectionState->setAttribute ("record", r);
        selectionState->setAttribute ("audio", a);
    }
	else if (type == InfoObjectCommon::EVENT_CHANNEL)
    {
        channelInfo = parentElement->createNewChildElement ("EVENTCHANNEL");
        channelInfo->setAttribute ("name", String (channelNumber));
        channelInfo->setAttribute ("number", channelNumber);

    }
	else if (type == InfoObjectCommon::SPIKE_CHANNEL)
	{
		channelInfo = parentElement->createNewChildElement("SPIKECHANNEL");
		channelInfo->setAttribute("name", String(channelNumber));
		channelInfo->setAttribute("number", channelNumber);
	}
	saveCustomChannelParametersToXml(channelInfo, channelNumber, type);

    // deprecated parameter configuration:
    //std::cout <<"Creating Parameters" << std::endl;
    // int maxsize = parameters.size();
    // String parameterName;
    // String parameterValue;
    // XmlElement* parameterChildNode;

    // // save any attributes that belong to "Parameter" objects
    // for (int n = 0; n < maxsize; n++)
    // {
    //     parameterName = getParameterName(n);

    //     parameterChildNode = channelParent->createNewChildElement("PARAMETER");
    //     parameterChildNode->setAttribute("name", parameterName);

    //     var parameterVar = getParameterVar(n, channelNumber-1);
    //     parameterValue = parameterVar.toString();
    //     parameterChildNode->addTextElement(parameterValue);
    // }
}

void GenericProcessor::saveCustomChannelParametersToXml (XmlElement* channelInfo, int channelNum, InfoObjectCommon::InfoObjectType type)
{
}


void GenericProcessor::loadFromXml()
{
    update(); // make sure settings are updated

    if (! m_isParamsWereLoaded)
    {
        std::cout << "Loading parameters for " << m_name << std::endl;

        if (parametersAsXml != nullptr)
        {
            // use parametersAsXml to restore state
            loadCustomParametersFromXml();

            // load editor parameters
            forEachXmlChildElement (*parametersAsXml, xmlNode)
            {
                if (xmlNode->hasTagName ("EDITOR"))
                {
                    getEditor()->loadEditorParameters (xmlNode);
                }
            }

            forEachXmlChildElement (*parametersAsXml, xmlNode)
            {
                if (xmlNode->hasTagName ("CHANNEL"))
                {
                    loadChannelParametersFromXml (xmlNode, InfoObjectCommon::DATA_CHANNEL);
                }
                else if (xmlNode->hasTagName ("EVENTCHANNEL"))
                {
                    loadChannelParametersFromXml (xmlNode, InfoObjectCommon::EVENT_CHANNEL);
                }
				else if (xmlNode->hasTagName("SPIKECHANNEL"))
				{
					loadChannelParametersFromXml(xmlNode, InfoObjectCommon::SPIKE_CHANNEL);
				}
            }
        }
    }

    m_isParamsWereLoaded = true;
}


void GenericProcessor::loadChannelParametersFromXml (XmlElement* channelInfo, InfoObjectCommon::InfoObjectType type)
{
    int channelNum = channelInfo->getIntAttribute ("number");

    if (type == InfoObjectCommon::DATA_CHANNEL)
    {
        forEachXmlChildElement (*channelInfo, subNode)
        {
            if (subNode->hasTagName ("SELECTIONSTATE"))
            {
                getEditor()->setChannelSelectionState (channelNum - 1,
                                                       subNode->getBoolAttribute ("param"),
                                                       subNode->getBoolAttribute ("record"),
                                                       subNode->getBoolAttribute ("audio"));
            }
        }
    }

    loadCustomChannelParametersFromXml (channelInfo, type);
}


void GenericProcessor::loadCustomParametersFromXml() { }
void GenericProcessor::loadCustomChannelParametersFromXml (XmlElement* channelInfo, InfoObjectCommon::InfoObjectType type) { }

void GenericProcessor::reset() {}

void GenericProcessor::setCurrentProgramStateInformation (const void* data, int sizeInBytes) {}
void GenericProcessor::setStateInformation               (const void* data, int sizeInBytes) {}

void GenericProcessor::getCurrentProgramStateInformation (MemoryBlock& destData) {}
void GenericProcessor::getStateInformation               (MemoryBlock& destData) {}

void GenericProcessor::changeProgramName (int index, const String& newName) {}
void GenericProcessor::setCurrentProgram (int index) {}

void GenericProcessor::setCurrentChannel (int chan)
{
    currentChannel = chan;
}


void GenericProcessor::setProcessorType (PluginProcessorType processorType)
{
    m_processorType = processorType;
}


//<DEPRECATED>
// ==================================================================
const String GenericProcessor::getInputChannelName  (int channelIndex) const { return GenericProcessor::m_unusedNameString; }
const String GenericProcessor::getOutputChannelName (int channelIndex) const { return GenericProcessor::m_unusedNameString; }
// ==================================================================

void GenericProcessor::getEventChannelNames (StringArray& Names) { }

const String GenericProcessor::getProgramName (int index)   { return ""; }
const String GenericProcessor::getName() const              { return m_name; }

int GenericProcessor::getCurrentChannel() const { return currentChannel; }

PluginProcessorType GenericProcessor::getProcessorType() const { return m_processorType; }

bool GenericProcessor::hasEditor() const { return false; }

bool GenericProcessor::isInputChannelStereoPair  (int index) const { return true; }
bool GenericProcessor::isOutputChannelStereoPair (int index) const { return true; }

bool GenericProcessor::acceptsMidi() const  { return true; }
bool GenericProcessor::producesMidi() const { return true; }

bool GenericProcessor::silenceInProducesSilenceOut() const  { return false; }

bool GenericProcessor::stillHasSource() const { return true; }

bool GenericProcessor::isParameterAutomatable   (int parameterIndex) const { return false; }
bool GenericProcessor::isMetaParameter          (int parameterIndex) const { return false; }

bool GenericProcessor::canSendSignalTo (GenericProcessor*) const { return true; }

bool GenericProcessor::isReady()                { return isEnabled; }
bool GenericProcessor::isEnabledState() const   { return isEnabled; }

bool GenericProcessor::isGeneratesTimestamps() const { return false; }

bool GenericProcessor::isFilter()        const  { return getProcessorType() == PROCESSOR_TYPE_FILTER;        }
bool GenericProcessor::isSource()        const  { return getProcessorType() == PROCESSOR_TYPE_SOURCE;        }
bool GenericProcessor::isSink()          const  { return getProcessorType() == PROCESSOR_TYPE_SINK;          }
bool GenericProcessor::isSplitter()      const  { return getProcessorType() == PROCESSOR_TYPE_SPLITTER;      }
bool GenericProcessor::isMerger()        const  { return getProcessorType() == PROCESSOR_TYPE_MERGER;        }
bool GenericProcessor::isUtility()       const  { return getProcessorType() == PROCESSOR_TYPE_UTILITY;       }

int GenericProcessor::getNumParameters()    { return parameters.size(); }
int GenericProcessor::getNumPrograms()      { return 0; }
int GenericProcessor::getCurrentProgram()   { return 0; }

int GenericProcessor::getNumInputs() const                  { return settings.numInputs; }
int GenericProcessor::getNumOutputs() const                 { return settings.numOutputs; }
int GenericProcessor::getNumOutputs(int subProcessorIdx) const 
{
	uint32 sourceId = getProcessorFullId(nodeId, subProcessorIdx);
	try
	{
		return dataChannelMap.at(sourceId).size();
	}
	catch (...)
	{
		return 0;
	}
}

int GenericProcessor::getDefaultNumDataOutputs(DataChannel::DataChannelTypes, int) const        { return 0; }

int GenericProcessor::getNodeId() const                     { return nodeId; }
int GenericProcessor::getTotalNumberOfChannels() const      { return dataChannelArray.size() + eventChannelArray.size() + spikeChannelArray.size(); }

double GenericProcessor::getTailLengthSeconds() const       { return 1.0f; }

float GenericProcessor::getParameter (int parameterIndex)   { return 1.0; }
float GenericProcessor::getDefaultSampleRate() const        { return 44100.0; }
float GenericProcessor::getSampleRate(int) const               { return getDefaultSampleRate(); }
float GenericProcessor::getDefaultBitVolts() const          { return 1.0; }
float GenericProcessor::getBitVolts(int) const				{ return getDefaultBitVolts(); }
float GenericProcessor::getBitVolts (const DataChannel* chan) const   { return 1.0; }

GenericProcessor* GenericProcessor::getSourceNode() const { return sourceNode; }
GenericProcessor* GenericProcessor::getDestNode()   const { return destNode; }

int GenericProcessor::getNumSubProcessors() const { return 1; }

GenericEditor* GenericProcessor::getEditor() const { return editor; }

AudioSampleBuffer* GenericProcessor::getContinuousBuffer() const { return 0; }
MidiBuffer* GenericProcessor::getEventBuffer() const             { return 0; }

void GenericProcessor::switchIO (int)   { }
void GenericProcessor::switchIO()       { }

void GenericProcessor::setPathToProcessor   (GenericProcessor* p)   { }
void GenericProcessor::setMergerSourceNode  (GenericProcessor* sn)  { }
void GenericProcessor::setSplitterDestNode  (GenericProcessor* dn)  { }

void GenericProcessor::startRecording() { }
void GenericProcessor::stopRecording()  { }

void GenericProcessor::updateSettings() { }

void GenericProcessor::enableCurrentChannel (bool) {}

void GenericProcessor::handleEvent(const EventChannel* eventInfo, const MidiMessage& event, int samplePosition) {}

void GenericProcessor::handleSpike(const SpikeChannel* spikeInfo, const MidiMessage& event, int samplePosition) {}

void GenericProcessor::handleTimestampSyncTexts(const MidiMessage& event) {};

void GenericProcessor::setEnabledState (bool t)
{
    isEnabled = t;
}

bool GenericProcessor::enableProcessor()
{
	m_lastProcessTime = Time::getHighResolutionTicks();
	return enable();
}

bool GenericProcessor::disableProcessor()
{
	return disable();
}

bool GenericProcessor::enable()
{
    return isEnabled;
}

bool GenericProcessor::disable()
{
    return true;
}

GenericProcessor::DefaultEventInfo::DefaultEventInfo(EventChannel::EventChannelTypes t, unsigned int c, unsigned int l, float s)
	:type(t),
	nChannels(c),
	length(l),
	sampleRate(s)
{
}

GenericProcessor::DefaultEventInfo::DefaultEventInfo()
	:type(EventChannel::INVALID),
	nChannels(0),
	length(0),
	sampleRate(44100)
{}

uint32 GenericProcessor::getProcessorFullId(uint16 sid, uint16 subid)
{
	return uint32(sid) << 16 + subid;
}

int64 GenericProcessor::getLastProcessedsoftwareTime() const
{
	return m_lastProcessTime;
}

void ChannelCreationIndexes::clearChannelCreationCounts()
{
	dataChannelCount = 0;
	dataChannelTypeCount.clear();
	eventChannelCount = 0;
	eventChannelTypeCount.clear();
	spikeChannelCount = 0;
	spikeChannelTypeCount.clear();
}<|MERGE_RESOLUTION|>--- conflicted
+++ resolved
@@ -44,12 +44,6 @@
     , m_processorType                   (PROCESSOR_TYPE_UTILITY)
     , m_name                            (name)
     , m_isParamsWereLoaded              (false)
-<<<<<<< HEAD
-    , m_processorType                   (PROCESSOR_TYPE_UTILITY)
-=======
-    , m_isNeedsToSendTimestampMessage   (false)
-    , m_isTimestampSet                  (false)
->>>>>>> 71d995bd
 {
     settings.numInputs = settings.numOutputs = 0;
 	m_lastProcessTime = Time::getHighResolutionTicks();
