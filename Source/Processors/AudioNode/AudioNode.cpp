/*
    ------------------------------------------------------------------

    This file is part of the Open Ephys GUI
    Copyright (C) 2014 Open Ephys

    ------------------------------------------------------------------

    This program is free software: you can redistribute it and/or modify
    it under the terms of the GNU General Public License as published by
    the Free Software Foundation, either version 3 of the License, or
    (at your option) any later version.

    This program is distributed in the hope that it will be useful,
    but WITHOUT ANY WARRANTY; without even the implied warranty of
    MERCHANTABILITY or FITNESS FOR A PARTICULAR PURPOSE.  See the
    GNU General Public License for more details.

    You should have received a copy of the GNU General Public License
    along with this program.  If not, see <http://www.gnu.org/licenses/>.

*/

#include <cmath>

#include "AudioNode.h"

AudioNode::AudioNode()
    : GenericProcessor("Audio Node"), audioEditor(0), volume(0.00001f), noiseGateLevel(0.0f)
{

    settings.numInputs = 4096;
    settings.numOutputs = 2;

    // 128 inputs, 2 outputs (left and right channel)
    setPlayConfigDetails(getNumInputs(), getNumOutputs(), 44100.0, 128);

    nextAvailableChannel = 2; // keep first two channels empty

    tempBuffer = new AudioSampleBuffer(16, 1024);

}


AudioNode::~AudioNode()
{
}

AudioProcessorEditor* AudioNode::createEditor()
{

    audioEditor = new AudioEditor(this);

    return audioEditor;

}

void AudioNode::resetConnections()
{

    nextAvailableChannel = 2; // start connections at channel 2
    wasConnected = false;

    channelPointers.clear();

}

void AudioNode::updateBufferSize()
{
    //AudioEditor* editor = (AudioEditor*) getEditor();
    audioEditor->updateBufferSizeText();

}

void AudioNode::setChannel(Channel* ch)
{

    int channelNum = channelPointers.indexOf(ch);

    std::cout << "Audio node setting channel to " << channelNum << std::endl;

    setCurrentChannel(channelNum);
}

void AudioNode::setChannelStatus(Channel* chan, bool status)
{

    setChannel(chan); // add 2 to account for 2 output channels

    enableCurrentChannel(status);

}

void AudioNode::enableCurrentChannel(bool state)
{

    if (state)
    {
        setParameter(100, 0.0f);
    }
    else
    {
        setParameter(-100, 0.0f);
    }
}


void AudioNode::addInputChannel(GenericProcessor* sourceNode, int chan)
{


    int channelIndex = getNextChannel(false);

    setPlayConfigDetails(channelIndex+1,0,44100.0,128);

    channelPointers.add(sourceNode->channels[chan]);

}

void AudioNode::setParameter(int parameterIndex, float newValue)
{
    // change left channel, right channel, or volume
    if (parameterIndex == 1)
    {
        // volume level
        volume = newValue*0.1f;

    }
    else if (parameterIndex == 2)
    {
        // noiseGateLevel level

        expander.setThreshold(newValue); // in microVolts

    }
    else if (parameterIndex == 100)
    {

        channelPointers[currentChannel]->isMonitored = true;

    }
    else if (parameterIndex == -100)
    {

        channelPointers[currentChannel]->isMonitored = false;
    }

}

void AudioNode::prepareToPlay(double sampleRate_, int estimatedSamplesPerBlock)
{


    // std::cout << "Processor sample rate: " << getSampleRate() << std::endl;
    // std::cout << "Audio card sample rate: " << sampleRate_ << std::endl;
    // std::cout << "Samples per block: " << estimatedSamplesPerBlock << std::endl;

    numSamplesExpected.clear();
    samplesInBackupBuffer.clear();
    samplesInOverflowBuffer.clear();
    ratio.clear();
    filters.clear();
    bufferA.clear();
    bufferB.clear();
    bufferSwap.clear();

    destBufferSampleRate = sampleRate_;

    for (int i = 0; i < channelPointers.size(); i++)
    {
        // processor sample rate divided by sound card sample rate
        numSamplesExpected.add((int)(channelPointers[i]->sampleRate/sampleRate_*float(estimatedSamplesPerBlock)) + 1);
        samplesInBackupBuffer.add(0);
        samplesInOverflowBuffer.add(0);
        sourceBufferSampleRate.add(channelPointers[i]->sampleRate);

        filters.add(new Dsp::SmoothedFilterDesign<Dsp::RBJ::Design::LowPass, 1> (1024));

        ratio.add(float(numSamplesExpected[i])/float(estimatedSamplesPerBlock));
        updateFilter(i);

        bufferA.add(new AudioSampleBuffer(1,10000));
        bufferB.add(new AudioSampleBuffer(1,10000));
        bufferSwap.add(false);

    }

    tempBuffer->setSize(getNumInputs(), 4096);
}

void AudioNode::updateFilter(int i)
{

    double cutoffFreq = (ratio[i] > 1.0) ? 2 * destBufferSampleRate  // downsample
                        : destBufferSampleRate / 2; // upsample

    double sampleFreq = (ratio[i] > 1.0) ? sourceBufferSampleRate[i] // downsample
                        : destBufferSampleRate;  // upsample

    Dsp::Params params;
    params[0] = sampleFreq; // sample rate
    params[1] = cutoffFreq; // cutoff frequency
    params[2] = 1.25; //Q //

    filters[i]->setParams(params);

}

void AudioNode::process(AudioSampleBuffer& buffer,
                        MidiBuffer& events)
{
    float gain;
    int valuesNeeded = buffer.getNumSamples(); // samples needed to fill out the buffer

    //std::cout << "Buffer size: " << buffer.getNumChannels() << std::endl;

    // clear the left and right channels
    buffer.clear(0,0,buffer.getNumSamples());
    buffer.clear(1,0,buffer.getNumSamples());

    if (1)
    {

        AudioSampleBuffer* overflowBuffer;
        AudioSampleBuffer* backupBuffer;

        if (channelPointers.size() > 0) // we have some channels
        {

            tempBuffer->clear();

            for (int i = 0; i < buffer.getNumChannels()-2; i++) // cycle through them all
            {

<<<<<<< HEAD
            tempBuffer->copyFrom(i,    // destination channel
                           0,                // destination start sample
                           *overflowBuffer,  // source
                           i,                // source channel
                           0,                // source start sample
                           samplesToCopyFromOverflowBuffer    // number of samples
                          );
=======
                if (channelPointers[i]->isMonitored)
                {
>>>>>>> c3fd1241

                    //std::cout << "Processing channel " << i << std::endl;

                    if (!bufferSwap[i])
                    {
                        overflowBuffer = bufferA[i];
                        backupBuffer = bufferB[i];

                        bufferSwap.set(i,true);
                    }
                    else
                    {
                        overflowBuffer = bufferB[i];
                        backupBuffer = bufferA[i];

<<<<<<< HEAD
              backupBuffer->copyFrom(i, // destination channel
                                    0,                     // destination start sample
                                    *overflowBuffer,       // source
                                    i,                     // source channel
                                    samplesToCopyFromOverflowBuffer,         // source start sample
                                    leftoverSamples       // number of samples
                                   );
            }
=======
                        bufferSwap.set(i,false);
                    }
>>>>>>> c3fd1241

                    backupBuffer->clear();

                    samplesInOverflowBuffer.set(i,samplesInBackupBuffer[i]); // size of buffer after last round
                    samplesInBackupBuffer.set(i,0);

                    int orphanedSamples = 0;

                    // 1. copy overflow buffer

                    int samplesToCopyFromOverflowBuffer =
                        ((samplesInOverflowBuffer[i] <= numSamplesExpected[i]) ?
                         samplesInOverflowBuffer[i] :
                         numSamplesExpected[i]);

                    //std::cout << "Copying " << samplesToCopyFromOverflowBuffer << " samples from overflow buffer of " << samplesInOverflowBuffer[i] << " samples." << std::endl;

                    if (samplesToCopyFromOverflowBuffer > 0) // need to re-add samples from backup buffer
                    {

<<<<<<< HEAD
          if (0) // (samplesToCopyFromIncomingBuffer > 0)
          {

            tempBuffer->copyFrom(i,       // destination channel
                           samplesToCopyFromOverflowBuffer,           // destination start sample
                           buffer,      // source
                           i+2,           // source channel (add 2 to account for output channels)
                           0,           // source start sample
                           samplesToCopyFromIncomingBuffer //  number of samples
                          );
=======
                        tempBuffer->addFrom(i,    // destination channel
                                            0,                // destination start sample
                                            *overflowBuffer,  // source
                                            0,                // source channel
                                            0,                // source start sample
                                            samplesToCopyFromOverflowBuffer,    // number of samples
                                            1.0f              // gain to apply
                                           );

                        int leftoverSamples = samplesInOverflowBuffer[i] - samplesToCopyFromOverflowBuffer;
>>>>>>> c3fd1241

                        // std::cout << "Samples remaining in overflow buffer: " << leftoverSamples << std::endl;

                        if (leftoverSamples > 0) // move remaining samples to the backup buffer
                        {

                            backupBuffer->addFrom(0, // destination channel
                                                  0,                     // destination start sample
                                                  *overflowBuffer,       // source
                                                  0,                     // source channel
                                                  samplesToCopyFromOverflowBuffer,         // source start sample
                                                  leftoverSamples,       // number of samples
                                                  1.0f                   // gain to apply
                                                 );
                        }

                        samplesInBackupBuffer.set(i,leftoverSamples);
                    }

                    gain = volume/(float(0x7fff) * channelPointers[i]->bitVolts);
                    // Data are floats in units of microvolts, so dividing by bitVolts and 0x7fff (max value for 16b signed)
                    // rescales to between -1 and +1. Audio output starts So, maximum gain applied to maximum data would be 10.

<<<<<<< HEAD
              backupBuffer->copyFrom(i,                            // destination channel
                                    samplesInBackupBuffer[i],     // destination start sample
                                    buffer,                       // source
                                    i+2,                          // source channel (add 2 to account for output channels)
                                    remainingSamples,             // source start sample
                                    orphanedSamples              //  number of samples
                                   );
=======
                    int remainingSamples = numSamplesExpected[i] - samplesToCopyFromOverflowBuffer;
>>>>>>> c3fd1241

                    int samplesAvailable = numSamples.at(channelPointers[i]->sourceNodeId);

                    int samplesToCopyFromIncomingBuffer = ((remainingSamples <= samplesAvailable) ?
                                                           remainingSamples :
                                                           samplesAvailable);

                    //std::cout << "Copying " << samplesToCopyFromIncomingBuffer << " samples from incoming buffer of " << samplesAvailable << " samples." << std::endl;


                    if (samplesToCopyFromIncomingBuffer > 0)
                    {

                        tempBuffer->addFrom(i,       // destination channel
                                            samplesToCopyFromOverflowBuffer,           // destination start sample
                                            buffer,      // source
                                            i+2,           // source channel (add 2 to account for output channels)
                                            0,           // source start sample
                                            samplesToCopyFromIncomingBuffer, //  number of samples
                                            gain       // gain to apply
                                           );

                        //if (destBufferPos == 0)
                        //  std::cout << "Temp buffer 0 value: " << *tempBuffer->getReadPointer(i,0) << std::endl;

<<<<<<< HEAD
          // code modified from "juce_ResamplingAudioSource.cpp":
          if (1)//
          {
            for (destBufferPos = 0; destBufferPos < valuesNeeded; destBufferPos++)
            {
              float sampleGain = 1.0;
              float alpha = (float) subSampleOffset;
              float invAlpha = 1.0f - alpha;

             // std::cout << "Copying sample " << sourceBufferPos << std::endl;

              buffer.addFrom(0,    // destChannel
                             destBufferPos,  // destSampleOffset
                             *tempBuffer,     // source
                              i,    // sourceChannel
                              sourceBufferPos,// sourceSampleOffset
                              1,        // number of samples
                              invAlpha * sampleGain * gain);      // gain to apply to source

              buffer.addFrom(0,    // destChannel
                              destBufferPos,   // destSampleOffset
                              *tempBuffer,     // source
                              i,      // sourceChannel
                              nextPos,      // sourceSampleOffset
                              1,        // number of samples
                              alpha * sampleGain * gain);       // gain to apply to source

             // if (destBufferPos == 0)
                //std::cout << "Output buffer 0 value: " << *buffer.getReadPointer(i+2,destBufferPos) << std::endl;

              subSampleOffset += ratio[i];

              while (subSampleOffset >= 1.0)
              {
                  if (++sourceBufferPos >= sourceBufferSize)
                      sourceBufferPos = 0;

                  nextPos = (sourceBufferPos + 1) % sourceBufferSize;
                  subSampleOffset -= 1.0;
              }
            }
          }

          if (ratio[i] < 0.99999)
          {
              // apply the filter after upsampling
              float* ptr = buffer.getWritePointer(0);
              filters[i]->process(destBufferPos, &ptr);
          }

        } // if channelPointers[i]->isMonitored
      } // end cycling through channels

      // Simple implementation of a "noise gate" on audio output
      if (1)
        expander.process(buffer.getWritePointer(0), // expand the left channel
                         buffer.getNumSamples());


      // copy the signal into the right channel (no stereo audio yet!)
      buffer.addFrom(1,    // destChannel
                     0,  // destSampleOffset
                     buffer,     // source
                      0,    // sourceChannel
                      0,// sourceSampleOffset
                      valuesNeeded,        // number of samples
                      1.0);      // gain to apply to source
=======
                    }

                    orphanedSamples = samplesAvailable - samplesToCopyFromIncomingBuffer;

                    // std::cout << "Samples remaining in incoming buffer: " << orphanedSamples << std::endl;

                    if (orphanedSamples > 0 && (samplesInBackupBuffer[i] + orphanedSamples < backupBuffer->getNumSamples()))
                    {

                        backupBuffer->addFrom(0,                            // destination channel
                                              samplesInBackupBuffer[i],     // destination start sample
                                              buffer,                       // source
                                              i+2,                          // source channel (add 2 to account for output channels)
                                              remainingSamples,             // source start sample
                                              orphanedSamples,              //  number of samples
                                              gain                          // gain to apply
                                             );

                        samplesInBackupBuffer.set(i, samplesInBackupBuffer[i] + orphanedSamples);

                    }

                    // now that our tempBuffer is ready, we can filter it and copy it into the
                    // original buffer

                    //std::cout << "Ratio = " << ratio[i] << ", gain = " << gain << std::endl;
                    //std::cout << "Values needed = " << valuesNeeded << ", channel = " << i << std::endl;

                    if (ratio[i] > 1.00001)
                    {
                        // pre-apply filter before downsampling
                        float* ptr = tempBuffer->getWritePointer(i);
                        filters[i]->process(numSamplesExpected[i], &ptr);
                    }

                    // initialize variables
                    int sourceBufferPos = 0;
                    int sourceBufferSize = numSamplesExpected[i];
                    float subSampleOffset = 0.0;
                    int nextPos = (sourceBufferPos + 1) % sourceBufferSize;

                    int destBufferPos;

                    // code modified from "juce_ResamplingAudioSource.cpp":

                    for (destBufferPos = 0; destBufferPos < valuesNeeded; destBufferPos++)
                    {
                        float gain = 1.0;
                        float alpha = (float) subSampleOffset;
                        float invAlpha = 1.0f - alpha;

                        // std::cout << "Copying sample " << sourceBufferPos << std::endl;

                        buffer.addFrom(0,    // destChannel
                                       destBufferPos,  // destSampleOffset
                                       *tempBuffer,     // source
                                       i,    // sourceChannel
                                       sourceBufferPos,// sourceSampleOffset
                                       1,        // number of samples
                                       invAlpha*gain);      // gain to apply to source

                        buffer.addFrom(0,    // destChannel
                                       destBufferPos,   // destSampleOffset
                                       *tempBuffer,     // source
                                       i,      // sourceChannel
                                       nextPos,      // sourceSampleOffset
                                       1,        // number of samples
                                       alpha*gain);       // gain to apply to source

                        // if (destBufferPos == 0)
                        //std::cout << "Output buffer 0 value: " << *buffer.getReadPointer(i+2,destBufferPos) << std::endl;

                        subSampleOffset += ratio[i];

                        while (subSampleOffset >= 1.0)
                        {
                            if (++sourceBufferPos >= sourceBufferSize)
                                sourceBufferPos = 0;

                            nextPos = (sourceBufferPos + 1) % sourceBufferSize;
                            subSampleOffset -= 1.0;
                        }
                    }

                    if (ratio[i] < 0.99999)
                    {
                        // apply the filter after upsampling
                        float* ptr = buffer.getWritePointer(0);
                        filters[i]->process(destBufferPos, &ptr);
                    }

                    // now copy the channel into the output zone

                    // buffer.addFrom(0,    // destChannel
                    //                0,  // destSampleOffset
                    //                buffer,     // source
                    //                 i+2,    // sourceChannel
                    //                 0,// sourceSampleOffset
                    //                 valuesNeeded,        // number of samples
                    //                 1.0);      // gain to apply to source

                } // if channelPointers[i]->isMonitored
            } // end cycling through channels

            // Simple implementation of a "noise gate" on audio output
            expander.process(buffer.getWritePointer(0), // expand the left channel
                             buffer.getNumSamples());

            // copy the signal into the right channel (no stereo audio yet!)
            buffer.addFrom(1,    // destChannel
                           0,  // destSampleOffset
                           buffer,     // source
                           0,    // sourceChannel
                           0,// sourceSampleOffset
                           valuesNeeded,        // number of samples
                           1.0);      // gain to apply to source
        }
>>>>>>> c3fd1241
    }
}

// ==========================================================

Expander::Expander()
{
    threshold = 1.f;
    output = 1.f;

    env = 0.f;
    gain = 1.f;

    setAttack(1.0f);
    setRelease(1.0f);
    setRatio(1.2); // ratio > 1.0 will decrease gain below threshold
}

void Expander::setThreshold(float value)
{
    threshold = value;
    transfer_B = output * pow(threshold, -transfer_A);

    std::cout << "Threshold set to " << threshold << std::endl;
    std::cout << "transfer_B set to " << transfer_B << std::endl;
}


void Expander::setRatio(float value)
{
    transfer_A = value - 1.f;
    transfer_B = output * pow(threshold, -transfer_A);
}


void Expander::setAttack(float value)
{
    attack = exp(-1.f/value);
}


void Expander::setRelease(float value)
{
    release = exp(-1.f/value);
    envelope_decay = exp(-4.f/value); /* = exp(-1/(0.25*value)) */
}


void Expander::process(float* sampleData, int numSamples)
{
    float det, transfer_gain;

    for (int i = 0; i < numSamples; i++)
    {
        det = fabs(sampleData[i]);
        det += 10e-30f; /* add tiny DC offset (-600dB) to prevent denormals */

        env = det >= env ? det : det + envelope_decay*(env-det);

        transfer_gain = env < threshold ? pow(env, transfer_A) * transfer_B : output;

        gain = transfer_gain < gain ?
               transfer_gain + attack * (gain - transfer_gain) :
               transfer_gain + release * (gain - transfer_gain);

        sampleData[i] = sampleData[i] * gain;
    }
}<|MERGE_RESOLUTION|>--- conflicted
+++ resolved
@@ -1,631 +1,517 @@
-/*
-    ------------------------------------------------------------------
-
-    This file is part of the Open Ephys GUI
-    Copyright (C) 2014 Open Ephys
-
-    ------------------------------------------------------------------
-
-    This program is free software: you can redistribute it and/or modify
-    it under the terms of the GNU General Public License as published by
-    the Free Software Foundation, either version 3 of the License, or
-    (at your option) any later version.
-
-    This program is distributed in the hope that it will be useful,
-    but WITHOUT ANY WARRANTY; without even the implied warranty of
-    MERCHANTABILITY or FITNESS FOR A PARTICULAR PURPOSE.  See the
-    GNU General Public License for more details.
-
-    You should have received a copy of the GNU General Public License
-    along with this program.  If not, see <http://www.gnu.org/licenses/>.
-
-*/
-
-#include <cmath>
-
-#include "AudioNode.h"
-
-AudioNode::AudioNode()
-    : GenericProcessor("Audio Node"), audioEditor(0), volume(0.00001f), noiseGateLevel(0.0f)
-{
-
-    settings.numInputs = 4096;
-    settings.numOutputs = 2;
-
-    // 128 inputs, 2 outputs (left and right channel)
-    setPlayConfigDetails(getNumInputs(), getNumOutputs(), 44100.0, 128);
-
-    nextAvailableChannel = 2; // keep first two channels empty
-
-    tempBuffer = new AudioSampleBuffer(16, 1024);
-
-}
-
-
-AudioNode::~AudioNode()
-{
-}
-
-AudioProcessorEditor* AudioNode::createEditor()
-{
-
-    audioEditor = new AudioEditor(this);
-
-    return audioEditor;
-
-}
-
-void AudioNode::resetConnections()
-{
-
-    nextAvailableChannel = 2; // start connections at channel 2
-    wasConnected = false;
-
-    channelPointers.clear();
-
-}
-
-void AudioNode::updateBufferSize()
-{
-    //AudioEditor* editor = (AudioEditor*) getEditor();
-    audioEditor->updateBufferSizeText();
-
-}
-
-void AudioNode::setChannel(Channel* ch)
-{
-
-    int channelNum = channelPointers.indexOf(ch);
-
-    std::cout << "Audio node setting channel to " << channelNum << std::endl;
-
-    setCurrentChannel(channelNum);
-}
-
-void AudioNode::setChannelStatus(Channel* chan, bool status)
-{
-
-    setChannel(chan); // add 2 to account for 2 output channels
-
-    enableCurrentChannel(status);
-
-}
-
-void AudioNode::enableCurrentChannel(bool state)
-{
-
-    if (state)
-    {
-        setParameter(100, 0.0f);
-    }
-    else
-    {
-        setParameter(-100, 0.0f);
-    }
-}
-
-
-void AudioNode::addInputChannel(GenericProcessor* sourceNode, int chan)
-{
-
-
-    int channelIndex = getNextChannel(false);
-
-    setPlayConfigDetails(channelIndex+1,0,44100.0,128);
-
-    channelPointers.add(sourceNode->channels[chan]);
-
-}
-
-void AudioNode::setParameter(int parameterIndex, float newValue)
-{
-    // change left channel, right channel, or volume
-    if (parameterIndex == 1)
-    {
-        // volume level
-        volume = newValue*0.1f;
-
-    }
-    else if (parameterIndex == 2)
-    {
-        // noiseGateLevel level
-
-        expander.setThreshold(newValue); // in microVolts
-
-    }
-    else if (parameterIndex == 100)
-    {
-
-        channelPointers[currentChannel]->isMonitored = true;
-
-    }
-    else if (parameterIndex == -100)
-    {
-
-        channelPointers[currentChannel]->isMonitored = false;
-    }
-
-}
-
-void AudioNode::prepareToPlay(double sampleRate_, int estimatedSamplesPerBlock)
-{
-
-
-    // std::cout << "Processor sample rate: " << getSampleRate() << std::endl;
-    // std::cout << "Audio card sample rate: " << sampleRate_ << std::endl;
-    // std::cout << "Samples per block: " << estimatedSamplesPerBlock << std::endl;
-
-    numSamplesExpected.clear();
-    samplesInBackupBuffer.clear();
-    samplesInOverflowBuffer.clear();
-    ratio.clear();
-    filters.clear();
-    bufferA.clear();
-    bufferB.clear();
-    bufferSwap.clear();
-
-    destBufferSampleRate = sampleRate_;
-
-    for (int i = 0; i < channelPointers.size(); i++)
-    {
-        // processor sample rate divided by sound card sample rate
-        numSamplesExpected.add((int)(channelPointers[i]->sampleRate/sampleRate_*float(estimatedSamplesPerBlock)) + 1);
-        samplesInBackupBuffer.add(0);
-        samplesInOverflowBuffer.add(0);
-        sourceBufferSampleRate.add(channelPointers[i]->sampleRate);
-
-        filters.add(new Dsp::SmoothedFilterDesign<Dsp::RBJ::Design::LowPass, 1> (1024));
-
-        ratio.add(float(numSamplesExpected[i])/float(estimatedSamplesPerBlock));
-        updateFilter(i);
-
-        bufferA.add(new AudioSampleBuffer(1,10000));
-        bufferB.add(new AudioSampleBuffer(1,10000));
-        bufferSwap.add(false);
-
-    }
-
-    tempBuffer->setSize(getNumInputs(), 4096);
-}
-
-void AudioNode::updateFilter(int i)
-{
-
-    double cutoffFreq = (ratio[i] > 1.0) ? 2 * destBufferSampleRate  // downsample
-                        : destBufferSampleRate / 2; // upsample
-
-    double sampleFreq = (ratio[i] > 1.0) ? sourceBufferSampleRate[i] // downsample
-                        : destBufferSampleRate;  // upsample
-
-    Dsp::Params params;
-    params[0] = sampleFreq; // sample rate
-    params[1] = cutoffFreq; // cutoff frequency
-    params[2] = 1.25; //Q //
-
-    filters[i]->setParams(params);
-
-}
-
-void AudioNode::process(AudioSampleBuffer& buffer,
-                        MidiBuffer& events)
-{
-    float gain;
-    int valuesNeeded = buffer.getNumSamples(); // samples needed to fill out the buffer
-
-    //std::cout << "Buffer size: " << buffer.getNumChannels() << std::endl;
-
-    // clear the left and right channels
-    buffer.clear(0,0,buffer.getNumSamples());
-    buffer.clear(1,0,buffer.getNumSamples());
-
-    if (1)
-    {
-
-        AudioSampleBuffer* overflowBuffer;
-        AudioSampleBuffer* backupBuffer;
-
-        if (channelPointers.size() > 0) // we have some channels
-        {
-
-            tempBuffer->clear();
-
-            for (int i = 0; i < buffer.getNumChannels()-2; i++) // cycle through them all
-            {
-
-<<<<<<< HEAD
-            tempBuffer->copyFrom(i,    // destination channel
-                           0,                // destination start sample
-                           *overflowBuffer,  // source
-                           i,                // source channel
-                           0,                // source start sample
-                           samplesToCopyFromOverflowBuffer    // number of samples
-                          );
-=======
-                if (channelPointers[i]->isMonitored)
-                {
->>>>>>> c3fd1241
-
-                    //std::cout << "Processing channel " << i << std::endl;
-
-                    if (!bufferSwap[i])
-                    {
-                        overflowBuffer = bufferA[i];
-                        backupBuffer = bufferB[i];
-
-                        bufferSwap.set(i,true);
-                    }
-                    else
-                    {
-                        overflowBuffer = bufferB[i];
-                        backupBuffer = bufferA[i];
-
-<<<<<<< HEAD
-              backupBuffer->copyFrom(i, // destination channel
-                                    0,                     // destination start sample
-                                    *overflowBuffer,       // source
-                                    i,                     // source channel
-                                    samplesToCopyFromOverflowBuffer,         // source start sample
-                                    leftoverSamples       // number of samples
-                                   );
-            }
-=======
-                        bufferSwap.set(i,false);
-                    }
->>>>>>> c3fd1241
-
-                    backupBuffer->clear();
-
-                    samplesInOverflowBuffer.set(i,samplesInBackupBuffer[i]); // size of buffer after last round
-                    samplesInBackupBuffer.set(i,0);
-
-                    int orphanedSamples = 0;
-
-                    // 1. copy overflow buffer
-
-                    int samplesToCopyFromOverflowBuffer =
-                        ((samplesInOverflowBuffer[i] <= numSamplesExpected[i]) ?
-                         samplesInOverflowBuffer[i] :
-                         numSamplesExpected[i]);
-
-                    //std::cout << "Copying " << samplesToCopyFromOverflowBuffer << " samples from overflow buffer of " << samplesInOverflowBuffer[i] << " samples." << std::endl;
-
-                    if (samplesToCopyFromOverflowBuffer > 0) // need to re-add samples from backup buffer
-                    {
-
-<<<<<<< HEAD
-          if (0) // (samplesToCopyFromIncomingBuffer > 0)
-          {
-
-            tempBuffer->copyFrom(i,       // destination channel
-                           samplesToCopyFromOverflowBuffer,           // destination start sample
-                           buffer,      // source
-                           i+2,           // source channel (add 2 to account for output channels)
-                           0,           // source start sample
-                           samplesToCopyFromIncomingBuffer //  number of samples
-                          );
-=======
-                        tempBuffer->addFrom(i,    // destination channel
-                                            0,                // destination start sample
-                                            *overflowBuffer,  // source
-                                            0,                // source channel
-                                            0,                // source start sample
-                                            samplesToCopyFromOverflowBuffer,    // number of samples
-                                            1.0f              // gain to apply
-                                           );
-
-                        int leftoverSamples = samplesInOverflowBuffer[i] - samplesToCopyFromOverflowBuffer;
->>>>>>> c3fd1241
-
-                        // std::cout << "Samples remaining in overflow buffer: " << leftoverSamples << std::endl;
-
-                        if (leftoverSamples > 0) // move remaining samples to the backup buffer
-                        {
-
-                            backupBuffer->addFrom(0, // destination channel
-                                                  0,                     // destination start sample
-                                                  *overflowBuffer,       // source
-                                                  0,                     // source channel
-                                                  samplesToCopyFromOverflowBuffer,         // source start sample
-                                                  leftoverSamples,       // number of samples
-                                                  1.0f                   // gain to apply
-                                                 );
-                        }
-
-                        samplesInBackupBuffer.set(i,leftoverSamples);
-                    }
-
-                    gain = volume/(float(0x7fff) * channelPointers[i]->bitVolts);
-                    // Data are floats in units of microvolts, so dividing by bitVolts and 0x7fff (max value for 16b signed)
-                    // rescales to between -1 and +1. Audio output starts So, maximum gain applied to maximum data would be 10.
-
-<<<<<<< HEAD
-              backupBuffer->copyFrom(i,                            // destination channel
-                                    samplesInBackupBuffer[i],     // destination start sample
-                                    buffer,                       // source
-                                    i+2,                          // source channel (add 2 to account for output channels)
-                                    remainingSamples,             // source start sample
-                                    orphanedSamples              //  number of samples
-                                   );
-=======
-                    int remainingSamples = numSamplesExpected[i] - samplesToCopyFromOverflowBuffer;
->>>>>>> c3fd1241
-
-                    int samplesAvailable = numSamples.at(channelPointers[i]->sourceNodeId);
-
-                    int samplesToCopyFromIncomingBuffer = ((remainingSamples <= samplesAvailable) ?
-                                                           remainingSamples :
-                                                           samplesAvailable);
-
-                    //std::cout << "Copying " << samplesToCopyFromIncomingBuffer << " samples from incoming buffer of " << samplesAvailable << " samples." << std::endl;
-
-
-                    if (samplesToCopyFromIncomingBuffer > 0)
-                    {
-
-                        tempBuffer->addFrom(i,       // destination channel
-                                            samplesToCopyFromOverflowBuffer,           // destination start sample
-                                            buffer,      // source
-                                            i+2,           // source channel (add 2 to account for output channels)
-                                            0,           // source start sample
-                                            samplesToCopyFromIncomingBuffer, //  number of samples
-                                            gain       // gain to apply
-                                           );
-
-                        //if (destBufferPos == 0)
-                        //  std::cout << "Temp buffer 0 value: " << *tempBuffer->getReadPointer(i,0) << std::endl;
-
-<<<<<<< HEAD
-          // code modified from "juce_ResamplingAudioSource.cpp":
-          if (1)//
-          {
-            for (destBufferPos = 0; destBufferPos < valuesNeeded; destBufferPos++)
-            {
-              float sampleGain = 1.0;
-              float alpha = (float) subSampleOffset;
-              float invAlpha = 1.0f - alpha;
-
-             // std::cout << "Copying sample " << sourceBufferPos << std::endl;
-
-              buffer.addFrom(0,    // destChannel
-                             destBufferPos,  // destSampleOffset
-                             *tempBuffer,     // source
-                              i,    // sourceChannel
-                              sourceBufferPos,// sourceSampleOffset
-                              1,        // number of samples
-                              invAlpha * sampleGain * gain);      // gain to apply to source
-
-              buffer.addFrom(0,    // destChannel
-                              destBufferPos,   // destSampleOffset
-                              *tempBuffer,     // source
-                              i,      // sourceChannel
-                              nextPos,      // sourceSampleOffset
-                              1,        // number of samples
-                              alpha * sampleGain * gain);       // gain to apply to source
-
-             // if (destBufferPos == 0)
-                //std::cout << "Output buffer 0 value: " << *buffer.getReadPointer(i+2,destBufferPos) << std::endl;
-
-              subSampleOffset += ratio[i];
-
-              while (subSampleOffset >= 1.0)
-              {
-                  if (++sourceBufferPos >= sourceBufferSize)
-                      sourceBufferPos = 0;
-
-                  nextPos = (sourceBufferPos + 1) % sourceBufferSize;
-                  subSampleOffset -= 1.0;
-              }
-            }
-          }
-
-          if (ratio[i] < 0.99999)
-          {
-              // apply the filter after upsampling
-              float* ptr = buffer.getWritePointer(0);
-              filters[i]->process(destBufferPos, &ptr);
-          }
-
-        } // if channelPointers[i]->isMonitored
-      } // end cycling through channels
-
-      // Simple implementation of a "noise gate" on audio output
-      if (1)
-        expander.process(buffer.getWritePointer(0), // expand the left channel
-                         buffer.getNumSamples());
-
-
-      // copy the signal into the right channel (no stereo audio yet!)
-      buffer.addFrom(1,    // destChannel
-                     0,  // destSampleOffset
-                     buffer,     // source
-                      0,    // sourceChannel
-                      0,// sourceSampleOffset
-                      valuesNeeded,        // number of samples
-                      1.0);      // gain to apply to source
-=======
-                    }
-
-                    orphanedSamples = samplesAvailable - samplesToCopyFromIncomingBuffer;
-
-                    // std::cout << "Samples remaining in incoming buffer: " << orphanedSamples << std::endl;
-
-                    if (orphanedSamples > 0 && (samplesInBackupBuffer[i] + orphanedSamples < backupBuffer->getNumSamples()))
-                    {
-
-                        backupBuffer->addFrom(0,                            // destination channel
-                                              samplesInBackupBuffer[i],     // destination start sample
-                                              buffer,                       // source
-                                              i+2,                          // source channel (add 2 to account for output channels)
-                                              remainingSamples,             // source start sample
-                                              orphanedSamples,              //  number of samples
-                                              gain                          // gain to apply
-                                             );
-
-                        samplesInBackupBuffer.set(i, samplesInBackupBuffer[i] + orphanedSamples);
-
-                    }
-
-                    // now that our tempBuffer is ready, we can filter it and copy it into the
-                    // original buffer
-
-                    //std::cout << "Ratio = " << ratio[i] << ", gain = " << gain << std::endl;
-                    //std::cout << "Values needed = " << valuesNeeded << ", channel = " << i << std::endl;
-
-                    if (ratio[i] > 1.00001)
-                    {
-                        // pre-apply filter before downsampling
-                        float* ptr = tempBuffer->getWritePointer(i);
-                        filters[i]->process(numSamplesExpected[i], &ptr);
-                    }
-
-                    // initialize variables
-                    int sourceBufferPos = 0;
-                    int sourceBufferSize = numSamplesExpected[i];
-                    float subSampleOffset = 0.0;
-                    int nextPos = (sourceBufferPos + 1) % sourceBufferSize;
-
-                    int destBufferPos;
-
-                    // code modified from "juce_ResamplingAudioSource.cpp":
-
-                    for (destBufferPos = 0; destBufferPos < valuesNeeded; destBufferPos++)
-                    {
-                        float gain = 1.0;
-                        float alpha = (float) subSampleOffset;
-                        float invAlpha = 1.0f - alpha;
-
-                        // std::cout << "Copying sample " << sourceBufferPos << std::endl;
-
-                        buffer.addFrom(0,    // destChannel
-                                       destBufferPos,  // destSampleOffset
-                                       *tempBuffer,     // source
-                                       i,    // sourceChannel
-                                       sourceBufferPos,// sourceSampleOffset
-                                       1,        // number of samples
-                                       invAlpha*gain);      // gain to apply to source
-
-                        buffer.addFrom(0,    // destChannel
-                                       destBufferPos,   // destSampleOffset
-                                       *tempBuffer,     // source
-                                       i,      // sourceChannel
-                                       nextPos,      // sourceSampleOffset
-                                       1,        // number of samples
-                                       alpha*gain);       // gain to apply to source
-
-                        // if (destBufferPos == 0)
-                        //std::cout << "Output buffer 0 value: " << *buffer.getReadPointer(i+2,destBufferPos) << std::endl;
-
-                        subSampleOffset += ratio[i];
-
-                        while (subSampleOffset >= 1.0)
-                        {
-                            if (++sourceBufferPos >= sourceBufferSize)
-                                sourceBufferPos = 0;
-
-                            nextPos = (sourceBufferPos + 1) % sourceBufferSize;
-                            subSampleOffset -= 1.0;
-                        }
-                    }
-
-                    if (ratio[i] < 0.99999)
-                    {
-                        // apply the filter after upsampling
-                        float* ptr = buffer.getWritePointer(0);
-                        filters[i]->process(destBufferPos, &ptr);
-                    }
-
-                    // now copy the channel into the output zone
-
-                    // buffer.addFrom(0,    // destChannel
-                    //                0,  // destSampleOffset
-                    //                buffer,     // source
-                    //                 i+2,    // sourceChannel
-                    //                 0,// sourceSampleOffset
-                    //                 valuesNeeded,        // number of samples
-                    //                 1.0);      // gain to apply to source
-
-                } // if channelPointers[i]->isMonitored
-            } // end cycling through channels
-
-            // Simple implementation of a "noise gate" on audio output
-            expander.process(buffer.getWritePointer(0), // expand the left channel
-                             buffer.getNumSamples());
-
-            // copy the signal into the right channel (no stereo audio yet!)
-            buffer.addFrom(1,    // destChannel
-                           0,  // destSampleOffset
-                           buffer,     // source
-                           0,    // sourceChannel
-                           0,// sourceSampleOffset
-                           valuesNeeded,        // number of samples
-                           1.0);      // gain to apply to source
-        }
->>>>>>> c3fd1241
-    }
-}
-
-// ==========================================================
-
-Expander::Expander()
-{
-    threshold = 1.f;
-    output = 1.f;
-
-    env = 0.f;
-    gain = 1.f;
-
-    setAttack(1.0f);
-    setRelease(1.0f);
-    setRatio(1.2); // ratio > 1.0 will decrease gain below threshold
-}
-
-void Expander::setThreshold(float value)
-{
-    threshold = value;
-    transfer_B = output * pow(threshold, -transfer_A);
-
-    std::cout << "Threshold set to " << threshold << std::endl;
-    std::cout << "transfer_B set to " << transfer_B << std::endl;
-}
-
-
-void Expander::setRatio(float value)
-{
-    transfer_A = value - 1.f;
-    transfer_B = output * pow(threshold, -transfer_A);
-}
-
-
-void Expander::setAttack(float value)
-{
-    attack = exp(-1.f/value);
-}
-
-
-void Expander::setRelease(float value)
-{
-    release = exp(-1.f/value);
-    envelope_decay = exp(-4.f/value); /* = exp(-1/(0.25*value)) */
-}
-
-
-void Expander::process(float* sampleData, int numSamples)
-{
-    float det, transfer_gain;
-
-    for (int i = 0; i < numSamples; i++)
-    {
-        det = fabs(sampleData[i]);
-        det += 10e-30f; /* add tiny DC offset (-600dB) to prevent denormals */
-
-        env = det >= env ? det : det + envelope_decay*(env-det);
-
-        transfer_gain = env < threshold ? pow(env, transfer_A) * transfer_B : output;
-
-        gain = transfer_gain < gain ?
-               transfer_gain + attack * (gain - transfer_gain) :
-               transfer_gain + release * (gain - transfer_gain);
-
-        sampleData[i] = sampleData[i] * gain;
-    }
+/*
+    ------------------------------------------------------------------
+
+    This file is part of the Open Ephys GUI
+    Copyright (C) 2014 Open Ephys
+
+    ------------------------------------------------------------------
+
+    This program is free software: you can redistribute it and/or modify
+    it under the terms of the GNU General Public License as published by
+    the Free Software Foundation, either version 3 of the License, or
+    (at your option) any later version.
+
+    This program is distributed in the hope that it will be useful,
+    but WITHOUT ANY WARRANTY; without even the implied warranty of
+    MERCHANTABILITY or FITNESS FOR A PARTICULAR PURPOSE.  See the
+    GNU General Public License for more details.
+
+    You should have received a copy of the GNU General Public License
+    along with this program.  If not, see <http://www.gnu.org/licenses/>.
+
+*/
+
+#include <cmath>
+
+#include "AudioNode.h"
+
+AudioNode::AudioNode()
+    : GenericProcessor("Audio Node"), audioEditor(0), volume(0.00001f), noiseGateLevel(0.0f)
+{
+
+    settings.numInputs = 4096;
+    settings.numOutputs = 2;
+
+    // 128 inputs, 2 outputs (left and right channel)
+    setPlayConfigDetails(getNumInputs(), getNumOutputs(), 44100.0, 128);
+
+    nextAvailableChannel = 2; // keep first two channels empty
+
+    tempBuffer = new AudioSampleBuffer(16, 1024);
+
+}
+
+
+AudioNode::~AudioNode()
+{
+}
+
+AudioProcessorEditor* AudioNode::createEditor()
+{
+
+    audioEditor = new AudioEditor(this);
+
+    return audioEditor;
+
+}
+
+void AudioNode::resetConnections()
+{
+
+    nextAvailableChannel = 2; // start connections at channel 2
+    wasConnected = false;
+
+    channelPointers.clear();
+
+}
+
+void AudioNode::updateBufferSize()
+{
+    //AudioEditor* editor = (AudioEditor*) getEditor();
+    audioEditor->updateBufferSizeText();
+
+}
+
+void AudioNode::setChannel(Channel* ch)
+{
+
+    int channelNum = channelPointers.indexOf(ch);
+
+    std::cout << "Audio node setting channel to " << channelNum << std::endl;
+
+    setCurrentChannel(channelNum);
+}
+
+void AudioNode::setChannelStatus(Channel* chan, bool status)
+{
+
+    setChannel(chan); // add 2 to account for 2 output channels
+
+    enableCurrentChannel(status);
+
+}
+
+void AudioNode::enableCurrentChannel(bool state)
+{
+
+    if (state)
+    {
+        setParameter(100, 0.0f);
+    }
+    else
+    {
+        setParameter(-100, 0.0f);
+    }
+}
+
+
+void AudioNode::addInputChannel(GenericProcessor* sourceNode, int chan)
+{
+
+
+    int channelIndex = getNextChannel(false);
+
+    setPlayConfigDetails(channelIndex+1,0,44100.0,128);
+
+    channelPointers.add(sourceNode->channels[chan]);
+
+}
+
+void AudioNode::setParameter(int parameterIndex, float newValue)
+{
+    // change left channel, right channel, or volume
+    if (parameterIndex == 1)
+    {
+        // volume level
+        volume = newValue*0.1f;
+
+    }
+    else if (parameterIndex == 2)
+    {
+        // noiseGateLevel level
+
+        expander.setThreshold(newValue); // in microVolts
+
+    }
+    else if (parameterIndex == 100)
+    {
+
+        channelPointers[currentChannel]->isMonitored = true;
+
+    }
+    else if (parameterIndex == -100)
+    {
+
+        channelPointers[currentChannel]->isMonitored = false;
+    }
+
+}
+
+void AudioNode::prepareToPlay(double sampleRate_, int estimatedSamplesPerBlock)
+{
+
+
+    // std::cout << "Processor sample rate: " << getSampleRate() << std::endl;
+    // std::cout << "Audio card sample rate: " << sampleRate_ << std::endl;
+    // std::cout << "Samples per block: " << estimatedSamplesPerBlock << std::endl;
+
+    numSamplesExpected.clear();
+    samplesInBackupBuffer.clear();
+    samplesInOverflowBuffer.clear();
+    ratio.clear();
+    filters.clear();
+    bufferA.clear();
+    bufferB.clear();
+    bufferSwap.clear();
+
+    destBufferSampleRate = sampleRate_;
+
+    for (int i = 0; i < channelPointers.size(); i++)
+    {
+        // processor sample rate divided by sound card sample rate
+        numSamplesExpected.add((int)(channelPointers[i]->sampleRate/sampleRate_*float(estimatedSamplesPerBlock)) + 1);
+        samplesInBackupBuffer.add(0);
+        samplesInOverflowBuffer.add(0);
+        sourceBufferSampleRate.add(channelPointers[i]->sampleRate);
+
+        filters.add(new Dsp::SmoothedFilterDesign<Dsp::RBJ::Design::LowPass, 1> (1024));
+
+        ratio.add(float(numSamplesExpected[i])/float(estimatedSamplesPerBlock));
+        updateFilter(i);
+
+        bufferA.add(new AudioSampleBuffer(1,10000));
+        bufferB.add(new AudioSampleBuffer(1,10000));
+        bufferSwap.add(false);
+
+    }
+
+    tempBuffer->setSize(getNumInputs(), 4096);
+}
+
+void AudioNode::updateFilter(int i)
+{
+
+    double cutoffFreq = (ratio[i] > 1.0) ? 2 * destBufferSampleRate  // downsample
+                        : destBufferSampleRate / 2; // upsample
+
+    double sampleFreq = (ratio[i] > 1.0) ? sourceBufferSampleRate[i] // downsample
+                        : destBufferSampleRate;  // upsample
+
+    Dsp::Params params;
+    params[0] = sampleFreq; // sample rate
+    params[1] = cutoffFreq; // cutoff frequency
+    params[2] = 1.25; //Q //
+
+    filters[i]->setParams(params);
+
+}
+
+void AudioNode::process(AudioSampleBuffer& buffer,
+                        MidiBuffer& events)
+{
+    float gain;
+    int valuesNeeded = buffer.getNumSamples(); // samples needed to fill out the buffer
+
+    //std::cout << "Buffer size: " << buffer.getNumChannels() << std::endl;
+
+    // clear the left and right channels
+    buffer.clear(0,0,buffer.getNumSamples());
+    buffer.clear(1,0,buffer.getNumSamples());
+
+    if (1)
+    {
+
+        AudioSampleBuffer* overflowBuffer;
+        AudioSampleBuffer* backupBuffer;
+
+        if (channelPointers.size() > 0) // we have some channels
+        {
+
+            tempBuffer->clear();
+
+            for (int i = 0; i < buffer.getNumChannels()-2; i++) // cycle through them all
+            {
+
+                if (channelPointers[i]->isMonitored)
+                {
+
+                    //std::cout << "Processing channel " << i << std::endl;
+
+                    if (!bufferSwap[i])
+                    {
+                        overflowBuffer = bufferA[i];
+                        backupBuffer = bufferB[i];
+
+                        bufferSwap.set(i,true);
+                    }
+                    else
+                    {
+                        overflowBuffer = bufferB[i];
+                        backupBuffer = bufferA[i];
+
+                        bufferSwap.set(i,false);
+                    }
+
+                    backupBuffer->clear();
+
+                    samplesInOverflowBuffer.set(i,samplesInBackupBuffer[i]); // size of buffer after last round
+                    samplesInBackupBuffer.set(i,0);
+
+                    int orphanedSamples = 0;
+
+                    // 1. copy overflow buffer
+
+                    int samplesToCopyFromOverflowBuffer =
+                        ((samplesInOverflowBuffer[i] <= numSamplesExpected[i]) ?
+                         samplesInOverflowBuffer[i] :
+                         numSamplesExpected[i]);
+
+                    //std::cout << "Copying " << samplesToCopyFromOverflowBuffer << " samples from overflow buffer of " << samplesInOverflowBuffer[i] << " samples." << std::endl;
+
+                    if (samplesToCopyFromOverflowBuffer > 0) // need to re-add samples from backup buffer
+                    {
+
+                        tempBuffer->addFrom(i,    // destination channel
+                                            0,                // destination start sample
+                                            *overflowBuffer,  // source
+                                            0,                // source channel
+                                            0,                // source start sample
+                                            samplesToCopyFromOverflowBuffer,    // number of samples
+                                            1.0f              // gain to apply
+                                           );
+
+                        int leftoverSamples = samplesInOverflowBuffer[i] - samplesToCopyFromOverflowBuffer;
+
+                        // std::cout << "Samples remaining in overflow buffer: " << leftoverSamples << std::endl;
+
+                        if (leftoverSamples > 0) // move remaining samples to the backup buffer
+                        {
+
+                            backupBuffer->addFrom(0, // destination channel
+                                                  0,                     // destination start sample
+                                                  *overflowBuffer,       // source
+                                                  0,                     // source channel
+                                                  samplesToCopyFromOverflowBuffer,         // source start sample
+                                                  leftoverSamples,       // number of samples
+                                                  1.0f                   // gain to apply
+                                                 );
+                        }
+
+                        samplesInBackupBuffer.set(i,leftoverSamples);
+                    }
+
+                    gain = volume/(float(0x7fff) * channelPointers[i]->bitVolts);
+                    // Data are floats in units of microvolts, so dividing by bitVolts and 0x7fff (max value for 16b signed)
+                    // rescales to between -1 and +1. Audio output starts So, maximum gain applied to maximum data would be 10.
+
+                    int remainingSamples = numSamplesExpected[i] - samplesToCopyFromOverflowBuffer;
+
+                    int samplesAvailable = numSamples.at(channelPointers[i]->sourceNodeId);
+
+                    int samplesToCopyFromIncomingBuffer = ((remainingSamples <= samplesAvailable) ?
+                                                           remainingSamples :
+                                                           samplesAvailable);
+
+                    //std::cout << "Copying " << samplesToCopyFromIncomingBuffer << " samples from incoming buffer of " << samplesAvailable << " samples." << std::endl;
+
+
+                    if (samplesToCopyFromIncomingBuffer > 0)
+                    {
+
+                        tempBuffer->addFrom(i,       // destination channel
+                                            samplesToCopyFromOverflowBuffer,           // destination start sample
+                                            buffer,      // source
+                                            i+2,           // source channel (add 2 to account for output channels)
+                                            0,           // source start sample
+                                            samplesToCopyFromIncomingBuffer, //  number of samples
+                                            gain       // gain to apply
+                                           );
+
+                        //if (destBufferPos == 0)
+                        //  std::cout << "Temp buffer 0 value: " << *tempBuffer->getReadPointer(i,0) << std::endl;
+
+                    }
+
+                    orphanedSamples = samplesAvailable - samplesToCopyFromIncomingBuffer;
+
+                    // std::cout << "Samples remaining in incoming buffer: " << orphanedSamples << std::endl;
+
+                    if (orphanedSamples > 0 && (samplesInBackupBuffer[i] + orphanedSamples < backupBuffer->getNumSamples()))
+                    {
+
+                        backupBuffer->addFrom(0,                            // destination channel
+                                              samplesInBackupBuffer[i],     // destination start sample
+                                              buffer,                       // source
+                                              i+2,                          // source channel (add 2 to account for output channels)
+                                              remainingSamples,             // source start sample
+                                              orphanedSamples,              //  number of samples
+                                              gain                          // gain to apply
+                                             );
+
+                        samplesInBackupBuffer.set(i, samplesInBackupBuffer[i] + orphanedSamples);
+
+                    }
+
+                    // now that our tempBuffer is ready, we can filter it and copy it into the
+                    // original buffer
+
+                    //std::cout << "Ratio = " << ratio[i] << ", gain = " << gain << std::endl;
+                    //std::cout << "Values needed = " << valuesNeeded << ", channel = " << i << std::endl;
+
+                    if (ratio[i] > 1.00001)
+                    {
+                        // pre-apply filter before downsampling
+                        float* ptr = tempBuffer->getWritePointer(i);
+                        filters[i]->process(numSamplesExpected[i], &ptr);
+                    }
+
+                    // initialize variables
+                    int sourceBufferPos = 0;
+                    int sourceBufferSize = numSamplesExpected[i];
+                    float subSampleOffset = 0.0;
+                    int nextPos = (sourceBufferPos + 1) % sourceBufferSize;
+
+                    int destBufferPos;
+
+                    // code modified from "juce_ResamplingAudioSource.cpp":
+
+                    for (destBufferPos = 0; destBufferPos < valuesNeeded; destBufferPos++)
+                    {
+                        float gain = 1.0;
+                        float alpha = (float) subSampleOffset;
+                        float invAlpha = 1.0f - alpha;
+
+                        // std::cout << "Copying sample " << sourceBufferPos << std::endl;
+
+                        buffer.addFrom(0,    // destChannel
+                                       destBufferPos,  // destSampleOffset
+                                       *tempBuffer,     // source
+                                       i,    // sourceChannel
+                                       sourceBufferPos,// sourceSampleOffset
+                                       1,        // number of samples
+                                       invAlpha*gain);      // gain to apply to source
+
+                        buffer.addFrom(0,    // destChannel
+                                       destBufferPos,   // destSampleOffset
+                                       *tempBuffer,     // source
+                                       i,      // sourceChannel
+                                       nextPos,      // sourceSampleOffset
+                                       1,        // number of samples
+                                       alpha*gain);       // gain to apply to source
+
+                        // if (destBufferPos == 0)
+                        //std::cout << "Output buffer 0 value: " << *buffer.getReadPointer(i+2,destBufferPos) << std::endl;
+
+                        subSampleOffset += ratio[i];
+
+                        while (subSampleOffset >= 1.0)
+                        {
+                            if (++sourceBufferPos >= sourceBufferSize)
+                                sourceBufferPos = 0;
+
+                            nextPos = (sourceBufferPos + 1) % sourceBufferSize;
+                            subSampleOffset -= 1.0;
+                        }
+                    }
+
+                    if (ratio[i] < 0.99999)
+                    {
+                        // apply the filter after upsampling
+                        float* ptr = buffer.getWritePointer(0);
+                        filters[i]->process(destBufferPos, &ptr);
+                    }
+
+                    // now copy the channel into the output zone
+
+                    // buffer.addFrom(0,    // destChannel
+                    //                0,  // destSampleOffset
+                    //                buffer,     // source
+                    //                 i+2,    // sourceChannel
+                    //                 0,// sourceSampleOffset
+                    //                 valuesNeeded,        // number of samples
+                    //                 1.0);      // gain to apply to source
+
+                } // if channelPointers[i]->isMonitored
+            } // end cycling through channels
+
+            // Simple implementation of a "noise gate" on audio output
+            expander.process(buffer.getWritePointer(0), // expand the left channel
+                             buffer.getNumSamples());
+
+            // copy the signal into the right channel (no stereo audio yet!)
+            buffer.addFrom(1,    // destChannel
+                           0,  // destSampleOffset
+                           buffer,     // source
+                           0,    // sourceChannel
+                           0,// sourceSampleOffset
+                           valuesNeeded,        // number of samples
+                           1.0);      // gain to apply to source
+        }
+    }
+}
+
+// ==========================================================
+
+Expander::Expander()
+{
+    threshold = 1.f;
+    output = 1.f;
+
+    env = 0.f;
+    gain = 1.f;
+
+    setAttack(1.0f);
+    setRelease(1.0f);
+    setRatio(1.2); // ratio > 1.0 will decrease gain below threshold
+}
+
+void Expander::setThreshold(float value)
+{
+    threshold = value;
+    transfer_B = output * pow(threshold, -transfer_A);
+
+    std::cout << "Threshold set to " << threshold << std::endl;
+    std::cout << "transfer_B set to " << transfer_B << std::endl;
+}
+
+
+void Expander::setRatio(float value)
+{
+    transfer_A = value - 1.f;
+    transfer_B = output * pow(threshold, -transfer_A);
+}
+
+
+void Expander::setAttack(float value)
+{
+    attack = exp(-1.f/value);
+}
+
+
+void Expander::setRelease(float value)
+{
+    release = exp(-1.f/value);
+    envelope_decay = exp(-4.f/value); /* = exp(-1/(0.25*value)) */
+}
+
+
+void Expander::process(float* sampleData, int numSamples)
+{
+    float det, transfer_gain;
+
+    for (int i = 0; i < numSamples; i++)
+    {
+        det = fabs(sampleData[i]);
+        det += 10e-30f; /* add tiny DC offset (-600dB) to prevent denormals */
+
+        env = det >= env ? det : det + envelope_decay*(env-det);
+
+        transfer_gain = env < threshold ? pow(env, transfer_A) * transfer_B : output;
+
+        gain = transfer_gain < gain ?
+               transfer_gain + attack * (gain - transfer_gain) :
+               transfer_gain + release * (gain - transfer_gain);
+
+        sampleData[i] = sampleData[i] * gain;
+    }
 }