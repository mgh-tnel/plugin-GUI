--- conflicted
+++ resolved
@@ -289,13 +289,6 @@
 public:
     ChannelSelectorBox();
     ~ChannelSelectorBox();
-<<<<<<< HEAD
-
-
-    std::vector<int> getBoxInfo(int len);  // Extract Information from the box.
-    int convertToInteger(std::string s);   // Conversion of string to integer.
-=======
->>>>>>> c1665986
-};
-
-#endif  // __CHANNELSELECTOR_H_68124E35__
+};
+
+#endif  // __CHANNELSELECTOR_H_68124E35__