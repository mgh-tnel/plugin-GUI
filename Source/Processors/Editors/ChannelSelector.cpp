--- conflicted
+++ resolved
@@ -1,1439 +1,1395 @@
-/*
-------------------------------------------------------------------
-
-This file is part of the Open Ephys GUI
-Copyright (C) 2013 Open Ephys
-
-------------------------------------------------------------------
-
-This program is free software: you can redistribute it and/or modify
-it under the terms of the GNU General Public License as published by
-the Free Software Foundation, either version 3 of the License, or
-(at your option) any later version.
-
-This program is distributed in the hope that it will be useful,
-but WITHOUT ANY WARRANTY; without even the implied warranty of
-MERCHANTABILITY or FITNESS FOR A PARTICULAR PURPOSE.  See the
-GNU General Public License for more details.
-
-You should have received a copy of the GNU General Public License
-along with this program.  If not, see <http://www.gnu.org/licenses/>.
-
-*/
-
-#include "ChannelSelector.h"
-#include <math.h>
-
-#include "../../AccessClass.h"
-#include "../RecordNode/RecordNode.h"
-#include "../AudioNode/AudioNode.h"
-#include "../ProcessorGraph/ProcessorGraph.h"
-#include "../../UI/GraphViewer.h"
-
-ChannelSelector::ChannelSelector(bool createButtons, Font& titleFont_) :
-    eventsOnly(false), paramsToggled(true), paramsActive(true),
-    recActive(true), radioStatus(false), isNotSink(createButtons),
-    moveRight(false), moveLeft(false), offsetLR(0), offsetUD(0), desiredOffset(0), titleFont(titleFont_), acquisitionIsActive(false)
-{
-
-    // initialize buttons
-    audioButton = new EditorButton("AUDIO", titleFont);
-    audioButton->addListener(this);
-    addAndMakeVisible(audioButton);
-    if (!createButtons)
-        audioButton->setState(false);
-
-    recordButton = new EditorButton("REC", titleFont);
-    recordButton->addListener(this);
-    addAndMakeVisible(recordButton);
-    if (!createButtons)
-        recordButton->setState(false);
-
-    paramsButton = new EditorButton("PARAM", titleFont);
-    paramsButton->addListener(this);
-    addAndMakeVisible(paramsButton);
-
-    paramsButton->setToggleState(true, dontSendNotification);
-
-    audioButtons.clear();
-    recordButtons.clear();
-
-    // set button layout parameters
-    parameterOffset = 0;
-    recordOffset = getDesiredWidth();
-    audioOffset = getDesiredWidth() * 2;
-
-    parameterButtons.clear();
-
-    allButton = new EditorButton("all", titleFont);
-    allButton->addListener(this);
-    addAndMakeVisible(allButton);
-
-    noneButton = new EditorButton("none", titleFont);
-    noneButton->addListener(this);
-    addAndMakeVisible(noneButton);
-
-    selectButtonParam = new EditorButton("+", titleFont);
-    selectButtonParam->addListener(this);
-    addAndMakeVisible(selectButtonParam);
-
-    deselectButtonParam = new EditorButton("-", titleFont);
-    deselectButtonParam->addListener(this);
-    addAndMakeVisible(deselectButtonParam);
-
-    selectButtonRecord = new EditorButton("+", titleFont);
-    selectButtonRecord->addListener(this);
-    addAndMakeVisible(selectButtonRecord);
-
-    deselectButtonRecord = new EditorButton("-", titleFont);
-    deselectButtonRecord->addListener(this);
-    addAndMakeVisible(deselectButtonRecord);
-
-    selectButtonAudio = new EditorButton("+", titleFont);
-    selectButtonAudio->addListener(this);
-    addAndMakeVisible(selectButtonAudio);
-
-    deselectButtonAudio = new EditorButton("-", titleFont);
-    deselectButtonAudio->addListener(this);
-    addAndMakeVisible(deselectButtonAudio);
-
-    channelSelectorRegion = new ChannelSelectorRegion(this);
-    //channelSelectorRegion->setBounds(0,20,0,getHeight()-35);
-    addAndMakeVisible(channelSelectorRegion);
-    channelSelectorRegion->toBack();
-
-    paramBox = new ChannelSelectorBox();
-    recordBox = new ChannelSelectorBox();
-    audioBox = new ChannelSelectorBox();
-
-    numColumnsLessThan100 = 8;
-    numColumnsGreaterThan100 = 6;
-
-}
-
-ChannelSelector::~ChannelSelector()
-{
-    deleteAllChildren();
-
-}
-
-void ChannelSelector::paint(Graphics& g)
-{
-    ColourGradient grad1 = ColourGradient(Colours::black.withAlpha(0.8f), 0.0, 0.0,
-                                          Colours::black.withAlpha(0.1f), 0.0, 25.0f,
-                                          false);
-    g.setGradientFill(grad1);
-    g.fillRect(0, 15, getWidth(), getHeight() - 30);
-
-    ColourGradient grad2 = ColourGradient(Colours::black.withAlpha(0.2f), 0.0, 0.0,
-                                          Colours::black.withAlpha(0.0f), 5.0f, 0.0f,
-                                          false);
-    g.setGradientFill(grad2);
-    g.fillRect(0, 15, getWidth(), getHeight() - 30);
-
-    ColourGradient grad3 = ColourGradient(Colours::black.withAlpha(0.2f), (float)getDesiredWidth(), 0.0,
-                                          Colours::black.withAlpha(0.0f), (float)getDesiredWidth() - 5.0f, 0.0f,
-                                          false);
-    g.setGradientFill(grad3);
-    g.fillRect(0, 15, getWidth(), getHeight() - 30);
-}
-
-
-void ChannelSelector::setNumChannels(int numChans)
-{
-
-    int difference = numChans - parameterButtons.size();
-
-    // std::cout << difference << " buttons needed." << std::endl;
-
-    if (difference > 0)
-    {
-        for (int n = 0; n < difference; n++)
-        {
-            addButton();
-        }
-    }
-    else if (difference < 0)
-    {
-        for (int n = 0; n < -difference; n++)
-        {
-            removeButton();
-        }
-    }
-
-    //Reassign numbers according to the actual channels (useful for channel mapper)
-    for (int n = 0; n < parameterButtons.size(); n++)
-    {
-        int num = ((GenericEditor*)getParentComponent())->getChannel(n)->nodeIndex;
-        parameterButtons[n]->setChannel(n + 1, num + 1);
-        if (isNotSink)
-        {
-            recordButtons[n]->setChannel(n + 1, num + 1);
-            audioButtons[n]->setChannel(n + 1, num + 1);
-        }
-    }
-
-    refreshButtonBoundaries();
-
-}
-
-int ChannelSelector::getNumChannels()
-{
-    return parameterButtons.size();
-}
-
-void ChannelSelector::shiftChannelsVertical(float amount)
-{
-
-    if (parameterButtons.size() > 16)
-    {
-        offsetUD -= amount * 10;
-        offsetUD = jmin(offsetUD, 0.0f);
-        offsetUD = jmax(offsetUD, (float)-overallHeight);
-    }
-
-    //std::cout << "offsetUD = " << offsetUD << std::endl;
-
-    refreshButtonBoundaries();
-
-}
-
-void ChannelSelector::refreshButtonBoundaries()
-{
-
-    channelSelectorRegion->setBounds(0, 20, getWidth(), getHeight() - 35);
-
-    int rowHeight = 14,px,py,rx,ry,ax,ay;
-    int column = 0;
-    int row = 0;
-    int nColumns;
-
-    for (int i = 0; i < parameterButtons.size(); i++)
-    {
-
-        if (i < 96)
-            nColumns = numColumnsLessThan100;
-        else
-            nColumns = numColumnsGreaterThan100;
-
-        int columnWidth = getDesiredWidth() / (nColumns + 1) + 1;
-
-        int xLoc = columnWidth / 2 + offsetLR + columnWidth*column;
-        int yLoc = row * rowHeight + offsetUD + 25;
-        if (i == 0)
-        {
-            px = xLoc;
-            py = yLoc - 25;
-            rx = xLoc - getDesiredWidth();
-            ry = yLoc - 25;
-            ax = xLoc - getDesiredWidth() * 2;
-            ay = yLoc - 25;
-        }
-        parameterButtons[i]->setBounds(xLoc, yLoc, columnWidth, rowHeight);
-
-        if (isNotSink)
-        {
-            recordButtons[i]->setBounds(xLoc - getDesiredWidth(), yLoc, columnWidth, rowHeight);
-            audioButtons[i]->setBounds(xLoc - getDesiredWidth() * 2, yLoc, columnWidth, rowHeight);
-        }
-
-        column++;
-
-        if (column >= nColumns)
-        {
-            column = 0;
-            row++;
-            overallHeight = row * rowHeight;
-        }
-
-    }
-
-    int w = getWidth() / 3;
-    int h = 15;
-
-
-    /*
-       definition of textbox
-    */
-    paramBox->setBounds(px, py+20, 90, 20);
-    addAndMakeVisible(paramBox);
-    recordBox->setBounds(rx, ry+20, 90, 20);
-    addAndMakeVisible(recordBox);
-    audioBox->setBounds(ax, ay+20, 90, 20);
-    addAndMakeVisible(audioBox);
-
-    /*
-      audio,record and param tabs
-    */
-    audioButton->setBounds(0, 0, w, h);
-    recordButton->setBounds(w, 0, w, h);
-    paramsButton->setBounds(w * 2, 0, w, h);
-
-    /*
-      select and deselect button under each tab
-    */
-    selectButtonParam->setBounds(px + 95, py + 20, 20, 20);
-    deselectButtonParam->setBounds(px + 117, py + 20, 20, 20);
-
-    selectButtonRecord->setBounds(rx + 95, ry + 20, 20, 20);
-    deselectButtonRecord->setBounds(rx + 117, ry + 20, 20, 20);
-
-    selectButtonAudio->setBounds(ax + 95, ay + 20, 20, 20);
-    deselectButtonAudio->setBounds(ax + 117, ay + 20, 20, 20);
-    /*
-      All and None buttons
-    */
-    allButton->setBounds(0, getHeight() - 15, getWidth() / 2, 15);
-    noneButton->setBounds(getWidth() / 2, getHeight() - 15, getWidth() / 2, 15);
-
-}
-
-void ChannelSelector::resized()
-{
-    refreshButtonBoundaries();
-}
-
-void ChannelSelector::timerCallback()
-{
-
-    //std::cout << desiredOffset - offsetLR << std::endl;
-
-    if (offsetLR != desiredOffset)
-    {
-        if (desiredOffset - offsetLR > 0)
-        {
-            offsetLR += 25; // be careful what you set this value to!
-            // if it's not a multiple of the desired
-            // width, things could go badly!
-        }
-        else
-        {
-            offsetLR -= 25;
-        }
-
-    }
-    else
-    {
-        stopTimer();
-    }
-
-    refreshButtonBoundaries();
-
-}
-
-void ChannelSelector::addButton()
-{
-
-    int size = parameterButtons.size();
-
-    ChannelSelectorButton* b = new ChannelSelectorButton(size + 1, PARAMETER, titleFont);
-    parameterButtons.add(b);
-    channelSelectorRegion->addAndMakeVisible(b);
-
-    if (paramsToggled)
-        b->setToggleState(true, dontSendNotification);
-    else
-        b->setToggleState(false, dontSendNotification);
-
-    if (!paramsActive)
-        b->setActive(false);
-
-    b->addListener(this);
-
-    if (isNotSink)
-    {
-        ChannelSelectorButton* br = new ChannelSelectorButton(size + 1, RECORD, titleFont);
-        recordButtons.add(br);
-        channelSelectorRegion->addAndMakeVisible(br);
-        br->addListener(this);
-
-        ChannelSelectorButton* ba = new ChannelSelectorButton(size + 1, AUDIO, titleFont);
-        audioButtons.add(ba);
-        channelSelectorRegion->addAndMakeVisible(ba);
-        ba->addListener(this);
-    }
-}
-
-void ChannelSelector::removeButton()
-{
-    int size = parameterButtons.size();
-
-    ChannelSelectorButton* b = parameterButtons.remove(size - 1);
-    channelSelectorRegion->removeChildComponent(b);
-    deleteAndZero(b);
-
-    if (isNotSink)
-    {
-        ChannelSelectorButton* br = recordButtons.remove(size - 1);
-        channelSelectorRegion->removeChildComponent(br);
-        deleteAndZero(br);
-
-        ChannelSelectorButton* ba = audioButtons.remove(size - 1);
-        channelSelectorRegion->removeChildComponent(ba);
-        deleteAndZero(ba);
-    }
-}
-
-Array<int> ChannelSelector::getActiveChannels()
-{
-    Array<int> a;
-
-    if (!eventsOnly)
-    {
-        for (int i = 0; i < parameterButtons.size(); i++)
-        {
-            if (parameterButtons[i]->getToggleState())
-                a.add(i);
-        }
-    }
-    else
-    {
-        a.add(0);
-    }
-
-    return a;
-}
-
-void ChannelSelector::setActiveChannels(Array<int> a)
-{
-<<<<<<< HEAD
-    //std::cout << "Setting active channels!" << std::endl;
-=======
-
-    //std::cout << "Setting active channels!" << std::endl;
-
->>>>>>> 2228fbfa
-    for (int i = 0; i < parameterButtons.size(); i++)
-    {
-        parameterButtons[i]->setToggleState(false, dontSendNotification);
-    }
-
-    for (int i = 0; i < a.size(); i++)
-    {
-        if (a[i] < parameterButtons.size())
-        {
-            parameterButtons[a[i]]->setToggleState(true, dontSendNotification);
-        }
-    }
-}
-
-void ChannelSelector::inactivateButtons()
-{
-
-    paramsActive = false;
-
-    for (int i = 0; i < parameterButtons.size(); i++)
-    {
-        parameterButtons[i]->setActive(false);
-        parameterButtons[i]->repaint();
-    }
-}
-
-void ChannelSelector::activateButtons()
-{
-
-    paramsActive = true;
-
-    for (int i = 0; i < parameterButtons.size(); i++)
-    {
-        parameterButtons[i]->setActive(true);
-        parameterButtons[i]->repaint();
-    }
-
-}
-
-void ChannelSelector::inactivateRecButtons()
-{
-
-    recActive = false;
-
-    for (int i = 0; i < recordButtons.size(); i++)
-    {
-        recordButtons[i]->setActive(false);
-        recordButtons[i]->repaint();
-    }
-}
-
-void ChannelSelector::activateRecButtons()
-{
-
-    recActive = true;
-
-    for (int i = 0; i < recordButtons.size(); i++)
-    {
-        recordButtons[i]->setActive(true);
-        recordButtons[i]->repaint();
-    }
-
-}
-
-void ChannelSelector::refreshParameterColors()
-{
-    GenericEditor* p = dynamic_cast<GenericEditor*>(getParentComponent());
-    p->updateParameterButtons(-1);
-}
-
-void ChannelSelector::paramButtonsToggledByDefault(bool t)
-{
-    paramsToggled = t;
-}
-
-void ChannelSelector::startAcquisition()
-{
-    acquisitionIsActive = true;
-}
-
-void ChannelSelector::stopAcquisition()
-{
-    acquisitionIsActive = false;
-}
-
-void ChannelSelector::setRadioStatus(bool radioOn)
-{
-
-    if (radioStatus != radioOn)
-    {
-
-        radioStatus = radioOn;
-
-        for (int i = 0; i < parameterButtons.size(); i++)
-        {
-            if (radioOn)
-            {
-                parameterButtons[i]->setToggleState(false, dontSendNotification);
-                parameterButtons[i]->setRadioGroupId(999);
-            }
-            else
-            {
-                parameterButtons[i]->setToggleState(false, dontSendNotification);
-                parameterButtons[i]->setRadioGroupId(0);
-            }
-        }
-
-    }
-
-
-
-}
-
-bool ChannelSelector::getParamStatus(int chan)
-{
-
-    if (chan >= 0 && chan < parameterButtons.size())
-        return parameterButtons[chan]->getToggleState();
-    else
-        return false;
-
-}
-
-bool ChannelSelector::getRecordStatus(int chan)
-{
-
-    if (chan >= 0 && chan < recordButtons.size())
-        return recordButtons[chan]->getToggleState();
-    else
-        return false;
-
-}
-
-bool ChannelSelector::getAudioStatus(int chan)
-{
-
-    if (chan >= 0 && chan < audioButtons.size())
-        return audioButtons[chan]->getToggleState();
-    else
-        return false;
-
-}
-
-void ChannelSelector::setParamStatus(int chan, bool b)
-{
-
-    if (chan >= 0 && chan < parameterButtons.size())
-        parameterButtons[chan]->setToggleState(b, sendNotification);
-
-}
-
-void ChannelSelector::setRecordStatus(int chan, bool b)
-{
-
-    if (chan >= 0 && chan < recordButtons.size())
-        recordButtons[chan]->setToggleState(b, sendNotification);
-
-}
-
-void ChannelSelector::setAudioStatus(int chan, bool b)
-{
-
-    if (chan >= 0 && chan < audioButtons.size())
-        audioButtons[chan]->setToggleState(b, sendNotification);
-
-}
-
-void ChannelSelector::clearAudio()
-{
-    for (int chan = 0; chan < audioButtons.size(); chan++)
-        audioButtons[chan]->setToggleState(false, sendNotification);
-}
-
-int ChannelSelector::getDesiredWidth()
-{
-    return 150;
-}
-
-void ChannelSelector::buttonClicked(Button* button)
-{
-    //checkChannelSelectors();
-    if (button == paramsButton)
-    {
-        // make sure param buttons are visible
-        allButton->setState(true);
-        desiredOffset = parameterOffset;
-        startTimer(20);
-        return;
-    }
-    else if (button == audioButton)
-    {
-        // make sure audio buttons are visible
-
-        if (audioButton->getState())
-        {
-            allButton->setState(false);
-
-            desiredOffset = audioOffset;
-            startTimer(20);
-        }
-        else
-        {
-            paramsButton->setToggleState(true, dontSendNotification);
-        }
-        return;
-    }
-    else if (button == recordButton)
-    {
-        // make sure record buttons are visible;
-        if (recordButton->getState())
-        {
-            allButton->setState(true);
-            desiredOffset = recordOffset;
-            startTimer(20);
-        }
-        else
-        {
-            paramsButton->setToggleState(true, dontSendNotification);
-        }
-        return;
-    }
-    else if (button == allButton)
-    {
-        // select all active buttons
-        if (offsetLR == recordOffset)
-        {
-
-
-            for (int i = 0; i < recordButtons.size(); i++)
-            {
-                recordButtons[i]->setToggleState(true, sendNotification);
-            }
-
-        }
-        else if (offsetLR == parameterOffset)
-        {
-
-
-            for (int i = 0; i < parameterButtons.size(); i++)
-            {
-                parameterButtons[i]->setToggleState(true, sendNotification);
-            }
-        }
-        else if (offsetLR == audioOffset)
-        {
-            // do nothing--> button is disabled
-        }
-    }
-    else if (button == noneButton)
-    {
-        // deselect all active buttons
-        if (offsetLR == recordOffset)
-        {
-            for (int i = 0; i < recordButtons.size(); i++)
-            {
-                recordButtons[i]->setToggleState(false, sendNotification);
-            }
-        }
-        else if (offsetLR == parameterOffset)
-        {
-            for (int i = 0; i < parameterButtons.size(); i++)
-            {
-                parameterButtons[i]->setToggleState(false, sendNotification);
-            }
-        }
-        else if (offsetLR == audioOffset)
-        {
-            for (int i = 0; i < audioButtons.size(); i++)
-            {
-                audioButtons[i]->setToggleState(false, sendNotification);
-            }
-        }
-
-        if (radioStatus) // if radio buttons are active
-        {
-            // send a message to parent
-<<<<<<< HEAD
-            GenericEditor* editor = (GenericEditor*) getParentComponent();
-            editor->channelChanged (-1, false);
-=======
-            GenericEditor* editor = (GenericEditor*)getParentComponent();
-            editor->channelChanged(-1);
->>>>>>> 2228fbfa
-        }
-    }
-    else if (button == selectButtonParam)
-    {   // select channels in parameter tab
-        selectButtonParam->removeListener(this);
-        deselectButtonParam->removeListener(this);
-        std::vector<int> getBoxList;
-        int fa, lim, comd, i, j;
-        getBoxList = paramBox->getBoxInfo(parameterButtons.size());
-        if (getBoxList.size() < 3)
-        {
-            selectButtonParam->addListener(this);
-            deselectButtonParam->addListener(this);
-            return;
-        }
-        i = 0;
-        while (i <= getBoxList.size() - 3)
-        {
-            fa = getBoxList[i];
-            lim = getBoxList[i + 1];
-            comd = getBoxList[i + 2];
-            for (; fa <= lim; fa += comd)
-            {
-                parameterButtons[fa]->setToggleState(true, sendNotification);
-            }
-            i += 3;
-        }
-        selectButtonParam->addListener(this);
-        deselectButtonParam->addListener(this);
-    }
-    else if (button == selectButtonRecord)
-    {   // select channels in record tab
-        selectButtonRecord->removeListener(this);
-        deselectButtonRecord->removeListener(this);
-        std::vector<int> getBoxList;
-        int fa, lim, comd, i, j;
-        getBoxList = recordBox->getBoxInfo(recordButtons.size());
-        if (getBoxList.size() < 3)
-        {
-            selectButtonRecord->addListener(this);
-            deselectButtonRecord->addListener(this);
-            return;
-        }
-        i = 0;
-        while (i <= getBoxList.size() - 3)
-        {
-            fa = getBoxList[i];
-            lim = getBoxList[i + 1];
-            comd = getBoxList[i + 2];
-            for (; fa <= lim; fa += comd)
-            {
-                recordButtons[fa]->setToggleState(true, sendNotification);
-            }
-            i += 3;
-        }
-        selectButtonRecord->addListener(this);
-        deselectButtonRecord->addListener(this);
-    }
-    else if (button == selectButtonAudio)
-    {   // select channels in audio tab
-        selectButtonAudio->removeListener(this);
-        deselectButtonAudio->removeListener(this);
-        std::vector<int> getBoxList;
-        int fa, lim, comd, i, j;
-        getBoxList = audioBox->getBoxInfo(audioButtons.size());
-        if (getBoxList.size() < 3)
-        {
-            selectButtonAudio->addListener(this);
-            deselectButtonAudio->addListener(this);
-            return;
-        }
-        i = 0;
-        while (i <= getBoxList.size() - 3)
-        {
-            fa = getBoxList[i];
-            lim = getBoxList[i + 1];
-            comd = getBoxList[i + 2];
-            for (; fa <= lim; fa += comd)
-            {
-                audioButtons[fa]->setToggleState(true, sendNotification);
-            }
-            i += 3;
-        }
-        selectButtonAudio->addListener(this);
-        deselectButtonAudio->addListener(this);
-    }
-    else if (button == deselectButtonParam)
-    {   // deselect channels in param tab
-        selectButtonParam->removeListener(this);
-        deselectButtonParam->removeListener(this);
-        std::vector<int> getBoxList;
-        int fa, lim, comd, i, j;
-        getBoxList = paramBox->getBoxInfo(parameterButtons.size());
-        if (getBoxList.size() < 3)
-        {
-            selectButtonParam->addListener(this);
-            deselectButtonParam->addListener(this);
-            return;
-        }
-        i = 0;
-        while (i <= getBoxList.size() - 3)
-        {
-            fa = getBoxList[i];
-            lim = getBoxList[i + 1];
-            comd = getBoxList[i + 2];
-            for (; fa <= lim; fa += comd)
-            {
-                parameterButtons[fa]->setToggleState(false, sendNotification);
-            }
-            i += 3;
-        }
-        selectButtonParam->addListener(this);
-        deselectButtonParam->addListener(this);
-    }
-    else if (button == deselectButtonRecord)
-    {   // deselect channels in record tab
-        selectButtonRecord->removeListener(this);
-        deselectButtonRecord->removeListener(this);
-        std::vector<int> getBoxList;
-        int fa, lim, comd, i, j;
-        getBoxList = recordBox->getBoxInfo(recordButtons.size());
-        if (getBoxList.size() < 3)
-        {
-            selectButtonRecord->addListener(this);
-            deselectButtonRecord->addListener(this);
-            return;
-        }
-        i = 0;
-        while (i <= getBoxList.size() - 3)
-        {
-            fa = getBoxList[i];
-            lim = getBoxList[i + 1];
-            comd = getBoxList[i + 2];
-            for (; fa <= lim; fa += comd)
-            {
-                recordButtons[fa]->setToggleState(false, sendNotification);
-            }
-            i += 3;
-        }
-        selectButtonRecord->addListener(this);
-        deselectButtonRecord->addListener(this);
-    }
-    else if (button == deselectButtonAudio)
-    {   // deselect channels in audio tab
-        selectButtonAudio->removeListener(this);
-        deselectButtonAudio->removeListener(this);
-        std::vector<int> getBoxList;
-        int fa, lim, comd, i, j;
-        getBoxList = audioBox->getBoxInfo(audioButtons.size());
-        if (getBoxList.size() < 3)
-        {
-            selectButtonAudio->addListener(this);
-            deselectButtonAudio->addListener(this);
-            return;
-        }
-        i = 0;
-        while (i <= getBoxList.size() - 3)
-        {
-            fa = getBoxList[i];
-            lim = getBoxList[i + 1];
-            comd = getBoxList[i + 2];
-            for (; fa <= lim; fa += comd)
-            {
-                audioButtons[fa]->setToggleState(false, sendNotification);
-            }
-            i += 3;
-        }
-        selectButtonAudio->addListener(this);
-        deselectButtonAudio->addListener(this);
-    }
-    else
-    {
-
-        ChannelSelectorButton* b = (ChannelSelectorButton*)button;
-
-        if (b->getType() == AUDIO)
-        {
-            // get audio node, and inform it of the change
-            GenericEditor* editor = (GenericEditor*)getParentComponent();
-
-            Channel* ch = editor->getChannel(b->getChannel() - 1);
-            //int channelNum = editor->getStartChannel() + b->getChannel() - 1;
-            bool status = b->getToggleState();
-
-            std::cout << "Requesting audio monitor for channel " << ch->nodeIndex + 1 << std::endl;
-
-            if (acquisitionIsActive) // use setParameter to change parameter safely
-            {
-                AccessClass::getProcessorGraph()->
-                getAudioNode()->setChannelStatus(ch, status);
-            }
-            else     // change parameter directly
-            {
-                ch->isMonitored = status;
-            }
-
-
-        }
-        else if (b->getType() == RECORD)
-        {
-            // get record node, and inform it of the change
-            GenericEditor* editor = (GenericEditor*)getParentComponent();
-
-            Channel* ch = editor->getChannel(b->getChannel() - 1);
-            //int channelNum = editor->getStartChannel() + b->getChannel() - 1;
-            bool status = b->getToggleState();
-
-            if (acquisitionIsActive) // use setParameter to change parameter safely
-            {
-                AccessClass::getProcessorGraph()->
-                getRecordNode()->
-                setChannelStatus(ch, status);
-            }
-            else     // change parameter directly
-            {
-                //std::cout << "Setting record status for channel " << b->getChannel() << std::endl;
-                ch->setRecordState(status);
-            }
-
-            AccessClass::getGraphViewer()->repaint();
-
-        }
-        else // parameter type
-        {
-<<<<<<< HEAD
-            GenericEditor* editor = (GenericEditor*) getParentComponent();
-            editor->channelChanged (b->getChannel() - 1, b->getToggleState());
-=======
-
-            GenericEditor* editor = (GenericEditor*)getParentComponent();
-            editor->channelChanged(b->getChannel() - 1);
->>>>>>> 2228fbfa
-
-            // do nothing
-            if (radioStatus) // if radio buttons are active
-            {
-                // send a message to parent
-<<<<<<< HEAD
-                GenericEditor* editor = (GenericEditor*) getParentComponent();
-                editor->channelChanged (b->getChannel(), b->getToggleState());
-            }
-        }
-=======
-                GenericEditor* editor = (GenericEditor*)getParentComponent();
-                editor->channelChanged(b->getChannel());
-            }
-        }
-
->>>>>>> 2228fbfa
-    }
-    refreshParameterColors();
-}
-
-
-///////////// BUTTONS //////////////////////
-
-
-EditorButton::EditorButton(const String& name, Font& f) : Button(name)
-{
-
-    isEnabled = true;
-
-    buttonFont = f;
-<<<<<<< HEAD
-    buttonFont.setHeight (11);
-    
-=======
-    buttonFont.setHeight(10);
-
->>>>>>> 2228fbfa
-    if (!getName().equalsIgnoreCase("all") && !getName().equalsIgnoreCase("none"))
-    {
-        setRadioGroupId(999);
-        setClickingTogglesState(true);
-    }
-
-    selectedGrad = ColourGradient(Colour(240, 179, 12), 0.0, 0.0,
-                                  Colour(207, 160, 33), 0.0, 20.0f,
-                                  false);
-    selectedOverGrad = ColourGradient(Colour(209, 162, 33), 0.0, 5.0f,
-                                      Colour(190, 150, 25), 0.0, 0.0f,
-                                      false);
-    neutralGrad = ColourGradient(Colour(220, 220, 220), 0.0, 0.0,
-                                 Colour(170, 170, 170), 0.0, 20.0f,
-                                 false);
-    neutralOverGrad = ColourGradient(Colour(180, 180, 180), 0.0, 5.0f,
-                                     Colour(150, 150, 150), 0.0, 0.0,
-                                     false);
-
-
-}
-
-EditorButton::~EditorButton() {}
-
-bool EditorButton::getState()
-{
-    return isEnabled;
-}
-
-void EditorButton::setState(bool state)
-{
-    isEnabled = state;
-
-    if (!state)
-    {
-        removeListener((Button::Listener*) getParentComponent());
-    }
-    else
-    {
-        addListener((Button::Listener*) getParentComponent());
-    }
-
-    repaint();
-}
-
-void EditorButton::resized()
-{
-    // float radius = 5.0f;
-    float width = (float)getWidth();
-    float height = (float)getHeight();
-
-    if (getName().equalsIgnoreCase("AUDIO"))
-    {
-        //outlinePath.startNewSubPath(0, height);
-        outlinePath.lineTo(0, 0);//radius);
-        //outlinePath.addArc(0, 0, radius*2, radius*2, 1.5*double_Pi, 2.0*double_Pi );
-
-        outlinePath.lineTo(width, 0);//getHeight());
-
-        outlinePath.lineTo(width, height);
-
-        outlinePath.lineTo(0, height);
-        //outlinePath.addArc(0, getHeight()-radius*2, radius*2, radius*2, double_Pi, 1.5*double_Pi);
-        //outlinePath.lineTo(0, radius);
-        outlinePath.closeSubPath();
-
-    }
-    else if (getName().equalsIgnoreCase("PARAM"))
-    {
-        //outlinePath.startNewSubPath(0, 0);
-
-        outlinePath.lineTo(width, 0);
-
-        //outlinePath.addArc(width-radius*2, 0, radius*2, radius*2, 0, 0.5*double_Pi);
-
-        outlinePath.lineTo(getWidth(), height);
-
-        //outlinePath.addArc(getWidth()-radius*2, getHeight()-radius*2, radius*2, radius*2, 0.5*double_Pi, double_Pi);
-
-        outlinePath.lineTo(0, height);
-        outlinePath.lineTo(0, 0);
-        //outlinePath.closeSubPath();
-
-
-    }
-    else if (getName().equalsIgnoreCase("REC"))
-    {
-
-        outlinePath.addRectangle(0, 0, getWidth(), getHeight());
-
-    }
-    else if (getName().equalsIgnoreCase("all"))
-    {
-
-        //outlinePath.startNewSubPath(0, 0);
-
-        outlinePath.lineTo(width, 0);
-
-        //outlinePath.addArc(width-radius*2, 0, radius*2, radius*2, 0, 0.5*double_Pi);
-
-        outlinePath.lineTo(width, height);
-
-        //outlinePath.addArc(getWidth()-radius*2, getHeight()-radius*2, radius*2, radius*2, 0.5*double_Pi, double_Pi);
-
-        outlinePath.lineTo(0, height);
-        //outlinePath.addArc(0, height-radius*2, radius*2, radius*2, double_Pi, 1.5*double_Pi);
-
-        outlinePath.lineTo(0, 0);
-        //outlinePath.closeSubPath();
-
-    }
-    else if (getName().equalsIgnoreCase("none"))
-    {
-
-        //outlinePath.startNewSubPath(0, 0);
-
-        outlinePath.lineTo(width, 0);
-
-        //outlinePath.addArc(width-radius*2, 0, radius*2, radius*2, 0, 0.5*double_Pi);
-
-        outlinePath.lineTo(width, height);
-
-        //outlinePath.addArc(width-radius*2, height-radius*2, radius*2, radius*2, 0.5*double_Pi, double_Pi);
-
-        outlinePath.lineTo(0, height);
-
-        outlinePath.lineTo(0, 0);
-        //outlinePath.closeSubPath();
-
-    }
-    else if (getName().equalsIgnoreCase("+") )
-    {
-        outlinePath.lineTo(width, 0);
-        outlinePath.lineTo(width, height);
-        outlinePath.lineTo(0, height);
-        outlinePath.lineTo(0, 0);
-    }
-    else if (getName().equalsIgnoreCase("-") )
-    {
-        outlinePath.lineTo(width, 0);
-        outlinePath.lineTo(width, height);
-        outlinePath.lineTo(0, height);
-        outlinePath.lineTo(0, 0);
-    }
-
-}
-
-
-void EditorButton::paintButton(Graphics& g, bool isMouseOver, bool isButtonDown)
-{
-
-    g.setColour(Colours::grey);
-    g.fillPath(outlinePath);
-
-    if (getToggleState())
-    {
-        if (isMouseOver && isEnabled)
-            g.setGradientFill(selectedOverGrad);
-        else
-            g.setGradientFill(selectedGrad);
-    }
-    else
-    {
-        if (isMouseOver && isEnabled)
-            g.setGradientFill(neutralOverGrad);
-        else
-            g.setGradientFill(neutralGrad);
-    }
-
-<<<<<<< HEAD
-    AffineTransform a = AffineTransform::scale(0.98f, 0.94f, float(getWidth())/2.0f,
-                                               float(getHeight())/2.0f);
-    g.fillPath(outlinePath, a);
-
-    auto buttonName = getName().toUpperCase();
-    int stringWidth = buttonFont.getStringWidth (buttonName);
-
-    g.setFont (buttonFont);
-=======
-    AffineTransform a = AffineTransform::scale(0.98f, 0.94f, float(getWidth()) / 2.0f,
-                        float(getHeight()) / 2.0f);
-    g.fillPath(outlinePath, a);
-
-    buttonFont.setHeight(10.0f);
-    int stringWidth = buttonFont.getStringWidth(getName());
-
-    g.setFont(buttonFont);
->>>>>>> 2228fbfa
-
-    if (isEnabled)
-        g.setColour(Colours::darkgrey);
-    else
-        g.setColour(Colours::lightgrey);
-
-<<<<<<< HEAD
-    g.drawSingleLineText (buttonName, getWidth() / 2 - stringWidth / 2, 11);
-=======
-    g.drawSingleLineText(getName(), getWidth() / 2 - stringWidth / 2, 11);
-
->>>>>>> 2228fbfa
-}
-
-
-ChannelSelectorButton::ChannelSelectorButton(int num_, int type_, Font& f) : Button("name")
-{
-    isActive = true;
-    num = num_;
-    displayNum = num_;
-    type = type_;
-
-    setClickingTogglesState(true);
-
-    buttonFont = f;
-    buttonFont.setHeight (11);
-}
-
-ChannelSelectorButton::~ChannelSelectorButton() {}
-
-int ChannelSelectorButton::getType()
-{
-    return type;
-}
-
-int ChannelSelectorButton::getChannel()
-{
-    return num;
-}
-
-void ChannelSelectorButton::setChannel(int n)
-{
-    num = n;
-    displayNum = n;
-}
-void ChannelSelectorButton::setChannel(int n, int d)
-{
-    num = n;
-    displayNum = d;
-}
-
-void ChannelSelectorButton::paintButton(Graphics& g, bool isMouseOver, bool isButtonDown)
-{
-    if (isActive)
-    {
-        if (getToggleState() == true)
-            g.setColour(Colours::orange);
-        else
-            g.setColour(Colours::darkgrey);
-
-        if (isMouseOver)
-            g.setColour(Colours::white);
-    }
-    else
-    {
-        if (getToggleState() == true)
-            g.setColour(Colours::yellow);
-        else
-            g.setColour(Colours::lightgrey);
-    }
-
-    // g.fillRect(0,0,getWidth(),getHeight());
-
-    g.setFont(buttonFont);
-
-    // g.drawRect(0,0,getWidth(),getHeight(),1.0);
-
-    g.drawText(String(displayNum), 0, 0, getWidth(), getHeight(), Justification::centred, true);
-}
-
-void ChannelSelectorButton::setActive(bool t)
-{
-    isActive = t;
-    setClickingTogglesState(t);
-}
-
-ChannelSelectorRegion::ChannelSelectorRegion(ChannelSelector* cs)
-{
-    channelSelector = cs;
-
-    addMouseListener((MouseListener*) this, true);
-}
-
-ChannelSelectorRegion::~ChannelSelectorRegion()
-{
-    deleteAllChildren();
-}
-
-void ChannelSelectorRegion::mouseWheelMove(const MouseEvent& event,
-        const MouseWheelDetails& wheel)
-{
-
-    // std::cout << "Got wheel move: " << wheel.deltaY << std::endl;
-    channelSelector->shiftChannelsVertical(-wheel.deltaY);
-}
-
-void ChannelSelectorRegion::paint(Graphics& g)
-{
-<<<<<<< HEAD
-    // g.fillAll(Colours::white;
-}
-
-=======
-    // g.fillAll(Colours::white);
-}
-
-
-/*
-  Constructor and Destructor of ChannelSelectorBox.
-*/
-ChannelSelectorBox::ChannelSelectorBox()
-{
-    setMultiLine(false, true);                   // No multi lines.
-    setReturnKeyStartsNewLine(false);            // Return key donot start a new line.
-    setTabKeyUsedAsCharacter(false);
-    setTooltip("General Format: [a:b:c]->to select all channels from a to c at intervals of b");
-}
-
-ChannelSelectorBox::~ChannelSelectorBox()
-{
-
-}
-
-/*
-  convert a string to integer.
-*/
-int ChannelSelectorBox::convertToInteger(std::string s)
-{
-    char ar[20];
-    int i, j, k = 0;
-    for (i = 0; i < s.size(); i++)
-    {
-        if (s[i] >= 48 && s[i] <= 57)
-        {
-            ar[k] = s[i];
-            k++;
-        }
-    }
-    if (k>7)
-    {
-        return 1000000;
-    }
-    ar[k] = '\0';
-    k = atoi(ar);
-    return k;
-}
-
-
-/*
-   TextBox to take input. Valid formats:
-   1. [ : ]  -> select/deselect all channels
-   2. [ a : b]  -> select/deselect all channels from a to b.
-   3. [ a : c : b] -> select/deselect all channels from a to b such that the difference between in each consecutive selected channel is c.
-*/
-std::vector<int> ChannelSelectorBox::getBoxInfo(int len)
-{
-    std::string s = ",";
-    s += getText().toStdString();
-    std::vector<int> finalList,separator,rangeseparator;
-    int i, j, a, b, k, openb, closeb, otherchar,x,y;
-    s += ",";
-    for (i = 0; i < s.size(); i++)      //split string by ' , ' or ' ; ' 
-    {
-        if (s[i] == ';' || s[i] == ',')
-        {
-            separator.push_back(i);
-        }
-    }
-    for (i = 0; i < separator.size()-1; i++)  // split ranges by ' : ' or ' - '
-    {
-        j = k = separator[i] + 1;
-        openb = closeb = otherchar = 0;
-        rangeseparator.clear();
-        for (; j < separator[i + 1]; j++)
-        {
-            if (s[j] == '-' || s[j] == ':')
-            {
-                rangeseparator.push_back(j);
-            }
-            else if (((int)s[j] == 32))
-            {
-                continue;
-            }
-            else if (s[j] == '[' || s[j] == '{' || s[j] == '(')
-            {
-                openb++;
-            }
-            else if (s[j] == ']' || s[j] == '}' || s[j] == ')')
-            {
-                closeb++;
-            }
-            else if ( (int)s[j] > 57 || (int)s[j] < 48)
-            {
-                otherchar++;
-            }
-        }
-
-        if (openb != closeb || openb > 1 || closeb > 1 || otherchar > 0)  //Invalid input
-        {
-            continue;
-        }
-        
-        
-        for (x = separator[i] + 1; x < separator[i + 1]; x++)       //trim whitespace and brackets from front
-        {
-            if (((int)s[x] >= 48 && (int)s[x] <= 57) || s[x] == ':' || s[x] == '-')
-            {
-                break;
-            }
-        }
-        for (y = separator[i + 1] - 1; y > separator[i]; y--)       //trim whitespace and brackets from end
-        {
-            if (((int)s[y] >= 48 && (int)s[y] <= 57) || s[y] == ':' || s[y] == '-')
-            {
-                break;
-            }
-        }
-        if (x > y)
-        {
-            continue;
-        }
-
-
-        if (rangeseparator.size() == 0)   //syntax of form - x or [x]
-        {
-            a = convertToInteger(s.substr(x, y - x + 1));
-            if (a == 0||a>len)
-            {
-                continue;
-            }
-            finalList.push_back(a - 1);
-            finalList.push_back(a - 1);
-            finalList.push_back(1);
-        }
-        else if (rangeseparator.size() == 1) // syntax of type - x-y or [x-y]
-        {
-            a = convertToInteger(s.substr(x, rangeseparator[0] - x + 1));
-            b = convertToInteger(s.substr(rangeseparator[0], y - rangeseparator[0] + 1));
-            if (a == 0)
-            {
-                a = 1;
-            }
-            if (b == 0)
-            {
-                b = len;
-            }
-            if (a > b || a > len || b > len)
-            {
-                continue;
-            }
-            finalList.push_back(a - 1);
-            finalList.push_back(b - 1);
-            finalList.push_back(1);
-        }
-        else if (rangeseparator.size() == 2)   // syntax of type [x:y:z] or x-y-z
-        {
-            a = convertToInteger(s.substr(x, rangeseparator[0] - x + 1));
-            k = convertToInteger(s.substr(rangeseparator[0], rangeseparator[1] - rangeseparator[0] + 1));
-            b = convertToInteger(s.substr(rangeseparator[1], y - rangeseparator[1] + 1));
-            if (a == 0)
-            {
-                a = 1;
-            }
-            if (b == 0)
-            {
-                b = len;
-            }
-            if (k == 0)
-            {
-                k = 1;
-            }
-            if (a > b || a > len || b > len)
-            {
-                continue;
-            }
-            finalList.push_back(a - 1);
-            finalList.push_back(b - 1);
-            finalList.push_back(k);
-        }
-    }
-    return finalList;
-}
->>>>>>> 2228fbfa
+/*
+------------------------------------------------------------------
+
+This file is part of the Open Ephys GUI
+Copyright (C) 2013 Open Ephys
+
+------------------------------------------------------------------
+
+This program is free software: you can redistribute it and/or modify
+it under the terms of the GNU General Public License as published by
+the Free Software Foundation, either version 3 of the License, or
+(at your option) any later version.
+
+This program is distributed in the hope that it will be useful,
+but WITHOUT ANY WARRANTY; without even the implied warranty of
+MERCHANTABILITY or FITNESS FOR A PARTICULAR PURPOSE.  See the
+GNU General Public License for more details.
+
+You should have received a copy of the GNU General Public License
+along with this program.  If not, see <http://www.gnu.org/licenses/>.
+
+*/
+
+#include "ChannelSelector.h"
+#include <math.h>
+
+#include "../../AccessClass.h"
+#include "../RecordNode/RecordNode.h"
+#include "../AudioNode/AudioNode.h"
+#include "../ProcessorGraph/ProcessorGraph.h"
+#include "../../UI/GraphViewer.h"
+
+ChannelSelector::ChannelSelector(bool createButtons, Font& titleFont_) :
+    eventsOnly(false), paramsToggled(true), paramsActive(true),
+    recActive(true), radioStatus(false), isNotSink(createButtons),
+    moveRight(false), moveLeft(false), offsetLR(0), offsetUD(0), desiredOffset(0), titleFont(titleFont_), acquisitionIsActive(false)
+{
+
+    // initialize buttons
+    audioButton = new EditorButton("AUDIO", titleFont);
+    audioButton->addListener(this);
+    addAndMakeVisible(audioButton);
+    if (!createButtons)
+        audioButton->setState(false);
+
+    recordButton = new EditorButton("REC", titleFont);
+    recordButton->addListener(this);
+    addAndMakeVisible(recordButton);
+    if (!createButtons)
+        recordButton->setState(false);
+
+    paramsButton = new EditorButton("PARAM", titleFont);
+    paramsButton->addListener(this);
+    addAndMakeVisible(paramsButton);
+
+    paramsButton->setToggleState(true, dontSendNotification);
+
+    audioButtons.clear();
+    recordButtons.clear();
+
+    // set button layout parameters
+    parameterOffset = 0;
+    recordOffset = getDesiredWidth();
+    audioOffset = getDesiredWidth() * 2;
+
+    parameterButtons.clear();
+
+    allButton = new EditorButton("all", titleFont);
+    allButton->addListener(this);
+    addAndMakeVisible(allButton);
+
+    noneButton = new EditorButton("none", titleFont);
+    noneButton->addListener(this);
+    addAndMakeVisible(noneButton);
+
+    selectButtonParam = new EditorButton("+", titleFont);
+    selectButtonParam->addListener(this);
+    addAndMakeVisible(selectButtonParam);
+
+    deselectButtonParam = new EditorButton("-", titleFont);
+    deselectButtonParam->addListener(this);
+    addAndMakeVisible(deselectButtonParam);
+
+    selectButtonRecord = new EditorButton("+", titleFont);
+    selectButtonRecord->addListener(this);
+    addAndMakeVisible(selectButtonRecord);
+
+    deselectButtonRecord = new EditorButton("-", titleFont);
+    deselectButtonRecord->addListener(this);
+    addAndMakeVisible(deselectButtonRecord);
+
+    selectButtonAudio = new EditorButton("+", titleFont);
+    selectButtonAudio->addListener(this);
+    addAndMakeVisible(selectButtonAudio);
+
+    deselectButtonAudio = new EditorButton("-", titleFont);
+    deselectButtonAudio->addListener(this);
+    addAndMakeVisible(deselectButtonAudio);
+
+    channelSelectorRegion = new ChannelSelectorRegion(this);
+    //channelSelectorRegion->setBounds(0,20,0,getHeight()-35);
+    addAndMakeVisible(channelSelectorRegion);
+    channelSelectorRegion->toBack();
+
+    paramBox = new ChannelSelectorBox();
+    recordBox = new ChannelSelectorBox();
+    audioBox = new ChannelSelectorBox();
+
+    numColumnsLessThan100 = 8;
+    numColumnsGreaterThan100 = 6;
+
+}
+
+ChannelSelector::~ChannelSelector()
+{
+    deleteAllChildren();
+
+}
+
+void ChannelSelector::paint(Graphics& g)
+{
+    ColourGradient grad1 = ColourGradient(Colours::black.withAlpha(0.8f), 0.0, 0.0,
+                                          Colours::black.withAlpha(0.1f), 0.0, 25.0f,
+                                          false);
+    g.setGradientFill(grad1);
+    g.fillRect(0, 15, getWidth(), getHeight() - 30);
+
+    ColourGradient grad2 = ColourGradient(Colours::black.withAlpha(0.2f), 0.0, 0.0,
+                                          Colours::black.withAlpha(0.0f), 5.0f, 0.0f,
+                                          false);
+    g.setGradientFill(grad2);
+    g.fillRect(0, 15, getWidth(), getHeight() - 30);
+
+    ColourGradient grad3 = ColourGradient(Colours::black.withAlpha(0.2f), (float)getDesiredWidth(), 0.0,
+                                          Colours::black.withAlpha(0.0f), (float)getDesiredWidth() - 5.0f, 0.0f,
+                                          false);
+    g.setGradientFill(grad3);
+    g.fillRect(0, 15, getWidth(), getHeight() - 30);
+}
+
+
+void ChannelSelector::setNumChannels(int numChans)
+{
+
+    int difference = numChans - parameterButtons.size();
+
+    // std::cout << difference << " buttons needed." << std::endl;
+
+    if (difference > 0)
+    {
+        for (int n = 0; n < difference; n++)
+        {
+            addButton();
+        }
+    }
+    else if (difference < 0)
+    {
+        for (int n = 0; n < -difference; n++)
+        {
+            removeButton();
+        }
+    }
+
+    //Reassign numbers according to the actual channels (useful for channel mapper)
+    for (int n = 0; n < parameterButtons.size(); n++)
+    {
+        int num = ((GenericEditor*)getParentComponent())->getChannel(n)->nodeIndex;
+        parameterButtons[n]->setChannel(n + 1, num + 1);
+        if (isNotSink)
+        {
+            recordButtons[n]->setChannel(n + 1, num + 1);
+            audioButtons[n]->setChannel(n + 1, num + 1);
+        }
+    }
+
+    refreshButtonBoundaries();
+
+}
+
+int ChannelSelector::getNumChannels()
+{
+    return parameterButtons.size();
+}
+
+void ChannelSelector::shiftChannelsVertical(float amount)
+{
+
+    if (parameterButtons.size() > 16)
+    {
+        offsetUD -= amount * 10;
+        offsetUD = jmin(offsetUD, 0.0f);
+        offsetUD = jmax(offsetUD, (float)-overallHeight);
+    }
+
+    //std::cout << "offsetUD = " << offsetUD << std::endl;
+
+    refreshButtonBoundaries();
+
+}
+
+void ChannelSelector::refreshButtonBoundaries()
+{
+
+    channelSelectorRegion->setBounds(0, 20, getWidth(), getHeight() - 35);
+
+    int rowHeight = 14,px,py,rx,ry,ax,ay;
+    int column = 0;
+    int row = 0;
+    int nColumns;
+
+    for (int i = 0; i < parameterButtons.size(); i++)
+    {
+
+        if (i < 96)
+            nColumns = numColumnsLessThan100;
+        else
+            nColumns = numColumnsGreaterThan100;
+
+        int columnWidth = getDesiredWidth() / (nColumns + 1) + 1;
+
+        int xLoc = columnWidth / 2 + offsetLR + columnWidth*column;
+        int yLoc = row * rowHeight + offsetUD + 25;
+        if (i == 0)
+        {
+            px = xLoc;
+            py = yLoc - 25;
+            rx = xLoc - getDesiredWidth();
+            ry = yLoc - 25;
+            ax = xLoc - getDesiredWidth() * 2;
+            ay = yLoc - 25;
+        }
+        parameterButtons[i]->setBounds(xLoc, yLoc, columnWidth, rowHeight);
+
+        if (isNotSink)
+        {
+            recordButtons[i]->setBounds(xLoc - getDesiredWidth(), yLoc, columnWidth, rowHeight);
+            audioButtons[i]->setBounds(xLoc - getDesiredWidth() * 2, yLoc, columnWidth, rowHeight);
+        }
+
+        column++;
+
+        if (column >= nColumns)
+        {
+            column = 0;
+            row++;
+            overallHeight = row * rowHeight;
+        }
+
+    }
+
+    int w = getWidth() / 3;
+    int h = 15;
+
+
+    /*
+       definition of textbox
+    */
+    paramBox->setBounds(px, py+20, 90, 20);
+    addAndMakeVisible(paramBox);
+    recordBox->setBounds(rx, ry+20, 90, 20);
+    addAndMakeVisible(recordBox);
+    audioBox->setBounds(ax, ay+20, 90, 20);
+    addAndMakeVisible(audioBox);
+
+    /*
+      audio,record and param tabs
+    */
+    audioButton->setBounds(0, 0, w, h);
+    recordButton->setBounds(w, 0, w, h);
+    paramsButton->setBounds(w * 2, 0, w, h);
+
+    /*
+      select and deselect button under each tab
+    */
+    selectButtonParam->setBounds(px + 95, py + 20, 20, 20);
+    deselectButtonParam->setBounds(px + 117, py + 20, 20, 20);
+
+    selectButtonRecord->setBounds(rx + 95, ry + 20, 20, 20);
+    deselectButtonRecord->setBounds(rx + 117, ry + 20, 20, 20);
+
+    selectButtonAudio->setBounds(ax + 95, ay + 20, 20, 20);
+    deselectButtonAudio->setBounds(ax + 117, ay + 20, 20, 20);
+    /*
+      All and None buttons
+    */
+    allButton->setBounds(0, getHeight() - 15, getWidth() / 2, 15);
+    noneButton->setBounds(getWidth() / 2, getHeight() - 15, getWidth() / 2, 15);
+
+}
+
+void ChannelSelector::resized()
+{
+    refreshButtonBoundaries();
+}
+
+void ChannelSelector::timerCallback()
+{
+
+    //std::cout << desiredOffset - offsetLR << std::endl;
+
+    if (offsetLR != desiredOffset)
+    {
+        if (desiredOffset - offsetLR > 0)
+        {
+            offsetLR += 25; // be careful what you set this value to!
+            // if it's not a multiple of the desired
+            // width, things could go badly!
+        }
+        else
+        {
+            offsetLR -= 25;
+        }
+
+    }
+    else
+    {
+        stopTimer();
+    }
+
+    refreshButtonBoundaries();
+
+}
+
+void ChannelSelector::addButton()
+{
+
+    int size = parameterButtons.size();
+
+    ChannelSelectorButton* b = new ChannelSelectorButton(size + 1, PARAMETER, titleFont);
+    parameterButtons.add(b);
+    channelSelectorRegion->addAndMakeVisible(b);
+
+    if (paramsToggled)
+        b->setToggleState(true, dontSendNotification);
+    else
+        b->setToggleState(false, dontSendNotification);
+
+    if (!paramsActive)
+        b->setActive(false);
+
+    b->addListener(this);
+
+    if (isNotSink)
+    {
+        ChannelSelectorButton* br = new ChannelSelectorButton(size + 1, RECORD, titleFont);
+        recordButtons.add(br);
+        channelSelectorRegion->addAndMakeVisible(br);
+        br->addListener(this);
+
+        ChannelSelectorButton* ba = new ChannelSelectorButton(size + 1, AUDIO, titleFont);
+        audioButtons.add(ba);
+        channelSelectorRegion->addAndMakeVisible(ba);
+        ba->addListener(this);
+    }
+}
+
+void ChannelSelector::removeButton()
+{
+    int size = parameterButtons.size();
+
+    ChannelSelectorButton* b = parameterButtons.remove(size - 1);
+    channelSelectorRegion->removeChildComponent(b);
+    deleteAndZero(b);
+
+    if (isNotSink)
+    {
+        ChannelSelectorButton* br = recordButtons.remove(size - 1);
+        channelSelectorRegion->removeChildComponent(br);
+        deleteAndZero(br);
+
+        ChannelSelectorButton* ba = audioButtons.remove(size - 1);
+        channelSelectorRegion->removeChildComponent(ba);
+        deleteAndZero(ba);
+    }
+}
+
+Array<int> ChannelSelector::getActiveChannels()
+{
+    Array<int> a;
+
+    if (!eventsOnly)
+    {
+        for (int i = 0; i < parameterButtons.size(); i++)
+        {
+            if (parameterButtons[i]->getToggleState())
+                a.add(i);
+        }
+    }
+    else
+    {
+        a.add(0);
+    }
+
+    return a;
+}
+
+void ChannelSelector::setActiveChannels(Array<int> a)
+{
+
+    //std::cout << "Setting active channels!" << std::endl;
+
+    for (int i = 0; i < parameterButtons.size(); i++)
+    {
+        parameterButtons[i]->setToggleState(false, dontSendNotification);
+    }
+
+    for (int i = 0; i < a.size(); i++)
+    {
+        if (a[i] < parameterButtons.size())
+        {
+            parameterButtons[a[i]]->setToggleState(true, dontSendNotification);
+        }
+    }
+}
+
+void ChannelSelector::inactivateButtons()
+{
+
+    paramsActive = false;
+
+    for (int i = 0; i < parameterButtons.size(); i++)
+    {
+        parameterButtons[i]->setActive(false);
+        parameterButtons[i]->repaint();
+    }
+}
+
+void ChannelSelector::activateButtons()
+{
+
+    paramsActive = true;
+
+    for (int i = 0; i < parameterButtons.size(); i++)
+    {
+        parameterButtons[i]->setActive(true);
+        parameterButtons[i]->repaint();
+    }
+
+}
+
+void ChannelSelector::inactivateRecButtons()
+{
+
+    recActive = false;
+
+    for (int i = 0; i < recordButtons.size(); i++)
+    {
+        recordButtons[i]->setActive(false);
+        recordButtons[i]->repaint();
+    }
+}
+
+void ChannelSelector::activateRecButtons()
+{
+
+    recActive = true;
+
+    for (int i = 0; i < recordButtons.size(); i++)
+    {
+        recordButtons[i]->setActive(true);
+        recordButtons[i]->repaint();
+    }
+
+}
+
+void ChannelSelector::refreshParameterColors()
+{
+    GenericEditor* p = dynamic_cast<GenericEditor*>(getParentComponent());
+    p->updateParameterButtons(-1);
+}
+
+void ChannelSelector::paramButtonsToggledByDefault(bool t)
+{
+    paramsToggled = t;
+}
+
+void ChannelSelector::startAcquisition()
+{
+    acquisitionIsActive = true;
+}
+
+void ChannelSelector::stopAcquisition()
+{
+    acquisitionIsActive = false;
+}
+
+void ChannelSelector::setRadioStatus(bool radioOn)
+{
+
+    if (radioStatus != radioOn)
+    {
+
+        radioStatus = radioOn;
+
+        for (int i = 0; i < parameterButtons.size(); i++)
+        {
+            if (radioOn)
+            {
+                parameterButtons[i]->setToggleState(false, dontSendNotification);
+                parameterButtons[i]->setRadioGroupId(999);
+            }
+            else
+            {
+                parameterButtons[i]->setToggleState(false, dontSendNotification);
+                parameterButtons[i]->setRadioGroupId(0);
+            }
+        }
+
+    }
+
+
+
+}
+
+bool ChannelSelector::getParamStatus(int chan)
+{
+
+    if (chan >= 0 && chan < parameterButtons.size())
+        return parameterButtons[chan]->getToggleState();
+    else
+        return false;
+
+}
+
+bool ChannelSelector::getRecordStatus(int chan)
+{
+
+    if (chan >= 0 && chan < recordButtons.size())
+        return recordButtons[chan]->getToggleState();
+    else
+        return false;
+
+}
+
+bool ChannelSelector::getAudioStatus(int chan)
+{
+
+    if (chan >= 0 && chan < audioButtons.size())
+        return audioButtons[chan]->getToggleState();
+    else
+        return false;
+
+}
+
+void ChannelSelector::setParamStatus(int chan, bool b)
+{
+
+    if (chan >= 0 && chan < parameterButtons.size())
+        parameterButtons[chan]->setToggleState(b, sendNotification);
+
+}
+
+void ChannelSelector::setRecordStatus(int chan, bool b)
+{
+
+    if (chan >= 0 && chan < recordButtons.size())
+        recordButtons[chan]->setToggleState(b, sendNotification);
+
+}
+
+void ChannelSelector::setAudioStatus(int chan, bool b)
+{
+
+    if (chan >= 0 && chan < audioButtons.size())
+        audioButtons[chan]->setToggleState(b, sendNotification);
+
+}
+
+void ChannelSelector::clearAudio()
+{
+    for (int chan = 0; chan < audioButtons.size(); chan++)
+        audioButtons[chan]->setToggleState(false, sendNotification);
+}
+
+int ChannelSelector::getDesiredWidth()
+{
+    return 150;
+}
+
+void ChannelSelector::buttonClicked(Button* button)
+{
+    //checkChannelSelectors();
+    if (button == paramsButton)
+    {
+        // make sure param buttons are visible
+        allButton->setState(true);
+        desiredOffset = parameterOffset;
+        startTimer(20);
+        return;
+    }
+    else if (button == audioButton)
+    {
+        // make sure audio buttons are visible
+
+        if (audioButton->getState())
+        {
+            allButton->setState(false);
+
+            desiredOffset = audioOffset;
+            startTimer(20);
+        }
+        else
+        {
+            paramsButton->setToggleState(true, dontSendNotification);
+        }
+        return;
+    }
+    else if (button == recordButton)
+    {
+        // make sure record buttons are visible;
+        if (recordButton->getState())
+        {
+            allButton->setState(true);
+            desiredOffset = recordOffset;
+            startTimer(20);
+        }
+        else
+        {
+            paramsButton->setToggleState(true, dontSendNotification);
+        }
+        return;
+    }
+    else if (button == allButton)
+    {
+        // select all active buttons
+        if (offsetLR == recordOffset)
+        {
+
+
+            for (int i = 0; i < recordButtons.size(); i++)
+            {
+                recordButtons[i]->setToggleState(true, sendNotification);
+            }
+
+        }
+        else if (offsetLR == parameterOffset)
+        {
+
+
+            for (int i = 0; i < parameterButtons.size(); i++)
+            {
+                parameterButtons[i]->setToggleState(true, sendNotification);
+            }
+        }
+        else if (offsetLR == audioOffset)
+        {
+            // do nothing--> button is disabled
+        }
+    }
+    else if (button == noneButton)
+    {
+        // deselect all active buttons
+        if (offsetLR == recordOffset)
+        {
+            for (int i = 0; i < recordButtons.size(); i++)
+            {
+                recordButtons[i]->setToggleState(false, sendNotification);
+            }
+        }
+        else if (offsetLR == parameterOffset)
+        {
+            for (int i = 0; i < parameterButtons.size(); i++)
+            {
+                parameterButtons[i]->setToggleState(false, sendNotification);
+            }
+        }
+        else if (offsetLR == audioOffset)
+        {
+            for (int i = 0; i < audioButtons.size(); i++)
+            {
+                audioButtons[i]->setToggleState(false, sendNotification);
+            }
+        }
+
+        if (radioStatus) // if radio buttons are active
+        {
+            // send a message to parent
+            GenericEditor* editor = (GenericEditor*) getParentComponent();
+            editor->channelChanged (-1, false);
+        }
+    }
+    else if (button == selectButtonParam)
+    {   // select channels in parameter tab
+        selectButtonParam->removeListener(this);
+        deselectButtonParam->removeListener(this);
+        std::vector<int> getBoxList;
+        int fa, lim, comd, i, j;
+        getBoxList = paramBox->getBoxInfo(parameterButtons.size());
+        if (getBoxList.size() < 3)
+        {
+            selectButtonParam->addListener(this);
+            deselectButtonParam->addListener(this);
+            return;
+        }
+        i = 0;
+        while (i <= getBoxList.size() - 3)
+        {
+            fa = getBoxList[i];
+            lim = getBoxList[i + 1];
+            comd = getBoxList[i + 2];
+            for (; fa <= lim; fa += comd)
+            {
+                parameterButtons[fa]->setToggleState(true, sendNotification);
+            }
+            i += 3;
+        }
+        selectButtonParam->addListener(this);
+        deselectButtonParam->addListener(this);
+    }
+    else if (button == selectButtonRecord)
+    {   // select channels in record tab
+        selectButtonRecord->removeListener(this);
+        deselectButtonRecord->removeListener(this);
+        std::vector<int> getBoxList;
+        int fa, lim, comd, i, j;
+        getBoxList = recordBox->getBoxInfo(recordButtons.size());
+        if (getBoxList.size() < 3)
+        {
+            selectButtonRecord->addListener(this);
+            deselectButtonRecord->addListener(this);
+            return;
+        }
+        i = 0;
+        while (i <= getBoxList.size() - 3)
+        {
+            fa = getBoxList[i];
+            lim = getBoxList[i + 1];
+            comd = getBoxList[i + 2];
+            for (; fa <= lim; fa += comd)
+            {
+                recordButtons[fa]->setToggleState(true, sendNotification);
+            }
+            i += 3;
+        }
+        selectButtonRecord->addListener(this);
+        deselectButtonRecord->addListener(this);
+    }
+    else if (button == selectButtonAudio)
+    {   // select channels in audio tab
+        selectButtonAudio->removeListener(this);
+        deselectButtonAudio->removeListener(this);
+        std::vector<int> getBoxList;
+        int fa, lim, comd, i, j;
+        getBoxList = audioBox->getBoxInfo(audioButtons.size());
+        if (getBoxList.size() < 3)
+        {
+            selectButtonAudio->addListener(this);
+            deselectButtonAudio->addListener(this);
+            return;
+        }
+        i = 0;
+        while (i <= getBoxList.size() - 3)
+        {
+            fa = getBoxList[i];
+            lim = getBoxList[i + 1];
+            comd = getBoxList[i + 2];
+            for (; fa <= lim; fa += comd)
+            {
+                audioButtons[fa]->setToggleState(true, sendNotification);
+            }
+            i += 3;
+        }
+        selectButtonAudio->addListener(this);
+        deselectButtonAudio->addListener(this);
+    }
+    else if (button == deselectButtonParam)
+    {   // deselect channels in param tab
+        selectButtonParam->removeListener(this);
+        deselectButtonParam->removeListener(this);
+        std::vector<int> getBoxList;
+        int fa, lim, comd, i, j;
+        getBoxList = paramBox->getBoxInfo(parameterButtons.size());
+        if (getBoxList.size() < 3)
+        {
+            selectButtonParam->addListener(this);
+            deselectButtonParam->addListener(this);
+            return;
+        }
+        i = 0;
+        while (i <= getBoxList.size() - 3)
+        {
+            fa = getBoxList[i];
+            lim = getBoxList[i + 1];
+            comd = getBoxList[i + 2];
+            for (; fa <= lim; fa += comd)
+            {
+                parameterButtons[fa]->setToggleState(false, sendNotification);
+            }
+            i += 3;
+        }
+        selectButtonParam->addListener(this);
+        deselectButtonParam->addListener(this);
+    }
+    else if (button == deselectButtonRecord)
+    {   // deselect channels in record tab
+        selectButtonRecord->removeListener(this);
+        deselectButtonRecord->removeListener(this);
+        std::vector<int> getBoxList;
+        int fa, lim, comd, i, j;
+        getBoxList = recordBox->getBoxInfo(recordButtons.size());
+        if (getBoxList.size() < 3)
+        {
+            selectButtonRecord->addListener(this);
+            deselectButtonRecord->addListener(this);
+            return;
+        }
+        i = 0;
+        while (i <= getBoxList.size() - 3)
+        {
+            fa = getBoxList[i];
+            lim = getBoxList[i + 1];
+            comd = getBoxList[i + 2];
+            for (; fa <= lim; fa += comd)
+            {
+                recordButtons[fa]->setToggleState(false, sendNotification);
+            }
+            i += 3;
+        }
+        selectButtonRecord->addListener(this);
+        deselectButtonRecord->addListener(this);
+    }
+    else if (button == deselectButtonAudio)
+    {   // deselect channels in audio tab
+        selectButtonAudio->removeListener(this);
+        deselectButtonAudio->removeListener(this);
+        std::vector<int> getBoxList;
+        int fa, lim, comd, i, j;
+        getBoxList = audioBox->getBoxInfo(audioButtons.size());
+        if (getBoxList.size() < 3)
+        {
+            selectButtonAudio->addListener(this);
+            deselectButtonAudio->addListener(this);
+            return;
+        }
+        i = 0;
+        while (i <= getBoxList.size() - 3)
+        {
+            fa = getBoxList[i];
+            lim = getBoxList[i + 1];
+            comd = getBoxList[i + 2];
+            for (; fa <= lim; fa += comd)
+            {
+                audioButtons[fa]->setToggleState(false, sendNotification);
+            }
+            i += 3;
+        }
+        selectButtonAudio->addListener(this);
+        deselectButtonAudio->addListener(this);
+    }
+    else
+    {
+
+        ChannelSelectorButton* b = (ChannelSelectorButton*)button;
+
+        if (b->getType() == AUDIO)
+        {
+            // get audio node, and inform it of the change
+            GenericEditor* editor = (GenericEditor*)getParentComponent();
+
+            Channel* ch = editor->getChannel(b->getChannel() - 1);
+            //int channelNum = editor->getStartChannel() + b->getChannel() - 1;
+            bool status = b->getToggleState();
+
+            std::cout << "Requesting audio monitor for channel " << ch->nodeIndex + 1 << std::endl;
+
+            if (acquisitionIsActive) // use setParameter to change parameter safely
+            {
+                AccessClass::getProcessorGraph()->
+                getAudioNode()->setChannelStatus(ch, status);
+            }
+            else     // change parameter directly
+            {
+                ch->isMonitored = status;
+            }
+
+
+        }
+        else if (b->getType() == RECORD)
+        {
+            // get record node, and inform it of the change
+            GenericEditor* editor = (GenericEditor*)getParentComponent();
+
+            Channel* ch = editor->getChannel(b->getChannel() - 1);
+            //int channelNum = editor->getStartChannel() + b->getChannel() - 1;
+            bool status = b->getToggleState();
+
+            if (acquisitionIsActive) // use setParameter to change parameter safely
+            {
+                AccessClass::getProcessorGraph()->
+                getRecordNode()->
+                setChannelStatus(ch, status);
+            }
+            else     // change parameter directly
+            {
+                //std::cout << "Setting record status for channel " << b->getChannel() << std::endl;
+                ch->setRecordState(status);
+            }
+
+            AccessClass::getGraphViewer()->repaint();
+
+        }
+        else // parameter type
+        {
+            GenericEditor* editor = (GenericEditor*) getParentComponent();
+            editor->channelChanged (b->getChannel() - 1, b->getToggleState());
+
+            // do nothing
+            if (radioStatus) // if radio buttons are active
+            {
+                // send a message to parent
+                GenericEditor* editor = (GenericEditor*) getParentComponent();
+                editor->channelChanged (b->getChannel(), b->getToggleState());
+            }
+        }
+
+    }
+    refreshParameterColors();
+}
+
+
+///////////// BUTTONS //////////////////////
+
+
+EditorButton::EditorButton(const String& name, Font& f) : Button(name)
+{
+
+    isEnabled = true;
+
+    buttonFont = f;
+
+    buttonFont.setHeight(10);
+
+    if (!getName().equalsIgnoreCase("all") && !getName().equalsIgnoreCase("none"))
+    {
+        setRadioGroupId(999);
+        setClickingTogglesState(true);
+    }
+
+    selectedGrad = ColourGradient(Colour(240, 179, 12), 0.0, 0.0,
+                                  Colour(207, 160, 33), 0.0, 20.0f,
+                                  false);
+    selectedOverGrad = ColourGradient(Colour(209, 162, 33), 0.0, 5.0f,
+                                      Colour(190, 150, 25), 0.0, 0.0f,
+                                      false);
+    neutralGrad = ColourGradient(Colour(220, 220, 220), 0.0, 0.0,
+                                 Colour(170, 170, 170), 0.0, 20.0f,
+                                 false);
+    neutralOverGrad = ColourGradient(Colour(180, 180, 180), 0.0, 5.0f,
+                                     Colour(150, 150, 150), 0.0, 0.0,
+                                     false);
+
+
+}
+
+EditorButton::~EditorButton() {}
+
+bool EditorButton::getState()
+{
+    return isEnabled;
+}
+
+void EditorButton::setState(bool state)
+{
+    isEnabled = state;
+
+    if (!state)
+    {
+        removeListener((Button::Listener*) getParentComponent());
+    }
+    else
+    {
+        addListener((Button::Listener*) getParentComponent());
+    }
+
+    repaint();
+}
+
+void EditorButton::resized()
+{
+    // float radius = 5.0f;
+    float width = (float)getWidth();
+    float height = (float)getHeight();
+
+    if (getName().equalsIgnoreCase("AUDIO"))
+    {
+        //outlinePath.startNewSubPath(0, height);
+        outlinePath.lineTo(0, 0);//radius);
+        //outlinePath.addArc(0, 0, radius*2, radius*2, 1.5*double_Pi, 2.0*double_Pi );
+
+        outlinePath.lineTo(width, 0);//getHeight());
+
+        outlinePath.lineTo(width, height);
+
+        outlinePath.lineTo(0, height);
+        //outlinePath.addArc(0, getHeight()-radius*2, radius*2, radius*2, double_Pi, 1.5*double_Pi);
+        //outlinePath.lineTo(0, radius);
+        outlinePath.closeSubPath();
+
+    }
+    else if (getName().equalsIgnoreCase("PARAM"))
+    {
+        //outlinePath.startNewSubPath(0, 0);
+
+        outlinePath.lineTo(width, 0);
+
+        //outlinePath.addArc(width-radius*2, 0, radius*2, radius*2, 0, 0.5*double_Pi);
+
+        outlinePath.lineTo(getWidth(), height);
+
+        //outlinePath.addArc(getWidth()-radius*2, getHeight()-radius*2, radius*2, radius*2, 0.5*double_Pi, double_Pi);
+
+        outlinePath.lineTo(0, height);
+        outlinePath.lineTo(0, 0);
+        //outlinePath.closeSubPath();
+
+
+    }
+    else if (getName().equalsIgnoreCase("REC"))
+    {
+
+        outlinePath.addRectangle(0, 0, getWidth(), getHeight());
+
+    }
+    else if (getName().equalsIgnoreCase("all"))
+    {
+
+        //outlinePath.startNewSubPath(0, 0);
+
+        outlinePath.lineTo(width, 0);
+
+        //outlinePath.addArc(width-radius*2, 0, radius*2, radius*2, 0, 0.5*double_Pi);
+
+        outlinePath.lineTo(width, height);
+
+        //outlinePath.addArc(getWidth()-radius*2, getHeight()-radius*2, radius*2, radius*2, 0.5*double_Pi, double_Pi);
+
+        outlinePath.lineTo(0, height);
+        //outlinePath.addArc(0, height-radius*2, radius*2, radius*2, double_Pi, 1.5*double_Pi);
+
+        outlinePath.lineTo(0, 0);
+        //outlinePath.closeSubPath();
+
+    }
+    else if (getName().equalsIgnoreCase("none"))
+    {
+
+        //outlinePath.startNewSubPath(0, 0);
+
+        outlinePath.lineTo(width, 0);
+
+        //outlinePath.addArc(width-radius*2, 0, radius*2, radius*2, 0, 0.5*double_Pi);
+
+        outlinePath.lineTo(width, height);
+
+        //outlinePath.addArc(width-radius*2, height-radius*2, radius*2, radius*2, 0.5*double_Pi, double_Pi);
+
+        outlinePath.lineTo(0, height);
+
+        outlinePath.lineTo(0, 0);
+        //outlinePath.closeSubPath();
+
+    }
+    else if (getName().equalsIgnoreCase("+") )
+    {
+        outlinePath.lineTo(width, 0);
+        outlinePath.lineTo(width, height);
+        outlinePath.lineTo(0, height);
+        outlinePath.lineTo(0, 0);
+    }
+    else if (getName().equalsIgnoreCase("-") )
+    {
+        outlinePath.lineTo(width, 0);
+        outlinePath.lineTo(width, height);
+        outlinePath.lineTo(0, height);
+        outlinePath.lineTo(0, 0);
+    }
+
+}
+
+
+void EditorButton::paintButton(Graphics& g, bool isMouseOver, bool isButtonDown)
+{
+
+    g.setColour(Colours::grey);
+    g.fillPath(outlinePath);
+
+    if (getToggleState())
+    {
+        if (isMouseOver && isEnabled)
+            g.setGradientFill(selectedOverGrad);
+        else
+            g.setGradientFill(selectedGrad);
+    }
+    else
+    {
+        if (isMouseOver && isEnabled)
+            g.setGradientFill(neutralOverGrad);
+        else
+            g.setGradientFill(neutralGrad);
+    }
+
+
+    AffineTransform a = AffineTransform::scale(0.98f, 0.94f, float(getWidth()) / 2.0f,
+                        float(getHeight()) / 2.0f);
+    g.fillPath(outlinePath, a);
+
+    buttonFont.setHeight(10.0f);
+    int stringWidth = buttonFont.getStringWidth(getName());
+
+    g.setFont(buttonFont);
+
+    if (isEnabled)
+        g.setColour(Colours::darkgrey);
+    else
+        g.setColour(Colours::lightgrey);
+
+
+    g.drawSingleLineText(getName(), getWidth() / 2 - stringWidth / 2, 11);
+
+}
+
+
+ChannelSelectorButton::ChannelSelectorButton(int num_, int type_, Font& f) : Button("name")
+{
+    isActive = true;
+    num = num_;
+    displayNum = num_;
+    type = type_;
+
+    setClickingTogglesState(true);
+
+    buttonFont = f;
+    buttonFont.setHeight (11);
+}
+
+ChannelSelectorButton::~ChannelSelectorButton() {}
+
+int ChannelSelectorButton::getType()
+{
+    return type;
+}
+
+int ChannelSelectorButton::getChannel()
+{
+    return num;
+}
+
+void ChannelSelectorButton::setChannel(int n)
+{
+    num = n;
+    displayNum = n;
+}
+void ChannelSelectorButton::setChannel(int n, int d)
+{
+    num = n;
+    displayNum = d;
+}
+
+void ChannelSelectorButton::paintButton(Graphics& g, bool isMouseOver, bool isButtonDown)
+{
+    if (isActive)
+    {
+        if (getToggleState() == true)
+            g.setColour(Colours::orange);
+        else
+            g.setColour(Colours::darkgrey);
+
+        if (isMouseOver)
+            g.setColour(Colours::white);
+    }
+    else
+    {
+        if (getToggleState() == true)
+            g.setColour(Colours::yellow);
+        else
+            g.setColour(Colours::lightgrey);
+    }
+
+    // g.fillRect(0,0,getWidth(),getHeight());
+
+    g.setFont(buttonFont);
+
+    // g.drawRect(0,0,getWidth(),getHeight(),1.0);
+
+    g.drawText(String(displayNum), 0, 0, getWidth(), getHeight(), Justification::centred, true);
+}
+
+void ChannelSelectorButton::setActive(bool t)
+{
+    isActive = t;
+    setClickingTogglesState(t);
+}
+
+ChannelSelectorRegion::ChannelSelectorRegion(ChannelSelector* cs)
+{
+    channelSelector = cs;
+
+    addMouseListener((MouseListener*) this, true);
+}
+
+ChannelSelectorRegion::~ChannelSelectorRegion()
+{
+    deleteAllChildren();
+}
+
+void ChannelSelectorRegion::mouseWheelMove(const MouseEvent& event,
+        const MouseWheelDetails& wheel)
+{
+
+    // std::cout << "Got wheel move: " << wheel.deltaY << std::endl;
+    channelSelector->shiftChannelsVertical(-wheel.deltaY);
+}
+
+void ChannelSelectorRegion::paint(Graphics& g)
+{
+    // g.fillAll(Colours::white);
+}
+
+
+/*
+  Constructor and Destructor of ChannelSelectorBox.
+*/
+ChannelSelectorBox::ChannelSelectorBox()
+{
+    setMultiLine(false, true);                   // No multi lines.
+    setReturnKeyStartsNewLine(false);            // Return key donot start a new line.
+    setTabKeyUsedAsCharacter(false);
+    setTooltip("General Format: [a:b:c]->to select all channels from a to c at intervals of b");
+}
+
+ChannelSelectorBox::~ChannelSelectorBox()
+{
+
+}
+
+/*
+  convert a string to integer.
+*/
+int ChannelSelectorBox::convertToInteger(std::string s)
+{
+    char ar[20];
+    int i, j, k = 0;
+    for (i = 0; i < s.size(); i++)
+    {
+        if (s[i] >= 48 && s[i] <= 57)
+        {
+            ar[k] = s[i];
+            k++;
+        }
+    }
+    if (k>7)
+    {
+        return 1000000;
+    }
+    ar[k] = '\0';
+    k = atoi(ar);
+    return k;
+}
+
+
+/*
+   TextBox to take input. Valid formats:
+   1. [ : ]  -> select/deselect all channels
+   2. [ a : b]  -> select/deselect all channels from a to b.
+   3. [ a : c : b] -> select/deselect all channels from a to b such that the difference between in each consecutive selected channel is c.
+*/
+std::vector<int> ChannelSelectorBox::getBoxInfo(int len)
+{
+    std::string s = ",";
+    s += getText().toStdString();
+    std::vector<int> finalList,separator,rangeseparator;
+    int i, j, a, b, k, openb, closeb, otherchar,x,y;
+    s += ",";
+    for (i = 0; i < s.size(); i++)      //split string by ' , ' or ' ; ' 
+    {
+        if (s[i] == ';' || s[i] == ',')
+        {
+            separator.push_back(i);
+        }
+    }
+    for (i = 0; i < separator.size()-1; i++)  // split ranges by ' : ' or ' - '
+    {
+        j = k = separator[i] + 1;
+        openb = closeb = otherchar = 0;
+        rangeseparator.clear();
+        for (; j < separator[i + 1]; j++)
+        {
+            if (s[j] == '-' || s[j] == ':')
+            {
+                rangeseparator.push_back(j);
+            }
+            else if (((int)s[j] == 32))
+            {
+                continue;
+            }
+            else if (s[j] == '[' || s[j] == '{' || s[j] == '(')
+            {
+                openb++;
+            }
+            else if (s[j] == ']' || s[j] == '}' || s[j] == ')')
+            {
+                closeb++;
+            }
+            else if ( (int)s[j] > 57 || (int)s[j] < 48)
+            {
+                otherchar++;
+            }
+        }
+
+        if (openb != closeb || openb > 1 || closeb > 1 || otherchar > 0)  //Invalid input
+        {
+            continue;
+        }
+        
+        
+        for (x = separator[i] + 1; x < separator[i + 1]; x++)       //trim whitespace and brackets from front
+        {
+            if (((int)s[x] >= 48 && (int)s[x] <= 57) || s[x] == ':' || s[x] == '-')
+            {
+                break;
+            }
+        }
+        for (y = separator[i + 1] - 1; y > separator[i]; y--)       //trim whitespace and brackets from end
+        {
+            if (((int)s[y] >= 48 && (int)s[y] <= 57) || s[y] == ':' || s[y] == '-')
+            {
+                break;
+            }
+        }
+        if (x > y)
+        {
+            continue;
+        }
+
+
+        if (rangeseparator.size() == 0)   //syntax of form - x or [x]
+        {
+            a = convertToInteger(s.substr(x, y - x + 1));
+            if (a == 0||a>len)
+            {
+                continue;
+            }
+            finalList.push_back(a - 1);
+            finalList.push_back(a - 1);
+            finalList.push_back(1);
+        }
+        else if (rangeseparator.size() == 1) // syntax of type - x-y or [x-y]
+        {
+            a = convertToInteger(s.substr(x, rangeseparator[0] - x + 1));
+            b = convertToInteger(s.substr(rangeseparator[0], y - rangeseparator[0] + 1));
+            if (a == 0)
+            {
+                a = 1;
+            }
+            if (b == 0)
+            {
+                b = len;
+            }
+            if (a > b || a > len || b > len)
+            {
+                continue;
+            }
+            finalList.push_back(a - 1);
+            finalList.push_back(b - 1);
+            finalList.push_back(1);
+        }
+        else if (rangeseparator.size() == 2)   // syntax of type [x:y:z] or x-y-z
+        {
+            a = convertToInteger(s.substr(x, rangeseparator[0] - x + 1));
+            k = convertToInteger(s.substr(rangeseparator[0], rangeseparator[1] - rangeseparator[0] + 1));
+            b = convertToInteger(s.substr(rangeseparator[1], y - rangeseparator[1] + 1));
+            if (a == 0)
+            {
+                a = 1;
+            }
+            if (b == 0)
+            {
+                b = len;
+            }
+            if (k == 0)
+            {
+                k = 1;
+            }
+            if (a > b || a > len || b > len)
+            {
+                continue;
+            }
+            finalList.push_back(a - 1);
+            finalList.push_back(b - 1);
+            finalList.push_back(k);
+        }
+    }
+    return finalList;
+}
+