--- conflicted
+++ resolved
@@ -49,13 +49,7 @@
     void openFiles(File rootFolder, int experimentNumber, int recordingNumber) override;
 	void closeFiles() override;
 	void writeData(int writeChannel, int realChannel, const float* buffer, int size) override;
-<<<<<<< HEAD
 	void writeEvent(int eventIndex, const MidiMessage& event) override;
-	void registerProcessor(const GenericProcessor* proc) override;
-	void addDataChannel(int index, const DataChannel* chan) override;
-=======
-	void writeEvent(int eventType, const MidiMessage& event, int64 timestamp) override;
->>>>>>> 6d5ec900
 	void resetChannels() override;
 	void addSpikeElectrode(int index, const SpikeChannel* elec) override;
 	void writeSpike(int electrodeIndex, const SpikeEvent* spike) override;
