/*
    ------------------------------------------------------------------

    This file is part of the Open Ephys GUI
    Copyright (C) 2016 Open Ephys

    ------------------------------------------------------------------

    This program is free software: you can redistribute it and/or modify
    it under the terms of the GNU General Public License as published by
    the Free Software Foundation, either version 3 of the License, or
    (at your option) any later version.

    This program is distributed in the hope that it will be useful,
    but WITHOUT ANY WARRANTY; without even the implied warranty of
    MERCHANTABILITY or FITNESS FOR A PARTICULAR PURPOSE.  See the
    GNU General Public License for more details.

    You should have received a copy of the GNU General Public License
    along with this program.  If not, see <http://www.gnu.org/licenses/>.

*/

#include "RecordEngine.h"
#include "RecordNode.h"
#include "../ProcessorGraph/ProcessorGraph.h"
#include "../../AccessClass.h"

#include "EngineConfigWindow.h"
#include "OriginalRecording.h"

RecordEngine::RecordEngine()
    : manager (nullptr)
{
}

RecordEngine::~RecordEngine() {}

void RecordEngine::setParameter (EngineParameter& parameter) {}

void RecordEngine::resetChannels() {}

void RecordEngine::registerProcessor (const GenericProcessor* processor) {}

void RecordEngine::addChannel (int index, const Channel* chan) {}

void RecordEngine::startChannelBlock (bool lastBlock) {}

void RecordEngine::endChannelBlock (bool lastBlock) {}

Channel* RecordEngine::getChannel (int index) const
{
    return AccessClass::getProcessorGraph()->getRecordNode()->getDataChannel (index);
}

String RecordEngine::generateDateString() const
{
    return AccessClass::getProcessorGraph()->getRecordNode()->generateDateString();
}

SpikeRecordInfo* RecordEngine::getSpikeElectrode (int index) const
{
    return AccessClass::getProcessorGraph()->getRecordNode()->getSpikeElectrode (index);
}

void RecordEngine::updateTimestamps (const Array<int64>& ts, int channel)
{
    if (channel < 0)
        timestamps = ts;
    else
        timestamps.set (channel, ts[channel]);
}

<<<<<<< HEAD
void RecordEngine::setChannelMapping (const Array<int>& chans)
=======
void RecordEngine::setChannelMapping(const Array<int>& chans, const Array<int>& chanProc, const Array<int>& chanOrder, OwnedArray<RecordProcessorInfo>& processors)
>>>>>>> a29c2090
{
	channelMap = chans;
	chanProcessorMap = chanProc;
	chanOrderMap = chanOrder;
	recordProcessors.swapWith(processors);
}

int64 RecordEngine::getTimestamp (int channel) const
{
    return timestamps[channel];
}

int RecordEngine::getRealChannel (int channel) const
{
    return channelMap[channel];
}

int RecordEngine::getNumRecordedChannels() const
{
    return channelMap.size();
}

<<<<<<< HEAD
void RecordEngine::registerSpikeSource (GenericProcessor* processor) {}
=======
int RecordEngine::getNumRecordedProcessors() const
{
	return recordProcessors.size();
}

const RecordProcessorInfo& RecordEngine::getProcessorInfo(int processor) const
{
	return *recordProcessors[processor];
}

int RecordEngine::getProcessorFromChannel(int channel) const
{
	return chanProcessorMap[channel];
}

int RecordEngine::getChannelNumInProc(int channel) const
{
	return chanOrderMap[channel];
}

void RecordEngine::registerSpikeSource(GenericProcessor* processor) {}
>>>>>>> a29c2090

void RecordEngine::startAcquisition() {}

void RecordEngine::directoryChanged() {}

void RecordEngine::registerManager (RecordEngineManager* recordManager)
{
    manager = recordManager;
}

void RecordEngine::configureEngine()
{
    if (! manager)
        return;

    for (int i = 0; i < manager->getNumParameters(); ++i)
        setParameter (manager->getParameter (i));
}

//Manager

EngineParameter::EngineParameter (EngineParameter::EngineParameterType paramType,
                                  int paramId,
                                  String paramName,
                                  var defaultValue,
                                  var min,
                                  var max)
    : type  (paramType)
    , name  (paramName)
    , id    (paramId)
    , def   (defaultValue)
{
    if (paramType == BOOL && defaultValue.isBool())
    {
        boolParam.value = defaultValue;
    }
    else if (paramType == INT)
    {
        intParam.value = defaultValue;
        intParam.min= min;
        intParam.max= max;
    }
    else if (paramType == FLOAT)
    {
        floatParam.value = defaultValue;
        floatParam.min= min;
        floatParam.max= max;
    }
    else if (paramType == STR)
    {
        strParam.value = defaultValue;
    }
}


void EngineParameter::restoreDefault()
{
    switch (type)
    {
        case INT:
            intParam.value = def;
            break;

        case FLOAT:
            floatParam.value = def;
            break;

        case BOOL:
            boolParam.value = def;
            break;

        case STR:
            strParam.value = def;
            break;

        default:
            break;
    }
}

RecordEngineManager::RecordEngineManager (String engineID, String engineName, EngineCreator creatorFunc) 
    : creator   (creatorFunc)
    , id        (engineID)
    , name      (engineName)
    , window    (nullptr)
{
}

RecordEngineManager::~RecordEngineManager()
{
}

void RecordEngineManager::addParameter (EngineParameter* param)
{
    parameters.add (param);
}

int RecordEngineManager::getNumOfBuiltInEngines()
{
    return 1;
}

RecordEngineManager* RecordEngineManager::createBuiltInEngineManager (int index)
{
    switch (index)
    {
        case 0:
            return OriginalRecording::getEngineManager();

        default:
            return nullptr;
    }
}

RecordEngine* RecordEngineManager::instantiateEngine()
{
    if (creator)
        return creator();

    //Built-in engines

    if (id == "OPENEPHYS")
        return new OriginalRecording();

    return nullptr;
}

int RecordEngineManager::getNumParameters() const
{
    return parameters.size();
}

EngineParameter& RecordEngineManager::getParameter (int index)
{
    return *(parameters[index]);
}

String RecordEngineManager::getName() const
{
    return name;
}

String RecordEngineManager::getID() const
{
    return id;
}

bool RecordEngineManager::isWindowOpen() const
{
    return window ? true : false;
}

void RecordEngineManager::toggleConfigWindow()
{
    if (window)
    {
        window->saveParameters();
        window->setVisible (false);
        window = nullptr;
    }
    else
    {
        window = new EngineConfigWindow (this);
        window->setVisible (true);
    }
}

void RecordEngineManager::saveParametersToXml (XmlElement* xml)
{
    for (int i=0; i < parameters.size(); ++i)
    {
        XmlElement* param = xml->createNewChildElement ("PARAMETER");
        param->setAttribute ("id", parameters[i]->id);
        switch (parameters[i]->type)
        {
            case EngineParameter::BOOL:
                param->setAttribute ("type",  "bool");
                param->setAttribute ("value", parameters[i]->boolParam.value);
                break;

            case EngineParameter::INT:
                param->setAttribute ("type",  "int");
                param->setAttribute ("value", parameters[i]->intParam.value);
                break;

            case EngineParameter::FLOAT:
                param->setAttribute ("type",  "float");
                param->setAttribute ("value", parameters[i]->floatParam.value);
                break;

            case EngineParameter::STR:
                param->setAttribute ("type",  "string");
                param->setAttribute ("value", parameters[i]->strParam.value);
                break;

            default:
                break;
        }
    }
}

void RecordEngineManager::loadParametersFromXml (XmlElement* xml)
{
    for (int i=0; i < parameters.size(); ++i)
    {
        forEachXmlChildElementWithTagName (*xml, xmlNode, "PARAMETER")
        {
            if (xmlNode->getIntAttribute ("id") == parameters[i]->id)
            {
                if ((xmlNode->getStringAttribute ("type") == "bool")
                    && (parameters[i]->type == EngineParameter::BOOL))
                {
                    parameters[i]->boolParam.value = xmlNode->getBoolAttribute("value");
                }
                else if ((xmlNode->getStringAttribute ("type") == "int")
                         && (parameters[i]->type == EngineParameter::INT))
                {
                    parameters[i]->intParam.value = xmlNode->getIntAttribute ("value");
                }
                else if ((xmlNode->getStringAttribute ("type") == "float")
                         && (parameters[i]->type == EngineParameter::FLOAT))
                {
                    parameters[i]->floatParam.value = xmlNode->getDoubleAttribute ("value");
                }
                else if ((xmlNode->getStringAttribute ("type") == "string")
                         && (parameters[i]->type == EngineParameter::STR))
                {
                    parameters[i]->strParam.value = xmlNode->getStringAttribute ("value");
                }
            }
        }
    }
}

<|MERGE_RESOLUTION|>--- conflicted
+++ resolved
@@ -71,16 +71,12 @@
         timestamps.set (channel, ts[channel]);
 }
 
-<<<<<<< HEAD
-void RecordEngine::setChannelMapping (const Array<int>& chans)
-=======
-void RecordEngine::setChannelMapping(const Array<int>& chans, const Array<int>& chanProc, const Array<int>& chanOrder, OwnedArray<RecordProcessorInfo>& processors)
->>>>>>> a29c2090
-{
-	channelMap = chans;
-	chanProcessorMap = chanProc;
-	chanOrderMap = chanOrder;
-	recordProcessors.swapWith(processors);
+void RecordEngine::setChannelMapping (const Array<int>& chans, const Array<int>& chanProc, const Array<int>& chanOrder, OwnedArray<RecordProcessorInfo>& processors)
+{
+    channelMap = chans;
+    chanProcessorMap = chanProc;
+    chanOrderMap = chanOrder;
+    recordProcessors.swapWith(processors);
 }
 
 int64 RecordEngine::getTimestamp (int channel) const
@@ -98,31 +94,27 @@
     return channelMap.size();
 }
 
-<<<<<<< HEAD
 void RecordEngine::registerSpikeSource (GenericProcessor* processor) {}
-=======
+
 int RecordEngine::getNumRecordedProcessors() const
 {
-	return recordProcessors.size();
-}
-
-const RecordProcessorInfo& RecordEngine::getProcessorInfo(int processor) const
-{
-	return *recordProcessors[processor];
-}
-
-int RecordEngine::getProcessorFromChannel(int channel) const
-{
-	return chanProcessorMap[channel];
-}
-
-int RecordEngine::getChannelNumInProc(int channel) const
-{
-	return chanOrderMap[channel];
-}
-
-void RecordEngine::registerSpikeSource(GenericProcessor* processor) {}
->>>>>>> a29c2090
+    return recordProcessors.size();
+}
+
+const RecordProcessorInfo& RecordEngine::getProcessorInfo (int processor) const
+{
+    return *recordProcessors[processor];
+}
+
+int RecordEngine::getProcessorFromChannel (int channel) const
+{
+    return chanProcessorMap[channel];
+}
+
+int RecordEngine::getChannelNumInProc (int channel) const
+{
+    return chanOrderMap[channel];
+}
 
 void RecordEngine::startAcquisition() {}
 
