/*
    ------------------------------------------------------------------

    This file is part of the Open Ephys GUI
    Copyright (C) 2014 Open Ephys

    ------------------------------------------------------------------

    This program is free software: you can redistribute it and/or modify
    it under the terms of the GNU General Public License as published by
    the Free Software Foundation, either version 3 of the License, or
    (at your option) any later version.

    This program is distributed in the hope that it will be useful,
    but WITHOUT ANY WARRANTY; without even the implied warranty of
    MERCHANTABILITY or FITNESS FOR A PARTICULAR PURPOSE.  See the
    GNU General Public License for more details.

    You should have received a copy of the GNU General Public License
    along with this program.  If not, see <http://www.gnu.org/licenses/>.

*/

#include "EditorViewport.h"

#include "SignalChainManager.h"
#include "GraphViewer.h"
#include "EditorViewportButtons.h"
#include "../AccessClass.h"
#include "../Processors/MessageCenter/MessageCenterEditor.h"
#include "ProcessorList.h"
#include "../Processors/ProcessorGraph/ProcessorGraph.h"

EditorViewport::EditorViewport()
    : leftmostEditor(0),
      message("Drag-and-drop some rows from the top-left box onto this component!"),
      somethingIsBeingDraggedOver(false), shiftDown(false), canEdit(true),
      lastEditorClicked(0), selectionIndex(0), borderSize(6), tabSize(30),
      tabButtonSize(15), insertionPoint(0), componentWantsToMove(false),
      indexOfMovingComponent(-1), currentTab(-1)
{

    addMouseListener(this, true);

    //MemoryInputStream mis(BinaryData::silkscreenserialized, BinaryData::silkscreenserializedSize, false);
    //Typeface::Ptr typeface = new CustomTypeface(mis);
    font = Font("Small Text", 10, Font::plain);
    font.setHeight(10);

    sourceDropImage = ImageCache::getFromMemory(BinaryData::SourceDrop_png,
                                                BinaryData::SourceDrop_pngSize);

    sourceDropImage = sourceDropImage.rescaled(25, 135,
                                               Graphics::highResamplingQuality);

    signalChainManager = new SignalChainManager(this, editorArray,
                                                signalChainArray);

    upButton = new SignalChainScrollButton(UP);
    downButton = new SignalChainScrollButton(DOWN);
    leftButton = new EditorScrollButton(LEFT);
    rightButton = new EditorScrollButton(RIGHT);

    upButton->addListener(this);
    downButton->addListener(this);
    leftButton->addListener(this);
    rightButton->addListener(this);

    addAndMakeVisible(upButton);
    addAndMakeVisible(downButton);
    addAndMakeVisible(rightButton);
    addAndMakeVisible(leftButton);

    currentId = 100;
    maxId = 100;

    editorNamingLabel.setEditable(true);
    editorNamingLabel.setBounds(0,0,100,20);
    editorNamingLabel.setColour(Label::textColourId, Colours::white);
    editorNamingLabel.addListener(this);

}

EditorViewport::~EditorViewport()
{
	signalChainManager = nullptr;
    deleteAllChildren();
}

void EditorViewport::signalChainCanBeEdited(bool t)
{
    canEdit = t;

    if (!canEdit)
        std::cout << "Filter Viewport disabled." << std::endl;
    else
        std::cout << "Filter Viewport enabled." << std::endl;

}

void EditorViewport::paint(Graphics& g)
{

    if (somethingIsBeingDraggedOver)
    {
        g.setColour(Colours::yellow);

    }
    else
    {
        g.setColour(Colour(48,48,48));
    }

    g.drawRect(0, 0, getWidth(), getHeight(), 2.0);
    g.drawVerticalLine(tabSize, 0, getHeight());
    g.drawVerticalLine(getWidth()-tabSize, 0, getHeight());
    // g.drawHorizontalLine(getHeight()/2, getWidth()-tabSize, tabSize);

    for (int n = 0; n < 4; n++)
    {
        g.drawEllipse(7,(tabSize-2)*n+24,tabSize-12,tabSize-12,1.0);
    }

    if (somethingIsBeingDraggedOver)
    {
        float insertionX = (float)(borderSize) * 2.5 + (float) tabSize;

        int n;
        for (n = leftmostEditor; n < insertionPoint; n++)
        {
            insertionX += editorArray[n]->getWidth();

        }

        if (n - leftmostEditor > 1)
            insertionX += borderSize*(n-leftmostEditor-1);

        g.setColour(Colours::yellow);
        g.drawLine(insertionX, (float) borderSize,
                   insertionX, (float) getHeight()-(float) borderSize, 3.0f);

    }

    int insertionX = tabSize + borderSize;
    g.setColour(Colours::darkgrey);

    int x = insertionX + 15;
    int y = borderSize + 2;
    //int w = 30;
    //int h = getHeight() - 2*(borderSize+2);get

    //if (editorArray.size() > 0)
    //{
    //if (!editorArray[0]->getProcessor()->isSource())
    //    g.drawImageAt(sourceDropImage, x, y);
    //} else {
    g.drawImageAt(sourceDropImage, x, y);
    //}
}

bool EditorViewport::isInterestedInDragSource(const SourceDetails& dragSourceDetails)
{
    if (canEdit && dragSourceDetails.description.toString().startsWith("Processors"))
    {
        return false;
    }
    else if (dragSourceDetails.description.toString().startsWith("EditorDrag"))
    {
        return false;
    }
    else
    {
        return true;
    }

}

void EditorViewport::itemDragEnter(const SourceDetails& dragSourceDetails)
{
    if (canEdit)
    {
        somethingIsBeingDraggedOver = true;
        repaint();
    }
}

void EditorViewport::itemDragMove(const SourceDetails& dragSourceDetails)
{

    int x = dragSourceDetails.localPosition.getX();
    // int y = dragSourceDetails.localPosition.getY();

    if (canEdit)
    {
        bool foundInsertionPoint = false;

        int lastCenterPoint = -1;
        int leftEdge;
        int centerPoint;

        for (int n = leftmostEditor; n < editorArray.size(); n++)
        {
            leftEdge = editorArray[n]->getX();
            centerPoint = leftEdge + (editorArray[n]->getWidth())/2;

            if (x < centerPoint && x > lastCenterPoint)
            {
                insertionPoint = n;
                foundInsertionPoint = true;
            }

            lastCenterPoint = centerPoint;
        }

        if (!foundInsertionPoint)
        {
            insertionPoint = editorArray.size();
        }

        repaint();
        refreshEditors();
    }

}

void EditorViewport::itemDragExit(const SourceDetails& dragSourceDetails)
{
    somethingIsBeingDraggedOver = false;

    repaint();

    refreshEditors();

}

void EditorViewport::itemDropped(const SourceDetails& dragSourceDetails)
{

	var descr = dragSourceDetails.description;
	Array<var>* description = descr.getArray();

    if (canEdit)
    {

        message = "last filter dropped: " + (*description)[1].toString();

        std::cout << "Item dropped at insertion point " << insertionPoint << std::endl;

        /// needed to remove const cast --> should be a better way to do this
        //String description = sourceDescription.substring(0);

        GenericEditor* activeEditor = (GenericEditor*)AccessClass::getProcessorGraph()->createNewProcessor(*description, currentId);//, source, dest);

        //std::cout << "Active editor: " << activeEditor << std::endl;

        if (activeEditor != 0)
        {
            //activeEditor->setUIComponent(getUIComponent());
            activeEditor->refreshColors();
            addChildComponent(activeEditor);

            lastEditor = activeEditor;

            signalChainManager->updateVisibleEditors(activeEditor, indexOfMovingComponent, insertionPoint, ADD);

            for (int i = 0; i < editorArray.size(); i++)
            {
                if (editorArray[i] == activeEditor)
                    editorArray[i]->select();
                else
                    editorArray[i]->deselect();
            }

            // Instructions below were enclosed into the if block by Michael Borisov
            // To allow for errors during creation of editors, in which case activeEditor will be ==0

            insertionPoint = -1; // make sure all editors are left-justified
            indexOfMovingComponent = -1;
            refreshEditors();

            somethingIsBeingDraggedOver = false;

            AccessClass::getGraphViewer()->addNode(activeEditor);

            repaint();

            currentId++;
        }

    }
}

void EditorViewport::clearSignalChain()
{

    if (canEdit)
    {
        editorArray.clear();
        //const MessageManagerLock mmLock; // prevent redraw while deleting
        std::cout << "Clearing signal chain." << std::endl;
        signalChainManager->clearSignalChain();
        AccessClass::getProcessorGraph()->clearSignalChain();
        AccessClass::getGraphViewer()->removeAllNodes();

    }
    else
    {

        CoreServices::sendStatusMessage("Cannot clear signal chain while acquisition is active.");

    }

    repaint();
}

void EditorViewport::makeEditorVisible(GenericEditor* editor, bool highlight, bool updateSettings)
{

	if (editor == 0)
	{
		if (updateSettings)
			signalChainManager->updateProcessorSettings();
		return;
	}

    if (!updateSettings)
        signalChainManager->updateVisibleEditors(editor, 0, 0, ACTIVATE);
    else
        signalChainManager->updateVisibleEditors(editor, 0, 0, UPDATE);

    refreshEditors();

    for (int i = 0; i < editorArray.size(); i++)
    {
        editorArray[i]->deselect();
    }

    if (highlight)
        editor->highlight();

    while (!editor->isVisible())
    {
        if (leftmostEditor < editorArray.indexOf(editor))
            leftmostEditor++;
        else
            leftmostEditor--;

        refreshEditors();
    }

    repaint();

}

void EditorViewport::deleteNode(GenericEditor* editor)
{

    if (canEdit)
    {
        indexOfMovingComponent = editorArray.indexOf(editor);
        editor->setVisible(false);

        signalChainManager->updateVisibleEditors(editor, indexOfMovingComponent, insertionPoint, REMOVE);

        AccessClass::getGraphViewer()->removeNode(editor);

        refreshEditors();

        AccessClass::getProcessorGraph()->removeProcessor((GenericProcessor*)editor->getProcessor());

        insertionPoint = -1; // make sure all editors are left-justified
        indexOfMovingComponent = -1;

        somethingIsBeingDraggedOver = false;

        repaint();

    }
}


void EditorViewport::refreshEditors()
{

    int lastBound = borderSize+tabSize;

    //std::cout << insertionPoint << std::endl;

    bool pastRightEdge = false;

    for (int n = 0; n < signalChainArray.size(); n++)
    {
        if (signalChainArray[n]->getToggleState())
        {
            signalChainArray[n]->offset = leftmostEditor;
        }
    }

    int rightEdge = getWidth() - tabSize;
    int numEditors = editorArray.size();

    for (int n = 0; n < numEditors; n++)
    {

        //   std::cout << "Refreshing editor number" << n << std::endl;

        GenericEditor* editor = editorArray[n];
        int componentWidth = editor->desiredWidth;

        pastRightEdge = pastRightEdge || lastBound + componentWidth >= rightEdge;

        if (!pastRightEdge && n >= leftmostEditor)
        {

            if (n == 0 && !editor->getProcessor()->isSource())
            {
                // leave room to drop a source node
                lastBound += borderSize * 10;
            }

            if (somethingIsBeingDraggedOver && n == insertionPoint)
            {
                if (indexOfMovingComponent == -1 // adding new processor
                    || (n != indexOfMovingComponent && n != indexOfMovingComponent + 1))
                {
                    if (n == 0)
                        lastBound += borderSize*3;
                    else
                        lastBound += borderSize*2;
                }
            }

            editor->setVisible(true);
            //   std::cout << "setting visible." << std::endl;
            editor->setBounds(lastBound, borderSize, componentWidth, getHeight()-borderSize*2);
            lastBound += (componentWidth + borderSize);
        }
        else
        {
            editor->setVisible(false);
            // std::cout << "setting invisible." << std::endl;
        }
    }

    rightButton->setActive(pastRightEdge);
    leftButton->setActive(leftmostEditor != 0 && editorArray.size() != 0);

    // std::cout << totalWidth << " " << getWidth() - tabSize << std::endl;
}

void EditorViewport::moveSelection(const KeyPress& key)
{

    ModifierKeys mk = key.getModifiers();

    if (key.getKeyCode() == key.leftKey)
    {

        if (mk.isShiftDown())
        {
            selectionIndex--;
        }
        else
        {

            selectionIndex = 0;

            for (int i = 0; i < editorArray.size(); i++)
            {

                if (editorArray[i]->getSelectionState() && i > 0)
                {
                    editorArray[i-1]->select();
                    lastEditorClicked = editorArray[i-1];
                    editorArray[i]->deselect();
                }
            }

        }

    }
    else if (key.getKeyCode() == key.rightKey)
    {

        if (mk.isShiftDown())
        {
            selectionIndex++;
        }
        else
        {

            selectionIndex = 0;

            // bool stopSelection = false;
            int i = 0;

            while (i < editorArray.size()-1)
            {

                if (editorArray[i]->getSelectionState())
                {

                    //  if (!stopSelection)
                    // {
                    lastEditorClicked = editorArray[i+1];
                    editorArray[i+1]->select();
                    // stopSelection = true;
                    //  }

                    editorArray[i]->deselect();
                    i += 2;
                }
                else
                {
                    editorArray[i]->deselect();
                    i++;
                }

            }

        }
    }

    if (mk.isShiftDown() && lastEditorClicked != 0 && editorArray.contains(lastEditorClicked))
    {

        // std::cout << "Selection index: " << selectionIndex << std::endl;

        // int startIndex = editorArray.indexOf(lastEditorClicked);

        // if (selectionIndex < 0)
        // {

        //     for (int i = startIndex-1; i >= startIndex + selectionIndex; i--)
        //     {
        //         editorArray[i]->select();
        //     }

        // } else if (selectionIndex > 0)
        // {
        //     for (int i = startIndex+1; i <= startIndex + selectionIndex; i++)
        //     {
        //         editorArray[i]->select();
        //     }

        // }

    }

    // } else if (key.getKeyCode() == key.upKey) {

    //     // move one tab up
    // } else if (key.getKeyCode() == key.downKey) {

    //     // move one tab down
    // }
}

bool EditorViewport::keyPressed(const KeyPress& key)
{

    //std::cout << "Editor viewport received " << key.getKeyCode() << std::endl;

    if (canEdit && editorArray.size() > 0)
    {

        ModifierKeys mk = key.getModifiers();

        if (key.getKeyCode() == key.deleteKey || key.getKeyCode() == key.backspaceKey)
        {

            if (!mk.isAnyModifierKeyDown())
            {

                Array<GenericEditor*> editorsToRemove;

                for (int i = 0; i < editorArray.size(); i++)
                {
                    if (editorArray[i]->getSelectionState())
                        editorsToRemove.add(editorArray[i]);
                }

                for (int i = 0; i < editorsToRemove.size(); i++)
                    deleteNode(editorsToRemove[i]);

                return true;
            }

        }
        else if (key.getKeyCode() == key.leftKey ||
                 key.getKeyCode() == key.rightKey)
        {

            moveSelection(key);

            return true;

        }
        else if (key.getKeyCode() == key.upKey)
        {

            lastEditorClicked->switchIO(0);

            return true;
        }
        else if (key.getKeyCode() == key.downKey)
        {
            lastEditorClicked->switchIO(1);
            return true;
        }
    }

    return false;

}

//void EditorViewport::modifierKeysChanged (const ModifierKeys & modifiers) {

/*     if (modifiers.isShiftDown()) {

        std::cout << "Shift key pressed." << std::endl;
        shiftDown  = true;

    } else {


        std::cout << "Shift key released." << std::endl;
        shiftDown = false;
    }*/

//}

void EditorViewport::selectEditor(GenericEditor* editor)
{
    for (int i = 0; i < editorArray.size(); i++)
    {

        if (editor == editorArray[i]
            || editor->getParentComponent() == editorArray[i])
        {
            editorArray[i]->select();
        }
        else
        {
            editorArray[i]->deselect();
        }
    }
}

void EditorViewport::labelTextChanged(Label* label)
{

    editorToUpdate->setDisplayName(label->getText());
}

void EditorViewport::mouseDown(const MouseEvent& e)
{


    // std::cout << "Mouse click at " << e.x << " " << e.y << std::endl;

    bool clickInEditor = false;

    for (int i = 0; i < editorArray.size(); i++)
    {

        if (e.eventComponent == editorArray[i])

            // || e.eventComponent->getParentComponent() == editorArray[i] ||
            //    e.eventComponent->getParentComponent()->getParentComponent() ==
            //            editorArray[i])
        {

            if (e.getNumberOfClicks() == 2) // double-clicks toggle collapse state
            {
                if (editorArray[i]->getCollapsedState())
                {
                    editorArray[i]->switchCollapsedState();
                }
                else
                {
                    if (e.y < 22)
                    {
                        editorArray[i]->switchCollapsedState();
                    }
                }
                return;
            }

            if (e.mods.isRightButtonDown())
            {

                if (!editorArray[i]->getCollapsedState() && e.y > 22)
                    return;

                if (editorArray[i]->isMerger() || editorArray[i]->isSplitter())
                    return;

                PopupMenu m;

                if (editorArray[i]->getCollapsedState())
                    m.addItem(3, "Uncollapse", true);
                else
                    m.addItem(3, "Collapse", true);

                if (canEdit)
                    m.addItem(2, "Delete", true);
                else
                    m.addItem(2, "Delete", false);

                m.addItem(1, "Rename", true);

                const int result = m.show();

                if (result == 1)
                {
                    editorNamingLabel.setText("", dontSendNotification);

                    juce::Rectangle<int> rect1 = juce::Rectangle<int>(editorArray[i]->getScreenX()+20,editorArray[i]->getScreenY()+11,1,1);

                    CallOutBox callOut(editorNamingLabel, rect1, nullptr);
                    editorToUpdate = editorArray[i];
                    callOut.runModalLoop();
                    // editorNamingLabel.showEditor();
                    //CallOutBox& myBox = CallOutBox::launchAsynchronously(&editorNamingLabel, rect1, nullptr);

                    return;

                }
                else if (result == 2)
                {
                    deleteNode(editorArray[i]);
                    return;
                }
                else if (result == 3)
                {
                    editorArray[i]->switchCollapsedState();
                    refreshEditors();
                    return;
                }
            }

            // make sure uncollapsed editors don't accept clicks outside their title bar
            if (!editorArray[i]->getCollapsedState() && e.y > 22)
                return;

            clickInEditor = true;
            editorArray[i]->select();

            if (e.mods.isShiftDown())
            {
                if (editorArray.contains(lastEditorClicked))
                {

                    int index = editorArray.indexOf(lastEditorClicked);

                    if (index > i)
                    {
                        for (int j = i+1; j <= index; j++)
                        {
                            editorArray[j]->select();
                        }

                    }
                    else
                    {
                        for (int j = i-1; j >= index; j--)
                        {
                            editorArray[j]->select();
                        }

                    }
                }

                lastEditorClicked = editorArray[i];
                break;
            }

            lastEditorClicked = editorArray[i];


            //     Array<GenericEditor*> editorsToSelect;
            //     bool foundSelected = false;

            //     for (int j = i; j < editorArray.size(); j++)
            //     {
            //         editorsToSelect.add(editorArray[j]);

            //         if (editorArray[j]->getSelectionState())
            //         {
            //             foundSelected = true;
            //             break;
            //         }
            //     }

            //     if (!foundSelected)
            //         editorsToSelect.clear();

            //     for (int j = 0; j < editorsToSelect.size(); j++)
            //     {
            //         editorsToSelect[j]->select();
            //     }

            //     for (int j = i; j > -1; j--)
            //     {
            //         editorsToSelect.add(editorArray[j]);
            //         if (editorArray[j]->getSelectionState())
            //         {
            //             foundSelected = true;
            //             break;
            //         }
            //     }

            //     if (!foundSelected)
            //         editorsToSelect.clear();

            //     for (int j = 0; j < editorsToSelect.size(); j++)
            //     {
            //         editorsToSelect[j]->select();
            //     }

            //     break;

            // }

        }
        else
        {

            if (!e.mods.isCtrlDown() && !e.mods.isShiftDown())
                editorArray[i]->deselect();

        }
    }

    if (!clickInEditor)
        lastEditorClicked = 0;

}

void EditorViewport::mouseDrag(const MouseEvent& e)
{


    if (editorArray.contains((GenericEditor*) e.originalComponent)
        && e.y < 15
        && canEdit
        && editorArray.size() > 1)
    {

        componentWantsToMove = true;
        indexOfMovingComponent = editorArray.indexOf((GenericEditor*) e.originalComponent);

    }

    if (componentWantsToMove)
    {

        somethingIsBeingDraggedOver = true;

        bool foundInsertionPoint = false;

        int lastCenterPoint = 0;
        int leftEdge;
        int centerPoint;

        const MouseEvent event = e.getEventRelativeTo(this);

        for (int n = 0; n < editorArray.size(); n++)
        {
            leftEdge = editorArray[n]->getX();
            centerPoint = leftEdge + (editorArray[n]->getWidth())/2;

            if (event.x < centerPoint && event.x > lastCenterPoint)
            {
                insertionPoint = n;
                foundInsertionPoint = true;
            }

            lastCenterPoint = centerPoint;
        }

        if (!foundInsertionPoint && indexOfMovingComponent != editorArray.size()-1)
        {
            insertionPoint = editorArray.size();
        }



        refreshEditors();
        repaint();
    }

}

void EditorViewport::mouseUp(const MouseEvent& e)
{


    if (componentWantsToMove)
    {

        somethingIsBeingDraggedOver = false;
        componentWantsToMove = false;

        GenericEditor* editor = editorArray[indexOfMovingComponent];

        signalChainManager->updateVisibleEditors(editor, indexOfMovingComponent,
                                                 insertionPoint, MOVE);
        refreshEditors();
        repaint();

    }


}

void EditorViewport::mouseExit(const MouseEvent& e)
{

    if (componentWantsToMove)
    {

        somethingIsBeingDraggedOver = false;
        componentWantsToMove = false;

        repaint();
        refreshEditors();

    }


}

void EditorViewport::checkScrollButtons(int topTab)
{

    if (signalChainArray.size() - topTab > 4)
    {
        downButton->setActive(true);
    }
    else
    {
        downButton->setActive(false);
    }

    if (topTab > 0)
    {
        upButton->setActive(true);
    }
    else
    {
        upButton->setActive(false);
    }

}

bool EditorViewport::isSignalChainEmpty()
{

    if (editorArray.size() == 0)
        return true;
    else
        return false;

}

void EditorViewport::resized()
{

    int b = 2; // border

    downButton->setBounds(b, getHeight()-15-b, tabSize-b, 15);
    upButton->setBounds(b, b, tabSize-b, 15);
    leftButton->setBounds(getWidth()-25, getHeight()/2+b, 20, getHeight()/2-2*b);
    rightButton->setBounds(getWidth()-25, b, 20, getHeight()/2-b*2);

    refreshEditors();
}

void EditorViewport::buttonClicked(Button* button)
{
    if (button == upButton)
    {
        std::cout << "Up button pressed." << std::endl;

        if (upButton->isActive)
            signalChainManager->scrollUp();

    }
    else if (button == downButton)
    {
        if (downButton->isActive)
            signalChainManager->scrollDown();

    }
    else if (button == leftButton)
    {
        if (leftButton->isActive)
        {
            leftmostEditor -= 1;
            refreshEditors();
        }

    }
    else if (button == rightButton)
    {
        if (rightButton->isActive)
        {
            leftmostEditor += 1;
            refreshEditors();
        }
    }
}

///////////////////////////////////////////////////////////////////
////////////////SIGNAL CHAIN TAB BUTTON////////////////////////////
///////////////////////////////////////////////////////////////////

SignalChainTabButton::SignalChainTabButton() : Button("Name"),
    configurationChanged(true)
{
    setRadioGroupId(99);
    setClickingTogglesState(true);

    // MemoryInputStream mis(BinaryData::silkscreenserialized, BinaryData::silkscreenserializedSize, false);
    //Typeface::Ptr typeface = new CustomTypeface(mis);
    buttonFont = Font("Small Text", 10, Font::plain);
    buttonFont.setHeight(14);

    offset = 0;
}


void SignalChainTabButton::clicked()
{
    if (getToggleState())
    {
        //std::cout << "Button clicked: " << firstEditor->getName() << std::endl;
        EditorViewport* ev = (EditorViewport*) getParentComponent();

        scm->updateVisibleEditors(firstEditor, 0, 0, ACTIVATE);
        ev->leftmostEditor = offset;
        ev->refreshEditors();
    }
}

void SignalChainTabButton::paintButton(Graphics& g, bool isMouseOver, bool isButtonDown)
{

    ColourGradient grad1, grad2;

    if (getToggleState() == true)
    {

        grad1 = ColourGradient(Colour(255, 136, 34), 0.0f, 0.0f,
                               Colour(230, 193, 32), 0.0f, 20.0f,
                               false);

        grad2 = ColourGradient(Colour(255, 136, 34), 0.0f, 20.0f,
                               Colour(230, 193, 32), 0.0f, 0.0f,
                               false);
    }
    else
    {
        grad2 = ColourGradient(Colour(80, 80, 80), 0.0f, 20.0f,
                               Colour(120, 120, 120), 0.0f, 0.0f,
                               false);

        grad1 =  ColourGradient(Colour(80, 80, 80), 0.0f, 0.0f,
                                Colour(120, 120, 120), 0.0f, 20.0f,
                                false);
    }

    if (isMouseOver)
    {

        grad1.multiplyOpacity(0.7f);
        grad2.multiplyOpacity(0.7f);
        //  grad1 = ColourGradient(Colour(255, 255, 255), 0.0f, 20.0f,
        //                         Colour(180, 180, 180), 0.0f, 0.0f,
        //                        false);

        // grad2 = ColourGradient(Colour(255, 255, 255), 0.0f, 0.0f,
        //                         Colour(180, 180, 180), 0.0f, 20.0f,
        //                        false);
    }

    if (isButtonDown)
    {

        // ColourGradient grad3 = grad1;
        // grad1 = grad2;
        // grad2 = grad3;
        // grad1.multiplyOpacity(0.7f);
        // grad2.multiplyOpacity(0.7f);

    }

    g.setGradientFill(grad2);
    g.fillEllipse(0,0,getWidth(),getHeight());

    g.setGradientFill(grad1);
    g.fillEllipse(2,2,getWidth()-4,getHeight()-4);

    g.setFont(buttonFont);
    g.setColour(Colours::black);

    String n;

    if (num == 0)
        n = "A";
    else if (num == 1)
        n = "B";
    else if (num == 2)
        n = "C";
    else if (num == 3)
        n = "D";
    else if (num == 4)
        n = "E";
    else if (num == 5)
        n = "F";
    else if (num == 6)
        n = "G";
    else if (num == 7)
        n = "H";
    else if (num == 8)
        n = "I";
    else
        n = "-";

    g.drawText(n,0,0,getWidth(),getHeight(),Justification::centred,true);
}



// how about some loading and saving?

XmlElement* EditorViewport::createNodeXml(GenericProcessor* source)
{

    XmlElement* e = new XmlElement("PROCESSOR");

    String name = "";

    if (source->isSource())
        name += "Sources/";
    else if (source->isSink())
        name += "Sinks/";
    else if (source->isSplitter() || source->isMerger() || source->isUtility())
        name += "Utilities/";
    else
        name += "Filters/";

    name += source->getEditor()->getName();

    std::cout << name << std::endl;

    e->setAttribute("name", name);
    e->setAttribute("insertionPoint", 1);
	e->setAttribute("pluginName", source->getPluginName());
	e->setAttribute("pluginType", (int)(source->getPluginType()));
	e->setAttribute("pluginIndex", source->getIndex());
	e->setAttribute("libraryName", source->getLibName());
	e->setAttribute("libraryVersion", source->getLibVersion());
	e->setAttribute("isSource", source->isSource());
	e->setAttribute("isSink", source->isSink());

    /**Saves individual processor parameters to XML */
    std::cout << "Create subnodes with parameters" << std::endl;
    source->saveToXml(e);

    return e;

}


XmlElement* EditorViewport::switchNodeXml(GenericProcessor* processor)
{

    XmlElement* e = new XmlElement("SWITCH");

    e->setAttribute("number", processor->saveOrder);

    return e;

}

const String EditorViewport::saveState(File fileToUse, String& xmlText)
{
	return saveState(fileToUse, &xmlText);
}

const String EditorViewport::saveState(File fileToUse, String* xmlText)
{

    String error;

    currentFile = fileToUse;

    // FileChooser fc("Choose the file to save...",
    //                CoreServices::getDefaultUserSaveDirectory(),
    //                "*",
    //                true);

    // if (fc.browseForFileToSave(true))
    // {
    //     currentFile = fc.getResult();
    //     std::cout << currentFile.getFileName() << std::endl;
    // }
    // else
    // {
    //     error = "No file chosen.";
    //     std::cout << "no file chosen." << std::endl;
    //     return error;
    // }

    Array<GenericProcessor*> splitPoints;
    /** Used to reset saveOrder at end, to allow saving the same processor multiple times*/
    Array<GenericProcessor*> allProcessors;

    int saveOrder = 0;

    XmlElement* xml = new XmlElement("SETTINGS");

    XmlElement* info = xml->createNewChildElement("INFO");

    XmlElement* version = info->createNewChildElement("VERSION");
    version->addTextElement(JUCEApplication::getInstance()->getApplicationVersion());

	XmlElement* pluginAPIVersion = info->createNewChildElement("PLUGIN_API_VERSION");
	pluginAPIVersion->addTextElement(String(PLUGIN_API_VER));

    Time currentTime = Time::getCurrentTime();

    XmlElement* date = info->createNewChildElement("DATE");
    date->addTextElement(currentTime.toString(true, true, true, true));

    XmlElement* operatingSystem = info->createNewChildElement("OS");
    operatingSystem->addTextElement(SystemStats::getOperatingSystemName());

    XmlElement* machineName = info->createNewChildElement("MACHINE");
    machineName->addTextElement(SystemStats::getComputerName());

    for (int n = 0; n < signalChainArray.size(); n++)
    {
        XmlElement* signalChain = new XmlElement("SIGNALCHAIN");

        GenericProcessor* processor = signalChainArray[n]->getEditor()->getProcessor();

        while (processor != nullptr)
        {
            if (processor->saveOrder < 0)
            {
                if (processor->isSplitter())
                {
                    // add to list of splitters to come back to
                    splitPoints.add(processor);
                    processor->switchIO(0);
                }

                // create a new XML element
                signalChain->addChildElement(createNodeXml(processor));
                processor->saveOrder = saveOrder;
                allProcessors.addIfNotAlreadyThere(processor);
                saveOrder++;

            }
            else
            {
                std::cout << "   Processor already saved as number " << processor->saveOrder << std::endl;
            }

            // continue until the end of the chain
            std::cout << "  Moving forward along signal chain." << std::endl;
            processor = processor->getDestNode();

            if (processor == nullptr)
            {
                if (splitPoints.size() > 0)
                {
                    std::cout << "  Going back to first unswitched splitter." << std::endl;

                    processor = splitPoints.getFirst();
                    splitPoints.remove(0);

                    processor->switchIO(1);
                    signalChain->addChildElement(switchNodeXml(processor));
                }
                else
                {
                    std::cout << "  End of chain." << std::endl;
                }
            }
        }

        xml->addChildElement(signalChain);
    }

    XmlElement* audioSettings = new XmlElement("AUDIO");

    AccessClass::getAudioComponent()->saveStateToXml(audioSettings);
    xml->addChildElement(audioSettings);

	XmlElement* recordSettings = new XmlElement("RECORDING");
	recordSettings->setAttribute("isRecordThreadEnabled", AccessClass::getProcessorGraph()->getRecordNode()->getRecordThreadStatus());
	xml->addChildElement(recordSettings);

	XmlElement* timestampSettings = new XmlElement("GLOBAL_TIMESTAMP");
	int tsID, tsSubID;
	AccessClass::getProcessorGraph()->getTimestampSources(tsID, tsSubID);
	timestampSettings->setAttribute("selected_index", tsID);
	timestampSettings->setAttribute("selected_sub_index", tsSubID);
	xml->addChildElement(timestampSettings);

    //Resets Save Order for processors, allowing them to be saved again without omitting themselves from the order.
    int allProcessorSize = allProcessors.size();
    for (int i = 0; i < allProcessorSize; i++)
    {
        allProcessors.operator[](i)->saveOrder = -1;
    }

    AccessClass::getControlPanel()->saveStateToXml(xml); // save the control panel settings
    AccessClass::getProcessorList()->saveStateToXml(xml);
    AccessClass::getUIComponent()->saveStateToXml(xml);  // save the UI settings

    if (! xml->writeToFile(currentFile, String::empty))
        error = "Couldn't write to file ";
    else
        error = "Saved configuration as ";

    error += currentFile.getFileName();

	if (xmlText != nullptr)
	{
		(*xmlText) = xml->createDocument(String::empty);
		if ((*xmlText).isEmpty())
			(*xmlText) = "Couldn't create configuration xml";
	}

    delete xml;

    return error;
}

const String EditorViewport::loadState(File fileToLoad)
{

    // FileChooser fc("Choose a file to load...",
    //                CoreServices::getDefaultUserSaveDirectory(),
    //                "*.xml",
    //                true);

    // if (fc.browseForFileToOpen())
    // {
    //     currentFile = fc.getResult();
    // }
    // else
    // {
    //     return "No configuration selected.";
    // }
    int maxID = 100;
    currentFile = fileToLoad;

    std::cout << "Loading processor graph." << std::endl;

    Array<GenericProcessor*> splitPoints;

    XmlDocument doc(currentFile);
    XmlElement* xml = doc.getDocumentElement();

    if (xml == 0 || ! xml->hasTagName("SETTINGS"))
    {
        std::cout << "File not found." << std::endl;
        delete xml;
        return "Not a valid file.";
    }

    bool sameVersion = false;
	bool pluginAPI = false;
	bool rhythmNodePatch = false;
    String versionString;

    forEachXmlChildElement(*xml, element)
    {
        if (element->hasTagName("INFO"))
        {
            forEachXmlChildElement(*element, element2)
            {
                if (element2->hasTagName("VERSION"))
                {
                    versionString = element2->getAllSubText();
					StringArray tokens;
					tokens.addTokens(versionString, ".", String::empty);

					//Patch to correctly load saved chains from before 0.4.4
					if (tokens[0].getIntValue() == 0 && tokens[1].getIntValue() == 4 && tokens[2].getIntValue() < 4)
						rhythmNodePatch = true;

                    if (versionString.equalsIgnoreCase(JUCEApplication::getInstance()->getApplicationVersion()))
                        sameVersion = true;
                }
				else if (element2->hasTagName("PLUGIN_API_VERSION"))
				{
					//API version should be the same between the same binary release and, in any case, do not necessarily
					//change processor configurations. We simply check if the save file has been written from a plugin
					//capable build, as the save format itself is different.
					pluginAPI = true;
				}
            }
            break;
        }
    }
    if (!sameVersion)
    {
        String responseString = "Your configuration file was saved from a different version of the GUI than the one you're using. \n";
        responseString += "The current software is version ";
        responseString += JUCEApplication::getInstance()->getApplicationVersion();
        responseString += ", but the file you selected ";
        if (versionString.length() > 0)
        {
            responseString += " is version ";
            responseString += versionString;
        }
        else
        {
            responseString += "does not have a version number";
        }

        responseString += ".\n This file may not load properly. Continue?";

        bool response = AlertWindow::showOkCancelBox(AlertWindow::NoIcon,
                                                     "Version mismatch", responseString,
                                                     "Yes", "No", 0, 0);
        if (!response)
            return "Failed To Open " + fileToLoad.getFileName();

    }
	if (!pluginAPI)
	{
		String responseString = "Your configuration file was saved from a non-plugin version of the GUI.\n";
		responseString += "Save files from non-plugin versions are incompatible with the current load system.\n";
		responseString += "The chain file will not load.";
		AlertWindow::showMessageBox(AlertWindow::WarningIcon, "Non-plugin save file", responseString);
		return "Failed To Open " + fileToLoad.getFileName();
	}
    clearSignalChain();

    String description;// = " ";
    int loadOrder = 0;

    GenericProcessor* p;

    forEachXmlChildElement(*xml, element)
    {

        if (element->hasTagName("SIGNALCHAIN"))
        {

            forEachXmlChildElement(*element, processor)
            {

                if (processor->hasTagName("PROCESSOR"))
                {

                    int insertionPt = processor->getIntAttribute("insertionPoint");
                    currentId = processor->getIntAttribute("NodeId");

                    maxID= (maxID > currentId) ? maxID  : currentId ;

                    if (insertionPt == 1)
                    {
                        insertionPoint = editorArray.size();
                    }
                    else
                    {
                        insertionPoint = 0;
                    }

                    //See ProcessorGraph::createProcessorFromDescription for description info
					Array<var> procDesc;
					procDesc.add(false);
					procDesc.add(processor->getStringAttribute("pluginName"));
					procDesc.add(processor->getIntAttribute("pluginType"));
					procDesc.add(processor->getIntAttribute("pluginIndex"));
					procDesc.add(processor->getStringAttribute("libraryName"));
					procDesc.add(processor->getIntAttribute("libraryVersion"));
					procDesc.add(processor->getBoolAttribute("isSource"));
					procDesc.add(processor->getBoolAttribute("isSink"));

					if (rhythmNodePatch) //old version, when rhythm was a plugin
					{
						if (int(procDesc[2]) == -1) //if builtin
						{
							if (int(procDesc[3]) == 0) //Rhythm node
							{
								procDesc.set(2, 4); //DataThread
								procDesc.set(3, 1); //index
								procDesc.set(4, "Rhythm FPGA"); //libraryName
							}
							else
								procDesc.set(3, int(procDesc[3]) - 1); //arrange old nodes to its current index
						}
					}

                    SourceDetails sd = SourceDetails(procDesc,
                                                     0,
                                                     Point<int>(0,0));

                    itemDropped(sd);

                    p = (GenericProcessor*) lastEditor->getProcessor();
                    p->loadOrder = loadOrder;
                    p->parametersAsXml = processor;

                    //Sets parameters based on XML files
                    setParametersByXML(p, processor);
                    loadOrder++;

                    if (p->isSplitter() || p->isMerger())
                    {
                        splitPoints.add(p);
                    }

                    signalChainManager->updateVisibleEditors(editorArray[0], 0, 0, UPDATE);

                }
                else if (processor->hasTagName("SWITCH"))
                {
                    int processorNum = processor->getIntAttribute("number");

                    std::cout << "SWITCHING number " << processorNum << std::endl;

                    for (int n = 0; n < splitPoints.size(); n++)
                    {

                        std::cout << "Trying split point " << n
                                  << ", load order: " << splitPoints[n]->loadOrder << std::endl;

                        if (splitPoints[n]->loadOrder == processorNum)
                        {

                            if (splitPoints[n]->isMerger())
                            {
                                std::cout << "Switching merger source." << std::endl;
                                MergerEditor* editor = (MergerEditor*) splitPoints[n]->getEditor();
                                editor->switchSource(1);
                            }
                            else
                            {
                                std::cout << "Switching splitter destination." << std::endl;
                                SplitterEditor* editor = (SplitterEditor*) splitPoints[n]->getEditor();
                                editor->switchDest(1);
                            }

                            splitPoints.remove(n);
                        }
                    }

                    signalChainManager->updateVisibleEditors(editorArray[0], 0, 0, UPDATE);

                }

            }

        }
        else if (element->hasTagName("AUDIO"))
        {
<<<<<<< HEAD
            AccessClass::getAudioComponent()->loadStateFromXml(element);
        }
=======
            int bufferSize = element->getIntAttribute("bufferSize");
            AccessClass::getAudioComponent()->setBufferSize(bufferSize);
		}
		else if (element->hasTagName("RECORDING"))
		{
			bool recordThreadStatus = element->getBoolAttribute("isRecordThreadEnabled");

			if (recordThreadStatus)
				AccessClass::getProcessorGraph()->getRecordNode()->setParameter(3, 1.0f);
			else
				AccessClass::getProcessorGraph()->getRecordNode()->setParameter(3, 0.0f);
		}
>>>>>>> f63883ba
		else if (element->hasTagName("GLOBAL_TIMESTAMP"))
		{
			int tsID = element->getIntAttribute("selected_index", -1);
			int tsSubID = element->getIntAttribute("selected_sub_index");
			AccessClass::getProcessorGraph()->setTimestampSource(tsID, tsSubID);
		}

    }

    for (int i = 0; i < editorArray.size(); i++)
    {
        // deselect everything initially
        editorArray[i]->deselect();
    }

    AccessClass::getProcessorGraph()->restoreParameters();

    AccessClass::getControlPanel()->loadStateFromXml(xml); // load the control panel settings
    AccessClass::getProcessorList()->loadStateFromXml(xml); // load the processor list settings
    AccessClass::getUIComponent()->loadStateFromXml(xml);  // load the UI settings

    if (editorArray.size() > 0)
        signalChainManager->updateVisibleEditors(editorArray[0], 0, 0, UPDATE);

    refreshEditors();

    AccessClass::getProcessorGraph()->restoreParameters();

    String error = "Opened ";
    error += currentFile.getFileName();

    delete xml;

    currentId=maxID+1; // make sure future processors don't have overlapping id numbers

    return error;
}
/* Set parameters based on XML.*/
void EditorViewport::setParametersByXML(GenericProcessor* targetProcessor, XmlElement* processorXML)
{
    // Should probably do some error checking to make sure XML is valid, depending on how it treats errors (will likely just not update parameters, but error message could be nice.)
    int numberParameters = targetProcessor->getNumParameters();
    // Ditto channels. Not sure how to handle different channel sizes when variable sources (file reader etc. change). Maybe I should check number of channels vs source, but that requires hardcoding when source matters.
    //int numChannels=(targetProcessor->channels).size();
    //int numEventChannels=(targetProcessor->eventChannels).size();

    // Sets channel in for loop
    int currentChannel;

    // What the parameter name to change is.
    String parameterNameForXML;
    String parameterValue;
    float parameterFloat;
    //float testGrab;


    forEachXmlChildElementWithTagName(*processorXML, channelXML, "CHANNEL")
    {
        currentChannel=channelXML->getIntAttribute("name");

        // std::cout <<"currentChannel:"<< currentChannel  << std::endl;
        // Sets channel to change parameter on
        targetProcessor->setCurrentChannel(currentChannel-1);

        forEachXmlChildElement(*channelXML, parameterXML)
        {

            for (int j = 0; j < numberParameters; ++j)
            {
                parameterNameForXML = targetProcessor->getParameterName(j);

                if (parameterXML->getStringAttribute("name")==parameterNameForXML)
                {
                    parameterValue=parameterXML->getAllSubText();
                    parameterFloat=parameterValue.getFloatValue();
                    targetProcessor->setParameter(j, parameterFloat);
                    // testGrab=targetProcessor->getParameterVar(j, currentChannel);
                    std::cout <<"Channel:" <<currentChannel<<"Parameter:" << parameterNameForXML << "Intended Value:" << parameterFloat << std::endl;
                }

            }


        }
    }
}
<|MERGE_RESOLUTION|>--- conflicted
+++ resolved
@@ -1,1671 +1,1665 @@
-/*
-    ------------------------------------------------------------------
-
-    This file is part of the Open Ephys GUI
-    Copyright (C) 2014 Open Ephys
-
-    ------------------------------------------------------------------
-
-    This program is free software: you can redistribute it and/or modify
-    it under the terms of the GNU General Public License as published by
-    the Free Software Foundation, either version 3 of the License, or
-    (at your option) any later version.
-
-    This program is distributed in the hope that it will be useful,
-    but WITHOUT ANY WARRANTY; without even the implied warranty of
-    MERCHANTABILITY or FITNESS FOR A PARTICULAR PURPOSE.  See the
-    GNU General Public License for more details.
-
-    You should have received a copy of the GNU General Public License
-    along with this program.  If not, see <http://www.gnu.org/licenses/>.
-
-*/
-
-#include "EditorViewport.h"
-
-#include "SignalChainManager.h"
-#include "GraphViewer.h"
-#include "EditorViewportButtons.h"
-#include "../AccessClass.h"
-#include "../Processors/MessageCenter/MessageCenterEditor.h"
-#include "ProcessorList.h"
-#include "../Processors/ProcessorGraph/ProcessorGraph.h"
-
-EditorViewport::EditorViewport()
-    : leftmostEditor(0),
-      message("Drag-and-drop some rows from the top-left box onto this component!"),
-      somethingIsBeingDraggedOver(false), shiftDown(false), canEdit(true),
-      lastEditorClicked(0), selectionIndex(0), borderSize(6), tabSize(30),
-      tabButtonSize(15), insertionPoint(0), componentWantsToMove(false),
-      indexOfMovingComponent(-1), currentTab(-1)
-{
-
-    addMouseListener(this, true);
-
-    //MemoryInputStream mis(BinaryData::silkscreenserialized, BinaryData::silkscreenserializedSize, false);
-    //Typeface::Ptr typeface = new CustomTypeface(mis);
-    font = Font("Small Text", 10, Font::plain);
-    font.setHeight(10);
-
-    sourceDropImage = ImageCache::getFromMemory(BinaryData::SourceDrop_png,
-                                                BinaryData::SourceDrop_pngSize);
-
-    sourceDropImage = sourceDropImage.rescaled(25, 135,
-                                               Graphics::highResamplingQuality);
-
-    signalChainManager = new SignalChainManager(this, editorArray,
-                                                signalChainArray);
-
-    upButton = new SignalChainScrollButton(UP);
-    downButton = new SignalChainScrollButton(DOWN);
-    leftButton = new EditorScrollButton(LEFT);
-    rightButton = new EditorScrollButton(RIGHT);
-
-    upButton->addListener(this);
-    downButton->addListener(this);
-    leftButton->addListener(this);
-    rightButton->addListener(this);
-
-    addAndMakeVisible(upButton);
-    addAndMakeVisible(downButton);
-    addAndMakeVisible(rightButton);
-    addAndMakeVisible(leftButton);
-
-    currentId = 100;
-    maxId = 100;
-
-    editorNamingLabel.setEditable(true);
-    editorNamingLabel.setBounds(0,0,100,20);
-    editorNamingLabel.setColour(Label::textColourId, Colours::white);
-    editorNamingLabel.addListener(this);
-
-}
-
-EditorViewport::~EditorViewport()
-{
-	signalChainManager = nullptr;
-    deleteAllChildren();
-}
-
-void EditorViewport::signalChainCanBeEdited(bool t)
-{
-    canEdit = t;
-
-    if (!canEdit)
-        std::cout << "Filter Viewport disabled." << std::endl;
-    else
-        std::cout << "Filter Viewport enabled." << std::endl;
-
-}
-
-void EditorViewport::paint(Graphics& g)
-{
-
-    if (somethingIsBeingDraggedOver)
-    {
-        g.setColour(Colours::yellow);
-
-    }
-    else
-    {
-        g.setColour(Colour(48,48,48));
-    }
-
-    g.drawRect(0, 0, getWidth(), getHeight(), 2.0);
-    g.drawVerticalLine(tabSize, 0, getHeight());
-    g.drawVerticalLine(getWidth()-tabSize, 0, getHeight());
-    // g.drawHorizontalLine(getHeight()/2, getWidth()-tabSize, tabSize);
-
-    for (int n = 0; n < 4; n++)
-    {
-        g.drawEllipse(7,(tabSize-2)*n+24,tabSize-12,tabSize-12,1.0);
-    }
-
-    if (somethingIsBeingDraggedOver)
-    {
-        float insertionX = (float)(borderSize) * 2.5 + (float) tabSize;
-
-        int n;
-        for (n = leftmostEditor; n < insertionPoint; n++)
-        {
-            insertionX += editorArray[n]->getWidth();
-
-        }
-
-        if (n - leftmostEditor > 1)
-            insertionX += borderSize*(n-leftmostEditor-1);
-
-        g.setColour(Colours::yellow);
-        g.drawLine(insertionX, (float) borderSize,
-                   insertionX, (float) getHeight()-(float) borderSize, 3.0f);
-
-    }
-
-    int insertionX = tabSize + borderSize;
-    g.setColour(Colours::darkgrey);
-
-    int x = insertionX + 15;
-    int y = borderSize + 2;
-    //int w = 30;
-    //int h = getHeight() - 2*(borderSize+2);get
-
-    //if (editorArray.size() > 0)
-    //{
-    //if (!editorArray[0]->getProcessor()->isSource())
-    //    g.drawImageAt(sourceDropImage, x, y);
-    //} else {
-    g.drawImageAt(sourceDropImage, x, y);
-    //}
-}
-
-bool EditorViewport::isInterestedInDragSource(const SourceDetails& dragSourceDetails)
-{
-    if (canEdit && dragSourceDetails.description.toString().startsWith("Processors"))
-    {
-        return false;
-    }
-    else if (dragSourceDetails.description.toString().startsWith("EditorDrag"))
-    {
-        return false;
-    }
-    else
-    {
-        return true;
-    }
-
-}
-
-void EditorViewport::itemDragEnter(const SourceDetails& dragSourceDetails)
-{
-    if (canEdit)
-    {
-        somethingIsBeingDraggedOver = true;
-        repaint();
-    }
-}
-
-void EditorViewport::itemDragMove(const SourceDetails& dragSourceDetails)
-{
-
-    int x = dragSourceDetails.localPosition.getX();
-    // int y = dragSourceDetails.localPosition.getY();
-
-    if (canEdit)
-    {
-        bool foundInsertionPoint = false;
-
-        int lastCenterPoint = -1;
-        int leftEdge;
-        int centerPoint;
-
-        for (int n = leftmostEditor; n < editorArray.size(); n++)
-        {
-            leftEdge = editorArray[n]->getX();
-            centerPoint = leftEdge + (editorArray[n]->getWidth())/2;
-
-            if (x < centerPoint && x > lastCenterPoint)
-            {
-                insertionPoint = n;
-                foundInsertionPoint = true;
-            }
-
-            lastCenterPoint = centerPoint;
-        }
-
-        if (!foundInsertionPoint)
-        {
-            insertionPoint = editorArray.size();
-        }
-
-        repaint();
-        refreshEditors();
-    }
-
-}
-
-void EditorViewport::itemDragExit(const SourceDetails& dragSourceDetails)
-{
-    somethingIsBeingDraggedOver = false;
-
-    repaint();
-
-    refreshEditors();
-
-}
-
-void EditorViewport::itemDropped(const SourceDetails& dragSourceDetails)
-{
-
-	var descr = dragSourceDetails.description;
-	Array<var>* description = descr.getArray();
-
-    if (canEdit)
-    {
-
-        message = "last filter dropped: " + (*description)[1].toString();
-
-        std::cout << "Item dropped at insertion point " << insertionPoint << std::endl;
-
-        /// needed to remove const cast --> should be a better way to do this
-        //String description = sourceDescription.substring(0);
-
-        GenericEditor* activeEditor = (GenericEditor*)AccessClass::getProcessorGraph()->createNewProcessor(*description, currentId);//, source, dest);
-
-        //std::cout << "Active editor: " << activeEditor << std::endl;
-
-        if (activeEditor != 0)
-        {
-            //activeEditor->setUIComponent(getUIComponent());
-            activeEditor->refreshColors();
-            addChildComponent(activeEditor);
-
-            lastEditor = activeEditor;
-
-            signalChainManager->updateVisibleEditors(activeEditor, indexOfMovingComponent, insertionPoint, ADD);
-
-            for (int i = 0; i < editorArray.size(); i++)
-            {
-                if (editorArray[i] == activeEditor)
-                    editorArray[i]->select();
-                else
-                    editorArray[i]->deselect();
-            }
-
-            // Instructions below were enclosed into the if block by Michael Borisov
-            // To allow for errors during creation of editors, in which case activeEditor will be ==0
-
-            insertionPoint = -1; // make sure all editors are left-justified
-            indexOfMovingComponent = -1;
-            refreshEditors();
-
-            somethingIsBeingDraggedOver = false;
-
-            AccessClass::getGraphViewer()->addNode(activeEditor);
-
-            repaint();
-
-            currentId++;
-        }
-
-    }
-}
-
-void EditorViewport::clearSignalChain()
-{
-
-    if (canEdit)
-    {
-        editorArray.clear();
-        //const MessageManagerLock mmLock; // prevent redraw while deleting
-        std::cout << "Clearing signal chain." << std::endl;
-        signalChainManager->clearSignalChain();
-        AccessClass::getProcessorGraph()->clearSignalChain();
-        AccessClass::getGraphViewer()->removeAllNodes();
-
-    }
-    else
-    {
-
-        CoreServices::sendStatusMessage("Cannot clear signal chain while acquisition is active.");
-
-    }
-
-    repaint();
-}
-
-void EditorViewport::makeEditorVisible(GenericEditor* editor, bool highlight, bool updateSettings)
-{
-
-	if (editor == 0)
-	{
-		if (updateSettings)
-			signalChainManager->updateProcessorSettings();
-		return;
-	}
-
-    if (!updateSettings)
-        signalChainManager->updateVisibleEditors(editor, 0, 0, ACTIVATE);
-    else
-        signalChainManager->updateVisibleEditors(editor, 0, 0, UPDATE);
-
-    refreshEditors();
-
-    for (int i = 0; i < editorArray.size(); i++)
-    {
-        editorArray[i]->deselect();
-    }
-
-    if (highlight)
-        editor->highlight();
-
-    while (!editor->isVisible())
-    {
-        if (leftmostEditor < editorArray.indexOf(editor))
-            leftmostEditor++;
-        else
-            leftmostEditor--;
-
-        refreshEditors();
-    }
-
-    repaint();
-
-}
-
-void EditorViewport::deleteNode(GenericEditor* editor)
-{
-
-    if (canEdit)
-    {
-        indexOfMovingComponent = editorArray.indexOf(editor);
-        editor->setVisible(false);
-
-        signalChainManager->updateVisibleEditors(editor, indexOfMovingComponent, insertionPoint, REMOVE);
-
-        AccessClass::getGraphViewer()->removeNode(editor);
-
-        refreshEditors();
-
-        AccessClass::getProcessorGraph()->removeProcessor((GenericProcessor*)editor->getProcessor());
-
-        insertionPoint = -1; // make sure all editors are left-justified
-        indexOfMovingComponent = -1;
-
-        somethingIsBeingDraggedOver = false;
-
-        repaint();
-
-    }
-}
-
-
-void EditorViewport::refreshEditors()
-{
-
-    int lastBound = borderSize+tabSize;
-
-    //std::cout << insertionPoint << std::endl;
-
-    bool pastRightEdge = false;
-
-    for (int n = 0; n < signalChainArray.size(); n++)
-    {
-        if (signalChainArray[n]->getToggleState())
-        {
-            signalChainArray[n]->offset = leftmostEditor;
-        }
-    }
-
-    int rightEdge = getWidth() - tabSize;
-    int numEditors = editorArray.size();
-
-    for (int n = 0; n < numEditors; n++)
-    {
-
-        //   std::cout << "Refreshing editor number" << n << std::endl;
-
-        GenericEditor* editor = editorArray[n];
-        int componentWidth = editor->desiredWidth;
-
-        pastRightEdge = pastRightEdge || lastBound + componentWidth >= rightEdge;
-
-        if (!pastRightEdge && n >= leftmostEditor)
-        {
-
-            if (n == 0 && !editor->getProcessor()->isSource())
-            {
-                // leave room to drop a source node
-                lastBound += borderSize * 10;
-            }
-
-            if (somethingIsBeingDraggedOver && n == insertionPoint)
-            {
-                if (indexOfMovingComponent == -1 // adding new processor
-                    || (n != indexOfMovingComponent && n != indexOfMovingComponent + 1))
-                {
-                    if (n == 0)
-                        lastBound += borderSize*3;
-                    else
-                        lastBound += borderSize*2;
-                }
-            }
-
-            editor->setVisible(true);
-            //   std::cout << "setting visible." << std::endl;
-            editor->setBounds(lastBound, borderSize, componentWidth, getHeight()-borderSize*2);
-            lastBound += (componentWidth + borderSize);
-        }
-        else
-        {
-            editor->setVisible(false);
-            // std::cout << "setting invisible." << std::endl;
-        }
-    }
-
-    rightButton->setActive(pastRightEdge);
-    leftButton->setActive(leftmostEditor != 0 && editorArray.size() != 0);
-
-    // std::cout << totalWidth << " " << getWidth() - tabSize << std::endl;
-}
-
-void EditorViewport::moveSelection(const KeyPress& key)
-{
-
-    ModifierKeys mk = key.getModifiers();
-
-    if (key.getKeyCode() == key.leftKey)
-    {
-
-        if (mk.isShiftDown())
-        {
-            selectionIndex--;
-        }
-        else
-        {
-
-            selectionIndex = 0;
-
-            for (int i = 0; i < editorArray.size(); i++)
-            {
-
-                if (editorArray[i]->getSelectionState() && i > 0)
-                {
-                    editorArray[i-1]->select();
-                    lastEditorClicked = editorArray[i-1];
-                    editorArray[i]->deselect();
-                }
-            }
-
-        }
-
-    }
-    else if (key.getKeyCode() == key.rightKey)
-    {
-
-        if (mk.isShiftDown())
-        {
-            selectionIndex++;
-        }
-        else
-        {
-
-            selectionIndex = 0;
-
-            // bool stopSelection = false;
-            int i = 0;
-
-            while (i < editorArray.size()-1)
-            {
-
-                if (editorArray[i]->getSelectionState())
-                {
-
-                    //  if (!stopSelection)
-                    // {
-                    lastEditorClicked = editorArray[i+1];
-                    editorArray[i+1]->select();
-                    // stopSelection = true;
-                    //  }
-
-                    editorArray[i]->deselect();
-                    i += 2;
-                }
-                else
-                {
-                    editorArray[i]->deselect();
-                    i++;
-                }
-
-            }
-
-        }
-    }
-
-    if (mk.isShiftDown() && lastEditorClicked != 0 && editorArray.contains(lastEditorClicked))
-    {
-
-        // std::cout << "Selection index: " << selectionIndex << std::endl;
-
-        // int startIndex = editorArray.indexOf(lastEditorClicked);
-
-        // if (selectionIndex < 0)
-        // {
-
-        //     for (int i = startIndex-1; i >= startIndex + selectionIndex; i--)
-        //     {
-        //         editorArray[i]->select();
-        //     }
-
-        // } else if (selectionIndex > 0)
-        // {
-        //     for (int i = startIndex+1; i <= startIndex + selectionIndex; i++)
-        //     {
-        //         editorArray[i]->select();
-        //     }
-
-        // }
-
-    }
-
-    // } else if (key.getKeyCode() == key.upKey) {
-
-    //     // move one tab up
-    // } else if (key.getKeyCode() == key.downKey) {
-
-    //     // move one tab down
-    // }
-}
-
-bool EditorViewport::keyPressed(const KeyPress& key)
-{
-
-    //std::cout << "Editor viewport received " << key.getKeyCode() << std::endl;
-
-    if (canEdit && editorArray.size() > 0)
-    {
-
-        ModifierKeys mk = key.getModifiers();
-
-        if (key.getKeyCode() == key.deleteKey || key.getKeyCode() == key.backspaceKey)
-        {
-
-            if (!mk.isAnyModifierKeyDown())
-            {
-
-                Array<GenericEditor*> editorsToRemove;
-
-                for (int i = 0; i < editorArray.size(); i++)
-                {
-                    if (editorArray[i]->getSelectionState())
-                        editorsToRemove.add(editorArray[i]);
-                }
-
-                for (int i = 0; i < editorsToRemove.size(); i++)
-                    deleteNode(editorsToRemove[i]);
-
-                return true;
-            }
-
-        }
-        else if (key.getKeyCode() == key.leftKey ||
-                 key.getKeyCode() == key.rightKey)
-        {
-
-            moveSelection(key);
-
-            return true;
-
-        }
-        else if (key.getKeyCode() == key.upKey)
-        {
-
-            lastEditorClicked->switchIO(0);
-
-            return true;
-        }
-        else if (key.getKeyCode() == key.downKey)
-        {
-            lastEditorClicked->switchIO(1);
-            return true;
-        }
-    }
-
-    return false;
-
-}
-
-//void EditorViewport::modifierKeysChanged (const ModifierKeys & modifiers) {
-
-/*     if (modifiers.isShiftDown()) {
-
-        std::cout << "Shift key pressed." << std::endl;
-        shiftDown  = true;
-
-    } else {
-
-
-        std::cout << "Shift key released." << std::endl;
-        shiftDown = false;
-    }*/
-
-//}
-
-void EditorViewport::selectEditor(GenericEditor* editor)
-{
-    for (int i = 0; i < editorArray.size(); i++)
-    {
-
-        if (editor == editorArray[i]
-            || editor->getParentComponent() == editorArray[i])
-        {
-            editorArray[i]->select();
-        }
-        else
-        {
-            editorArray[i]->deselect();
-        }
-    }
-}
-
-void EditorViewport::labelTextChanged(Label* label)
-{
-
-    editorToUpdate->setDisplayName(label->getText());
-}
-
-void EditorViewport::mouseDown(const MouseEvent& e)
-{
-
-
-    // std::cout << "Mouse click at " << e.x << " " << e.y << std::endl;
-
-    bool clickInEditor = false;
-
-    for (int i = 0; i < editorArray.size(); i++)
-    {
-
-        if (e.eventComponent == editorArray[i])
-
-            // || e.eventComponent->getParentComponent() == editorArray[i] ||
-            //    e.eventComponent->getParentComponent()->getParentComponent() ==
-            //            editorArray[i])
-        {
-
-            if (e.getNumberOfClicks() == 2) // double-clicks toggle collapse state
-            {
-                if (editorArray[i]->getCollapsedState())
-                {
-                    editorArray[i]->switchCollapsedState();
-                }
-                else
-                {
-                    if (e.y < 22)
-                    {
-                        editorArray[i]->switchCollapsedState();
-                    }
-                }
-                return;
-            }
-
-            if (e.mods.isRightButtonDown())
-            {
-
-                if (!editorArray[i]->getCollapsedState() && e.y > 22)
-                    return;
-
-                if (editorArray[i]->isMerger() || editorArray[i]->isSplitter())
-                    return;
-
-                PopupMenu m;
-
-                if (editorArray[i]->getCollapsedState())
-                    m.addItem(3, "Uncollapse", true);
-                else
-                    m.addItem(3, "Collapse", true);
-
-                if (canEdit)
-                    m.addItem(2, "Delete", true);
-                else
-                    m.addItem(2, "Delete", false);
-
-                m.addItem(1, "Rename", true);
-
-                const int result = m.show();
-
-                if (result == 1)
-                {
-                    editorNamingLabel.setText("", dontSendNotification);
-
-                    juce::Rectangle<int> rect1 = juce::Rectangle<int>(editorArray[i]->getScreenX()+20,editorArray[i]->getScreenY()+11,1,1);
-
-                    CallOutBox callOut(editorNamingLabel, rect1, nullptr);
-                    editorToUpdate = editorArray[i];
-                    callOut.runModalLoop();
-                    // editorNamingLabel.showEditor();
-                    //CallOutBox& myBox = CallOutBox::launchAsynchronously(&editorNamingLabel, rect1, nullptr);
-
-                    return;
-
-                }
-                else if (result == 2)
-                {
-                    deleteNode(editorArray[i]);
-                    return;
-                }
-                else if (result == 3)
-                {
-                    editorArray[i]->switchCollapsedState();
-                    refreshEditors();
-                    return;
-                }
-            }
-
-            // make sure uncollapsed editors don't accept clicks outside their title bar
-            if (!editorArray[i]->getCollapsedState() && e.y > 22)
-                return;
-
-            clickInEditor = true;
-            editorArray[i]->select();
-
-            if (e.mods.isShiftDown())
-            {
-                if (editorArray.contains(lastEditorClicked))
-                {
-
-                    int index = editorArray.indexOf(lastEditorClicked);
-
-                    if (index > i)
-                    {
-                        for (int j = i+1; j <= index; j++)
-                        {
-                            editorArray[j]->select();
-                        }
-
-                    }
-                    else
-                    {
-                        for (int j = i-1; j >= index; j--)
-                        {
-                            editorArray[j]->select();
-                        }
-
-                    }
-                }
-
-                lastEditorClicked = editorArray[i];
-                break;
-            }
-
-            lastEditorClicked = editorArray[i];
-
-
-            //     Array<GenericEditor*> editorsToSelect;
-            //     bool foundSelected = false;
-
-            //     for (int j = i; j < editorArray.size(); j++)
-            //     {
-            //         editorsToSelect.add(editorArray[j]);
-
-            //         if (editorArray[j]->getSelectionState())
-            //         {
-            //             foundSelected = true;
-            //             break;
-            //         }
-            //     }
-
-            //     if (!foundSelected)
-            //         editorsToSelect.clear();
-
-            //     for (int j = 0; j < editorsToSelect.size(); j++)
-            //     {
-            //         editorsToSelect[j]->select();
-            //     }
-
-            //     for (int j = i; j > -1; j--)
-            //     {
-            //         editorsToSelect.add(editorArray[j]);
-            //         if (editorArray[j]->getSelectionState())
-            //         {
-            //             foundSelected = true;
-            //             break;
-            //         }
-            //     }
-
-            //     if (!foundSelected)
-            //         editorsToSelect.clear();
-
-            //     for (int j = 0; j < editorsToSelect.size(); j++)
-            //     {
-            //         editorsToSelect[j]->select();
-            //     }
-
-            //     break;
-
-            // }
-
-        }
-        else
-        {
-
-            if (!e.mods.isCtrlDown() && !e.mods.isShiftDown())
-                editorArray[i]->deselect();
-
-        }
-    }
-
-    if (!clickInEditor)
-        lastEditorClicked = 0;
-
-}
-
-void EditorViewport::mouseDrag(const MouseEvent& e)
-{
-
-
-    if (editorArray.contains((GenericEditor*) e.originalComponent)
-        && e.y < 15
-        && canEdit
-        && editorArray.size() > 1)
-    {
-
-        componentWantsToMove = true;
-        indexOfMovingComponent = editorArray.indexOf((GenericEditor*) e.originalComponent);
-
-    }
-
-    if (componentWantsToMove)
-    {
-
-        somethingIsBeingDraggedOver = true;
-
-        bool foundInsertionPoint = false;
-
-        int lastCenterPoint = 0;
-        int leftEdge;
-        int centerPoint;
-
-        const MouseEvent event = e.getEventRelativeTo(this);
-
-        for (int n = 0; n < editorArray.size(); n++)
-        {
-            leftEdge = editorArray[n]->getX();
-            centerPoint = leftEdge + (editorArray[n]->getWidth())/2;
-
-            if (event.x < centerPoint && event.x > lastCenterPoint)
-            {
-                insertionPoint = n;
-                foundInsertionPoint = true;
-            }
-
-            lastCenterPoint = centerPoint;
-        }
-
-        if (!foundInsertionPoint && indexOfMovingComponent != editorArray.size()-1)
-        {
-            insertionPoint = editorArray.size();
-        }
-
-
-
-        refreshEditors();
-        repaint();
-    }
-
-}
-
-void EditorViewport::mouseUp(const MouseEvent& e)
-{
-
-
-    if (componentWantsToMove)
-    {
-
-        somethingIsBeingDraggedOver = false;
-        componentWantsToMove = false;
-
-        GenericEditor* editor = editorArray[indexOfMovingComponent];
-
-        signalChainManager->updateVisibleEditors(editor, indexOfMovingComponent,
-                                                 insertionPoint, MOVE);
-        refreshEditors();
-        repaint();
-
-    }
-
-
-}
-
-void EditorViewport::mouseExit(const MouseEvent& e)
-{
-
-    if (componentWantsToMove)
-    {
-
-        somethingIsBeingDraggedOver = false;
-        componentWantsToMove = false;
-
-        repaint();
-        refreshEditors();
-
-    }
-
-
-}
-
-void EditorViewport::checkScrollButtons(int topTab)
-{
-
-    if (signalChainArray.size() - topTab > 4)
-    {
-        downButton->setActive(true);
-    }
-    else
-    {
-        downButton->setActive(false);
-    }
-
-    if (topTab > 0)
-    {
-        upButton->setActive(true);
-    }
-    else
-    {
-        upButton->setActive(false);
-    }
-
-}
-
-bool EditorViewport::isSignalChainEmpty()
-{
-
-    if (editorArray.size() == 0)
-        return true;
-    else
-        return false;
-
-}
-
-void EditorViewport::resized()
-{
-
-    int b = 2; // border
-
-    downButton->setBounds(b, getHeight()-15-b, tabSize-b, 15);
-    upButton->setBounds(b, b, tabSize-b, 15);
-    leftButton->setBounds(getWidth()-25, getHeight()/2+b, 20, getHeight()/2-2*b);
-    rightButton->setBounds(getWidth()-25, b, 20, getHeight()/2-b*2);
-
-    refreshEditors();
-}
-
-void EditorViewport::buttonClicked(Button* button)
-{
-    if (button == upButton)
-    {
-        std::cout << "Up button pressed." << std::endl;
-
-        if (upButton->isActive)
-            signalChainManager->scrollUp();
-
-    }
-    else if (button == downButton)
-    {
-        if (downButton->isActive)
-            signalChainManager->scrollDown();
-
-    }
-    else if (button == leftButton)
-    {
-        if (leftButton->isActive)
-        {
-            leftmostEditor -= 1;
-            refreshEditors();
-        }
-
-    }
-    else if (button == rightButton)
-    {
-        if (rightButton->isActive)
-        {
-            leftmostEditor += 1;
-            refreshEditors();
-        }
-    }
-}
-
-///////////////////////////////////////////////////////////////////
-////////////////SIGNAL CHAIN TAB BUTTON////////////////////////////
-///////////////////////////////////////////////////////////////////
-
-SignalChainTabButton::SignalChainTabButton() : Button("Name"),
-    configurationChanged(true)
-{
-    setRadioGroupId(99);
-    setClickingTogglesState(true);
-
-    // MemoryInputStream mis(BinaryData::silkscreenserialized, BinaryData::silkscreenserializedSize, false);
-    //Typeface::Ptr typeface = new CustomTypeface(mis);
-    buttonFont = Font("Small Text", 10, Font::plain);
-    buttonFont.setHeight(14);
-
-    offset = 0;
-}
-
-
-void SignalChainTabButton::clicked()
-{
-    if (getToggleState())
-    {
-        //std::cout << "Button clicked: " << firstEditor->getName() << std::endl;
-        EditorViewport* ev = (EditorViewport*) getParentComponent();
-
-        scm->updateVisibleEditors(firstEditor, 0, 0, ACTIVATE);
-        ev->leftmostEditor = offset;
-        ev->refreshEditors();
-    }
-}
-
-void SignalChainTabButton::paintButton(Graphics& g, bool isMouseOver, bool isButtonDown)
-{
-
-    ColourGradient grad1, grad2;
-
-    if (getToggleState() == true)
-    {
-
-        grad1 = ColourGradient(Colour(255, 136, 34), 0.0f, 0.0f,
-                               Colour(230, 193, 32), 0.0f, 20.0f,
-                               false);
-
-        grad2 = ColourGradient(Colour(255, 136, 34), 0.0f, 20.0f,
-                               Colour(230, 193, 32), 0.0f, 0.0f,
-                               false);
-    }
-    else
-    {
-        grad2 = ColourGradient(Colour(80, 80, 80), 0.0f, 20.0f,
-                               Colour(120, 120, 120), 0.0f, 0.0f,
-                               false);
-
-        grad1 =  ColourGradient(Colour(80, 80, 80), 0.0f, 0.0f,
-                                Colour(120, 120, 120), 0.0f, 20.0f,
-                                false);
-    }
-
-    if (isMouseOver)
-    {
-
-        grad1.multiplyOpacity(0.7f);
-        grad2.multiplyOpacity(0.7f);
-        //  grad1 = ColourGradient(Colour(255, 255, 255), 0.0f, 20.0f,
-        //                         Colour(180, 180, 180), 0.0f, 0.0f,
-        //                        false);
-
-        // grad2 = ColourGradient(Colour(255, 255, 255), 0.0f, 0.0f,
-        //                         Colour(180, 180, 180), 0.0f, 20.0f,
-        //                        false);
-    }
-
-    if (isButtonDown)
-    {
-
-        // ColourGradient grad3 = grad1;
-        // grad1 = grad2;
-        // grad2 = grad3;
-        // grad1.multiplyOpacity(0.7f);
-        // grad2.multiplyOpacity(0.7f);
-
-    }
-
-    g.setGradientFill(grad2);
-    g.fillEllipse(0,0,getWidth(),getHeight());
-
-    g.setGradientFill(grad1);
-    g.fillEllipse(2,2,getWidth()-4,getHeight()-4);
-
-    g.setFont(buttonFont);
-    g.setColour(Colours::black);
-
-    String n;
-
-    if (num == 0)
-        n = "A";
-    else if (num == 1)
-        n = "B";
-    else if (num == 2)
-        n = "C";
-    else if (num == 3)
-        n = "D";
-    else if (num == 4)
-        n = "E";
-    else if (num == 5)
-        n = "F";
-    else if (num == 6)
-        n = "G";
-    else if (num == 7)
-        n = "H";
-    else if (num == 8)
-        n = "I";
-    else
-        n = "-";
-
-    g.drawText(n,0,0,getWidth(),getHeight(),Justification::centred,true);
-}
-
-
-
-// how about some loading and saving?
-
-XmlElement* EditorViewport::createNodeXml(GenericProcessor* source)
-{
-
-    XmlElement* e = new XmlElement("PROCESSOR");
-
-    String name = "";
-
-    if (source->isSource())
-        name += "Sources/";
-    else if (source->isSink())
-        name += "Sinks/";
-    else if (source->isSplitter() || source->isMerger() || source->isUtility())
-        name += "Utilities/";
-    else
-        name += "Filters/";
-
-    name += source->getEditor()->getName();
-
-    std::cout << name << std::endl;
-
-    e->setAttribute("name", name);
-    e->setAttribute("insertionPoint", 1);
-	e->setAttribute("pluginName", source->getPluginName());
-	e->setAttribute("pluginType", (int)(source->getPluginType()));
-	e->setAttribute("pluginIndex", source->getIndex());
-	e->setAttribute("libraryName", source->getLibName());
-	e->setAttribute("libraryVersion", source->getLibVersion());
-	e->setAttribute("isSource", source->isSource());
-	e->setAttribute("isSink", source->isSink());
-
-    /**Saves individual processor parameters to XML */
-    std::cout << "Create subnodes with parameters" << std::endl;
-    source->saveToXml(e);
-
-    return e;
-
-}
-
-
-XmlElement* EditorViewport::switchNodeXml(GenericProcessor* processor)
-{
-
-    XmlElement* e = new XmlElement("SWITCH");
-
-    e->setAttribute("number", processor->saveOrder);
-
-    return e;
-
-}
-
-const String EditorViewport::saveState(File fileToUse, String& xmlText)
-{
-	return saveState(fileToUse, &xmlText);
-}
-
-const String EditorViewport::saveState(File fileToUse, String* xmlText)
-{
-
-    String error;
-
-    currentFile = fileToUse;
-
-    // FileChooser fc("Choose the file to save...",
-    //                CoreServices::getDefaultUserSaveDirectory(),
-    //                "*",
-    //                true);
-
-    // if (fc.browseForFileToSave(true))
-    // {
-    //     currentFile = fc.getResult();
-    //     std::cout << currentFile.getFileName() << std::endl;
-    // }
-    // else
-    // {
-    //     error = "No file chosen.";
-    //     std::cout << "no file chosen." << std::endl;
-    //     return error;
-    // }
-
-    Array<GenericProcessor*> splitPoints;
-    /** Used to reset saveOrder at end, to allow saving the same processor multiple times*/
-    Array<GenericProcessor*> allProcessors;
-
-    int saveOrder = 0;
-
-    XmlElement* xml = new XmlElement("SETTINGS");
-
-    XmlElement* info = xml->createNewChildElement("INFO");
-
-    XmlElement* version = info->createNewChildElement("VERSION");
-    version->addTextElement(JUCEApplication::getInstance()->getApplicationVersion());
-
-	XmlElement* pluginAPIVersion = info->createNewChildElement("PLUGIN_API_VERSION");
-	pluginAPIVersion->addTextElement(String(PLUGIN_API_VER));
-
-    Time currentTime = Time::getCurrentTime();
-
-    XmlElement* date = info->createNewChildElement("DATE");
-    date->addTextElement(currentTime.toString(true, true, true, true));
-
-    XmlElement* operatingSystem = info->createNewChildElement("OS");
-    operatingSystem->addTextElement(SystemStats::getOperatingSystemName());
-
-    XmlElement* machineName = info->createNewChildElement("MACHINE");
-    machineName->addTextElement(SystemStats::getComputerName());
-
-    for (int n = 0; n < signalChainArray.size(); n++)
-    {
-        XmlElement* signalChain = new XmlElement("SIGNALCHAIN");
-
-        GenericProcessor* processor = signalChainArray[n]->getEditor()->getProcessor();
-
-        while (processor != nullptr)
-        {
-            if (processor->saveOrder < 0)
-            {
-                if (processor->isSplitter())
-                {
-                    // add to list of splitters to come back to
-                    splitPoints.add(processor);
-                    processor->switchIO(0);
-                }
-
-                // create a new XML element
-                signalChain->addChildElement(createNodeXml(processor));
-                processor->saveOrder = saveOrder;
-                allProcessors.addIfNotAlreadyThere(processor);
-                saveOrder++;
-
-            }
-            else
-            {
-                std::cout << "   Processor already saved as number " << processor->saveOrder << std::endl;
-            }
-
-            // continue until the end of the chain
-            std::cout << "  Moving forward along signal chain." << std::endl;
-            processor = processor->getDestNode();
-
-            if (processor == nullptr)
-            {
-                if (splitPoints.size() > 0)
-                {
-                    std::cout << "  Going back to first unswitched splitter." << std::endl;
-
-                    processor = splitPoints.getFirst();
-                    splitPoints.remove(0);
-
-                    processor->switchIO(1);
-                    signalChain->addChildElement(switchNodeXml(processor));
-                }
-                else
-                {
-                    std::cout << "  End of chain." << std::endl;
-                }
-            }
-        }
-
-        xml->addChildElement(signalChain);
-    }
-
-    XmlElement* audioSettings = new XmlElement("AUDIO");
-
-    AccessClass::getAudioComponent()->saveStateToXml(audioSettings);
-    xml->addChildElement(audioSettings);
-
-	XmlElement* recordSettings = new XmlElement("RECORDING");
-	recordSettings->setAttribute("isRecordThreadEnabled", AccessClass::getProcessorGraph()->getRecordNode()->getRecordThreadStatus());
-	xml->addChildElement(recordSettings);
-
-	XmlElement* timestampSettings = new XmlElement("GLOBAL_TIMESTAMP");
-	int tsID, tsSubID;
-	AccessClass::getProcessorGraph()->getTimestampSources(tsID, tsSubID);
-	timestampSettings->setAttribute("selected_index", tsID);
-	timestampSettings->setAttribute("selected_sub_index", tsSubID);
-	xml->addChildElement(timestampSettings);
-
-    //Resets Save Order for processors, allowing them to be saved again without omitting themselves from the order.
-    int allProcessorSize = allProcessors.size();
-    for (int i = 0; i < allProcessorSize; i++)
-    {
-        allProcessors.operator[](i)->saveOrder = -1;
-    }
-
-    AccessClass::getControlPanel()->saveStateToXml(xml); // save the control panel settings
-    AccessClass::getProcessorList()->saveStateToXml(xml);
-    AccessClass::getUIComponent()->saveStateToXml(xml);  // save the UI settings
-
-    if (! xml->writeToFile(currentFile, String::empty))
-        error = "Couldn't write to file ";
-    else
-        error = "Saved configuration as ";
-
-    error += currentFile.getFileName();
-
-	if (xmlText != nullptr)
-	{
-		(*xmlText) = xml->createDocument(String::empty);
-		if ((*xmlText).isEmpty())
-			(*xmlText) = "Couldn't create configuration xml";
-	}
-
-    delete xml;
-
-    return error;
-}
-
-const String EditorViewport::loadState(File fileToLoad)
-{
-
-    // FileChooser fc("Choose a file to load...",
-    //                CoreServices::getDefaultUserSaveDirectory(),
-    //                "*.xml",
-    //                true);
-
-    // if (fc.browseForFileToOpen())
-    // {
-    //     currentFile = fc.getResult();
-    // }
-    // else
-    // {
-    //     return "No configuration selected.";
-    // }
-    int maxID = 100;
-    currentFile = fileToLoad;
-
-    std::cout << "Loading processor graph." << std::endl;
-
-    Array<GenericProcessor*> splitPoints;
-
-    XmlDocument doc(currentFile);
-    XmlElement* xml = doc.getDocumentElement();
-
-    if (xml == 0 || ! xml->hasTagName("SETTINGS"))
-    {
-        std::cout << "File not found." << std::endl;
-        delete xml;
-        return "Not a valid file.";
-    }
-
-    bool sameVersion = false;
-	bool pluginAPI = false;
-	bool rhythmNodePatch = false;
-    String versionString;
-
-    forEachXmlChildElement(*xml, element)
-    {
-        if (element->hasTagName("INFO"))
-        {
-            forEachXmlChildElement(*element, element2)
-            {
-                if (element2->hasTagName("VERSION"))
-                {
-                    versionString = element2->getAllSubText();
-					StringArray tokens;
-					tokens.addTokens(versionString, ".", String::empty);
-
-					//Patch to correctly load saved chains from before 0.4.4
-					if (tokens[0].getIntValue() == 0 && tokens[1].getIntValue() == 4 && tokens[2].getIntValue() < 4)
-						rhythmNodePatch = true;
-
-                    if (versionString.equalsIgnoreCase(JUCEApplication::getInstance()->getApplicationVersion()))
-                        sameVersion = true;
-                }
-				else if (element2->hasTagName("PLUGIN_API_VERSION"))
-				{
-					//API version should be the same between the same binary release and, in any case, do not necessarily
-					//change processor configurations. We simply check if the save file has been written from a plugin
-					//capable build, as the save format itself is different.
-					pluginAPI = true;
-				}
-            }
-            break;
-        }
-    }
-    if (!sameVersion)
-    {
-        String responseString = "Your configuration file was saved from a different version of the GUI than the one you're using. \n";
-        responseString += "The current software is version ";
-        responseString += JUCEApplication::getInstance()->getApplicationVersion();
-        responseString += ", but the file you selected ";
-        if (versionString.length() > 0)
-        {
-            responseString += " is version ";
-            responseString += versionString;
-        }
-        else
-        {
-            responseString += "does not have a version number";
-        }
-
-        responseString += ".\n This file may not load properly. Continue?";
-
-        bool response = AlertWindow::showOkCancelBox(AlertWindow::NoIcon,
-                                                     "Version mismatch", responseString,
-                                                     "Yes", "No", 0, 0);
-        if (!response)
-            return "Failed To Open " + fileToLoad.getFileName();
-
-    }
-	if (!pluginAPI)
-	{
-		String responseString = "Your configuration file was saved from a non-plugin version of the GUI.\n";
-		responseString += "Save files from non-plugin versions are incompatible with the current load system.\n";
-		responseString += "The chain file will not load.";
-		AlertWindow::showMessageBox(AlertWindow::WarningIcon, "Non-plugin save file", responseString);
-		return "Failed To Open " + fileToLoad.getFileName();
-	}
-    clearSignalChain();
-
-    String description;// = " ";
-    int loadOrder = 0;
-
-    GenericProcessor* p;
-
-    forEachXmlChildElement(*xml, element)
-    {
-
-        if (element->hasTagName("SIGNALCHAIN"))
-        {
-
-            forEachXmlChildElement(*element, processor)
-            {
-
-                if (processor->hasTagName("PROCESSOR"))
-                {
-
-                    int insertionPt = processor->getIntAttribute("insertionPoint");
-                    currentId = processor->getIntAttribute("NodeId");
-
-                    maxID= (maxID > currentId) ? maxID  : currentId ;
-
-                    if (insertionPt == 1)
-                    {
-                        insertionPoint = editorArray.size();
-                    }
-                    else
-                    {
-                        insertionPoint = 0;
-                    }
-
-                    //See ProcessorGraph::createProcessorFromDescription for description info
-					Array<var> procDesc;
-					procDesc.add(false);
-					procDesc.add(processor->getStringAttribute("pluginName"));
-					procDesc.add(processor->getIntAttribute("pluginType"));
-					procDesc.add(processor->getIntAttribute("pluginIndex"));
-					procDesc.add(processor->getStringAttribute("libraryName"));
-					procDesc.add(processor->getIntAttribute("libraryVersion"));
-					procDesc.add(processor->getBoolAttribute("isSource"));
-					procDesc.add(processor->getBoolAttribute("isSink"));
-
-					if (rhythmNodePatch) //old version, when rhythm was a plugin
-					{
-						if (int(procDesc[2]) == -1) //if builtin
-						{
-							if (int(procDesc[3]) == 0) //Rhythm node
-							{
-								procDesc.set(2, 4); //DataThread
-								procDesc.set(3, 1); //index
-								procDesc.set(4, "Rhythm FPGA"); //libraryName
-							}
-							else
-								procDesc.set(3, int(procDesc[3]) - 1); //arrange old nodes to its current index
-						}
-					}
-
-                    SourceDetails sd = SourceDetails(procDesc,
-                                                     0,
-                                                     Point<int>(0,0));
-
-                    itemDropped(sd);
-
-                    p = (GenericProcessor*) lastEditor->getProcessor();
-                    p->loadOrder = loadOrder;
-                    p->parametersAsXml = processor;
-
-                    //Sets parameters based on XML files
-                    setParametersByXML(p, processor);
-                    loadOrder++;
-
-                    if (p->isSplitter() || p->isMerger())
-                    {
-                        splitPoints.add(p);
-                    }
-
-                    signalChainManager->updateVisibleEditors(editorArray[0], 0, 0, UPDATE);
-
-                }
-                else if (processor->hasTagName("SWITCH"))
-                {
-                    int processorNum = processor->getIntAttribute("number");
-
-                    std::cout << "SWITCHING number " << processorNum << std::endl;
-
-                    for (int n = 0; n < splitPoints.size(); n++)
-                    {
-
-                        std::cout << "Trying split point " << n
-                                  << ", load order: " << splitPoints[n]->loadOrder << std::endl;
-
-                        if (splitPoints[n]->loadOrder == processorNum)
-                        {
-
-                            if (splitPoints[n]->isMerger())
-                            {
-                                std::cout << "Switching merger source." << std::endl;
-                                MergerEditor* editor = (MergerEditor*) splitPoints[n]->getEditor();
-                                editor->switchSource(1);
-                            }
-                            else
-                            {
-                                std::cout << "Switching splitter destination." << std::endl;
-                                SplitterEditor* editor = (SplitterEditor*) splitPoints[n]->getEditor();
-                                editor->switchDest(1);
-                            }
-
-                            splitPoints.remove(n);
-                        }
-                    }
-
-                    signalChainManager->updateVisibleEditors(editorArray[0], 0, 0, UPDATE);
-
-                }
-
-            }
-
-        }
-        else if (element->hasTagName("AUDIO"))
-        {
-<<<<<<< HEAD
-            AccessClass::getAudioComponent()->loadStateFromXml(element);
-        }
-=======
-            int bufferSize = element->getIntAttribute("bufferSize");
-            AccessClass::getAudioComponent()->setBufferSize(bufferSize);
-		}
-		else if (element->hasTagName("RECORDING"))
-		{
-			bool recordThreadStatus = element->getBoolAttribute("isRecordThreadEnabled");
-
-			if (recordThreadStatus)
-				AccessClass::getProcessorGraph()->getRecordNode()->setParameter(3, 1.0f);
-			else
-				AccessClass::getProcessorGraph()->getRecordNode()->setParameter(3, 0.0f);
-		}
->>>>>>> f63883ba
-		else if (element->hasTagName("GLOBAL_TIMESTAMP"))
-		{
-			int tsID = element->getIntAttribute("selected_index", -1);
-			int tsSubID = element->getIntAttribute("selected_sub_index");
-			AccessClass::getProcessorGraph()->setTimestampSource(tsID, tsSubID);
-		}
-
-    }
-
-    for (int i = 0; i < editorArray.size(); i++)
-    {
-        // deselect everything initially
-        editorArray[i]->deselect();
-    }
-
-    AccessClass::getProcessorGraph()->restoreParameters();
-
-    AccessClass::getControlPanel()->loadStateFromXml(xml); // load the control panel settings
-    AccessClass::getProcessorList()->loadStateFromXml(xml); // load the processor list settings
-    AccessClass::getUIComponent()->loadStateFromXml(xml);  // load the UI settings
-
-    if (editorArray.size() > 0)
-        signalChainManager->updateVisibleEditors(editorArray[0], 0, 0, UPDATE);
-
-    refreshEditors();
-
-    AccessClass::getProcessorGraph()->restoreParameters();
-
-    String error = "Opened ";
-    error += currentFile.getFileName();
-
-    delete xml;
-
-    currentId=maxID+1; // make sure future processors don't have overlapping id numbers
-
-    return error;
-}
-/* Set parameters based on XML.*/
-void EditorViewport::setParametersByXML(GenericProcessor* targetProcessor, XmlElement* processorXML)
-{
-    // Should probably do some error checking to make sure XML is valid, depending on how it treats errors (will likely just not update parameters, but error message could be nice.)
-    int numberParameters = targetProcessor->getNumParameters();
-    // Ditto channels. Not sure how to handle different channel sizes when variable sources (file reader etc. change). Maybe I should check number of channels vs source, but that requires hardcoding when source matters.
-    //int numChannels=(targetProcessor->channels).size();
-    //int numEventChannels=(targetProcessor->eventChannels).size();
-
-    // Sets channel in for loop
-    int currentChannel;
-
-    // What the parameter name to change is.
-    String parameterNameForXML;
-    String parameterValue;
-    float parameterFloat;
-    //float testGrab;
-
-
-    forEachXmlChildElementWithTagName(*processorXML, channelXML, "CHANNEL")
-    {
-        currentChannel=channelXML->getIntAttribute("name");
-
-        // std::cout <<"currentChannel:"<< currentChannel  << std::endl;
-        // Sets channel to change parameter on
-        targetProcessor->setCurrentChannel(currentChannel-1);
-
-        forEachXmlChildElement(*channelXML, parameterXML)
-        {
-
-            for (int j = 0; j < numberParameters; ++j)
-            {
-                parameterNameForXML = targetProcessor->getParameterName(j);
-
-                if (parameterXML->getStringAttribute("name")==parameterNameForXML)
-                {
-                    parameterValue=parameterXML->getAllSubText();
-                    parameterFloat=parameterValue.getFloatValue();
-                    targetProcessor->setParameter(j, parameterFloat);
-                    // testGrab=targetProcessor->getParameterVar(j, currentChannel);
-                    std::cout <<"Channel:" <<currentChannel<<"Parameter:" << parameterNameForXML << "Intended Value:" << parameterFloat << std::endl;
-                }
-
-            }
-
-
-        }
-    }
-}
+/*
+    ------------------------------------------------------------------
+
+    This file is part of the Open Ephys GUI
+    Copyright (C) 2014 Open Ephys
+
+    ------------------------------------------------------------------
+
+    This program is free software: you can redistribute it and/or modify
+    it under the terms of the GNU General Public License as published by
+    the Free Software Foundation, either version 3 of the License, or
+    (at your option) any later version.
+
+    This program is distributed in the hope that it will be useful,
+    but WITHOUT ANY WARRANTY; without even the implied warranty of
+    MERCHANTABILITY or FITNESS FOR A PARTICULAR PURPOSE.  See the
+    GNU General Public License for more details.
+
+    You should have received a copy of the GNU General Public License
+    along with this program.  If not, see <http://www.gnu.org/licenses/>.
+
+*/
+
+#include "EditorViewport.h"
+
+#include "SignalChainManager.h"
+#include "GraphViewer.h"
+#include "EditorViewportButtons.h"
+#include "../AccessClass.h"
+#include "../Processors/MessageCenter/MessageCenterEditor.h"
+#include "ProcessorList.h"
+#include "../Processors/ProcessorGraph/ProcessorGraph.h"
+
+EditorViewport::EditorViewport()
+    : leftmostEditor(0),
+      message("Drag-and-drop some rows from the top-left box onto this component!"),
+      somethingIsBeingDraggedOver(false), shiftDown(false), canEdit(true),
+      lastEditorClicked(0), selectionIndex(0), borderSize(6), tabSize(30),
+      tabButtonSize(15), insertionPoint(0), componentWantsToMove(false),
+      indexOfMovingComponent(-1), currentTab(-1)
+{
+
+    addMouseListener(this, true);
+
+    //MemoryInputStream mis(BinaryData::silkscreenserialized, BinaryData::silkscreenserializedSize, false);
+    //Typeface::Ptr typeface = new CustomTypeface(mis);
+    font = Font("Small Text", 10, Font::plain);
+    font.setHeight(10);
+
+    sourceDropImage = ImageCache::getFromMemory(BinaryData::SourceDrop_png,
+                                                BinaryData::SourceDrop_pngSize);
+
+    sourceDropImage = sourceDropImage.rescaled(25, 135,
+                                               Graphics::highResamplingQuality);
+
+    signalChainManager = new SignalChainManager(this, editorArray,
+                                                signalChainArray);
+
+    upButton = new SignalChainScrollButton(UP);
+    downButton = new SignalChainScrollButton(DOWN);
+    leftButton = new EditorScrollButton(LEFT);
+    rightButton = new EditorScrollButton(RIGHT);
+
+    upButton->addListener(this);
+    downButton->addListener(this);
+    leftButton->addListener(this);
+    rightButton->addListener(this);
+
+    addAndMakeVisible(upButton);
+    addAndMakeVisible(downButton);
+    addAndMakeVisible(rightButton);
+    addAndMakeVisible(leftButton);
+
+    currentId = 100;
+    maxId = 100;
+
+    editorNamingLabel.setEditable(true);
+    editorNamingLabel.setBounds(0,0,100,20);
+    editorNamingLabel.setColour(Label::textColourId, Colours::white);
+    editorNamingLabel.addListener(this);
+
+}
+
+EditorViewport::~EditorViewport()
+{
+	signalChainManager = nullptr;
+    deleteAllChildren();
+}
+
+void EditorViewport::signalChainCanBeEdited(bool t)
+{
+    canEdit = t;
+
+    if (!canEdit)
+        std::cout << "Filter Viewport disabled." << std::endl;
+    else
+        std::cout << "Filter Viewport enabled." << std::endl;
+
+}
+
+void EditorViewport::paint(Graphics& g)
+{
+
+    if (somethingIsBeingDraggedOver)
+    {
+        g.setColour(Colours::yellow);
+
+    }
+    else
+    {
+        g.setColour(Colour(48,48,48));
+    }
+
+    g.drawRect(0, 0, getWidth(), getHeight(), 2.0);
+    g.drawVerticalLine(tabSize, 0, getHeight());
+    g.drawVerticalLine(getWidth()-tabSize, 0, getHeight());
+    // g.drawHorizontalLine(getHeight()/2, getWidth()-tabSize, tabSize);
+
+    for (int n = 0; n < 4; n++)
+    {
+        g.drawEllipse(7,(tabSize-2)*n+24,tabSize-12,tabSize-12,1.0);
+    }
+
+    if (somethingIsBeingDraggedOver)
+    {
+        float insertionX = (float)(borderSize) * 2.5 + (float) tabSize;
+
+        int n;
+        for (n = leftmostEditor; n < insertionPoint; n++)
+        {
+            insertionX += editorArray[n]->getWidth();
+
+        }
+
+        if (n - leftmostEditor > 1)
+            insertionX += borderSize*(n-leftmostEditor-1);
+
+        g.setColour(Colours::yellow);
+        g.drawLine(insertionX, (float) borderSize,
+                   insertionX, (float) getHeight()-(float) borderSize, 3.0f);
+
+    }
+
+    int insertionX = tabSize + borderSize;
+    g.setColour(Colours::darkgrey);
+
+    int x = insertionX + 15;
+    int y = borderSize + 2;
+    //int w = 30;
+    //int h = getHeight() - 2*(borderSize+2);get
+
+    //if (editorArray.size() > 0)
+    //{
+    //if (!editorArray[0]->getProcessor()->isSource())
+    //    g.drawImageAt(sourceDropImage, x, y);
+    //} else {
+    g.drawImageAt(sourceDropImage, x, y);
+    //}
+}
+
+bool EditorViewport::isInterestedInDragSource(const SourceDetails& dragSourceDetails)
+{
+    if (canEdit && dragSourceDetails.description.toString().startsWith("Processors"))
+    {
+        return false;
+    }
+    else if (dragSourceDetails.description.toString().startsWith("EditorDrag"))
+    {
+        return false;
+    }
+    else
+    {
+        return true;
+    }
+
+}
+
+void EditorViewport::itemDragEnter(const SourceDetails& dragSourceDetails)
+{
+    if (canEdit)
+    {
+        somethingIsBeingDraggedOver = true;
+        repaint();
+    }
+}
+
+void EditorViewport::itemDragMove(const SourceDetails& dragSourceDetails)
+{
+
+    int x = dragSourceDetails.localPosition.getX();
+    // int y = dragSourceDetails.localPosition.getY();
+
+    if (canEdit)
+    {
+        bool foundInsertionPoint = false;
+
+        int lastCenterPoint = -1;
+        int leftEdge;
+        int centerPoint;
+
+        for (int n = leftmostEditor; n < editorArray.size(); n++)
+        {
+            leftEdge = editorArray[n]->getX();
+            centerPoint = leftEdge + (editorArray[n]->getWidth())/2;
+
+            if (x < centerPoint && x > lastCenterPoint)
+            {
+                insertionPoint = n;
+                foundInsertionPoint = true;
+            }
+
+            lastCenterPoint = centerPoint;
+        }
+
+        if (!foundInsertionPoint)
+        {
+            insertionPoint = editorArray.size();
+        }
+
+        repaint();
+        refreshEditors();
+    }
+
+}
+
+void EditorViewport::itemDragExit(const SourceDetails& dragSourceDetails)
+{
+    somethingIsBeingDraggedOver = false;
+
+    repaint();
+
+    refreshEditors();
+
+}
+
+void EditorViewport::itemDropped(const SourceDetails& dragSourceDetails)
+{
+
+	var descr = dragSourceDetails.description;
+	Array<var>* description = descr.getArray();
+
+    if (canEdit)
+    {
+
+        message = "last filter dropped: " + (*description)[1].toString();
+
+        std::cout << "Item dropped at insertion point " << insertionPoint << std::endl;
+
+        /// needed to remove const cast --> should be a better way to do this
+        //String description = sourceDescription.substring(0);
+
+        GenericEditor* activeEditor = (GenericEditor*)AccessClass::getProcessorGraph()->createNewProcessor(*description, currentId);//, source, dest);
+
+        //std::cout << "Active editor: " << activeEditor << std::endl;
+
+        if (activeEditor != 0)
+        {
+            //activeEditor->setUIComponent(getUIComponent());
+            activeEditor->refreshColors();
+            addChildComponent(activeEditor);
+
+            lastEditor = activeEditor;
+
+            signalChainManager->updateVisibleEditors(activeEditor, indexOfMovingComponent, insertionPoint, ADD);
+
+            for (int i = 0; i < editorArray.size(); i++)
+            {
+                if (editorArray[i] == activeEditor)
+                    editorArray[i]->select();
+                else
+                    editorArray[i]->deselect();
+            }
+
+            // Instructions below were enclosed into the if block by Michael Borisov
+            // To allow for errors during creation of editors, in which case activeEditor will be ==0
+
+            insertionPoint = -1; // make sure all editors are left-justified
+            indexOfMovingComponent = -1;
+            refreshEditors();
+
+            somethingIsBeingDraggedOver = false;
+
+            AccessClass::getGraphViewer()->addNode(activeEditor);
+
+            repaint();
+
+            currentId++;
+        }
+
+    }
+}
+
+void EditorViewport::clearSignalChain()
+{
+
+    if (canEdit)
+    {
+        editorArray.clear();
+        //const MessageManagerLock mmLock; // prevent redraw while deleting
+        std::cout << "Clearing signal chain." << std::endl;
+        signalChainManager->clearSignalChain();
+        AccessClass::getProcessorGraph()->clearSignalChain();
+        AccessClass::getGraphViewer()->removeAllNodes();
+
+    }
+    else
+    {
+
+        CoreServices::sendStatusMessage("Cannot clear signal chain while acquisition is active.");
+
+    }
+
+    repaint();
+}
+
+void EditorViewport::makeEditorVisible(GenericEditor* editor, bool highlight, bool updateSettings)
+{
+
+	if (editor == 0)
+	{
+		if (updateSettings)
+			signalChainManager->updateProcessorSettings();
+		return;
+	}
+
+    if (!updateSettings)
+        signalChainManager->updateVisibleEditors(editor, 0, 0, ACTIVATE);
+    else
+        signalChainManager->updateVisibleEditors(editor, 0, 0, UPDATE);
+
+    refreshEditors();
+
+    for (int i = 0; i < editorArray.size(); i++)
+    {
+        editorArray[i]->deselect();
+    }
+
+    if (highlight)
+        editor->highlight();
+
+    while (!editor->isVisible())
+    {
+        if (leftmostEditor < editorArray.indexOf(editor))
+            leftmostEditor++;
+        else
+            leftmostEditor--;
+
+        refreshEditors();
+    }
+
+    repaint();
+
+}
+
+void EditorViewport::deleteNode(GenericEditor* editor)
+{
+
+    if (canEdit)
+    {
+        indexOfMovingComponent = editorArray.indexOf(editor);
+        editor->setVisible(false);
+
+        signalChainManager->updateVisibleEditors(editor, indexOfMovingComponent, insertionPoint, REMOVE);
+
+        AccessClass::getGraphViewer()->removeNode(editor);
+
+        refreshEditors();
+
+        AccessClass::getProcessorGraph()->removeProcessor((GenericProcessor*)editor->getProcessor());
+
+        insertionPoint = -1; // make sure all editors are left-justified
+        indexOfMovingComponent = -1;
+
+        somethingIsBeingDraggedOver = false;
+
+        repaint();
+
+    }
+}
+
+
+void EditorViewport::refreshEditors()
+{
+
+    int lastBound = borderSize+tabSize;
+
+    //std::cout << insertionPoint << std::endl;
+
+    bool pastRightEdge = false;
+
+    for (int n = 0; n < signalChainArray.size(); n++)
+    {
+        if (signalChainArray[n]->getToggleState())
+        {
+            signalChainArray[n]->offset = leftmostEditor;
+        }
+    }
+
+    int rightEdge = getWidth() - tabSize;
+    int numEditors = editorArray.size();
+
+    for (int n = 0; n < numEditors; n++)
+    {
+
+        //   std::cout << "Refreshing editor number" << n << std::endl;
+
+        GenericEditor* editor = editorArray[n];
+        int componentWidth = editor->desiredWidth;
+
+        pastRightEdge = pastRightEdge || lastBound + componentWidth >= rightEdge;
+
+        if (!pastRightEdge && n >= leftmostEditor)
+        {
+
+            if (n == 0 && !editor->getProcessor()->isSource())
+            {
+                // leave room to drop a source node
+                lastBound += borderSize * 10;
+            }
+
+            if (somethingIsBeingDraggedOver && n == insertionPoint)
+            {
+                if (indexOfMovingComponent == -1 // adding new processor
+                    || (n != indexOfMovingComponent && n != indexOfMovingComponent + 1))
+                {
+                    if (n == 0)
+                        lastBound += borderSize*3;
+                    else
+                        lastBound += borderSize*2;
+                }
+            }
+
+            editor->setVisible(true);
+            //   std::cout << "setting visible." << std::endl;
+            editor->setBounds(lastBound, borderSize, componentWidth, getHeight()-borderSize*2);
+            lastBound += (componentWidth + borderSize);
+        }
+        else
+        {
+            editor->setVisible(false);
+            // std::cout << "setting invisible." << std::endl;
+        }
+    }
+
+    rightButton->setActive(pastRightEdge);
+    leftButton->setActive(leftmostEditor != 0 && editorArray.size() != 0);
+
+    // std::cout << totalWidth << " " << getWidth() - tabSize << std::endl;
+}
+
+void EditorViewport::moveSelection(const KeyPress& key)
+{
+
+    ModifierKeys mk = key.getModifiers();
+
+    if (key.getKeyCode() == key.leftKey)
+    {
+
+        if (mk.isShiftDown())
+        {
+            selectionIndex--;
+        }
+        else
+        {
+
+            selectionIndex = 0;
+
+            for (int i = 0; i < editorArray.size(); i++)
+            {
+
+                if (editorArray[i]->getSelectionState() && i > 0)
+                {
+                    editorArray[i-1]->select();
+                    lastEditorClicked = editorArray[i-1];
+                    editorArray[i]->deselect();
+                }
+            }
+
+        }
+
+    }
+    else if (key.getKeyCode() == key.rightKey)
+    {
+
+        if (mk.isShiftDown())
+        {
+            selectionIndex++;
+        }
+        else
+        {
+
+            selectionIndex = 0;
+
+            // bool stopSelection = false;
+            int i = 0;
+
+            while (i < editorArray.size()-1)
+            {
+
+                if (editorArray[i]->getSelectionState())
+                {
+
+                    //  if (!stopSelection)
+                    // {
+                    lastEditorClicked = editorArray[i+1];
+                    editorArray[i+1]->select();
+                    // stopSelection = true;
+                    //  }
+
+                    editorArray[i]->deselect();
+                    i += 2;
+                }
+                else
+                {
+                    editorArray[i]->deselect();
+                    i++;
+                }
+
+            }
+
+        }
+    }
+
+    if (mk.isShiftDown() && lastEditorClicked != 0 && editorArray.contains(lastEditorClicked))
+    {
+
+        // std::cout << "Selection index: " << selectionIndex << std::endl;
+
+        // int startIndex = editorArray.indexOf(lastEditorClicked);
+
+        // if (selectionIndex < 0)
+        // {
+
+        //     for (int i = startIndex-1; i >= startIndex + selectionIndex; i--)
+        //     {
+        //         editorArray[i]->select();
+        //     }
+
+        // } else if (selectionIndex > 0)
+        // {
+        //     for (int i = startIndex+1; i <= startIndex + selectionIndex; i++)
+        //     {
+        //         editorArray[i]->select();
+        //     }
+
+        // }
+
+    }
+
+    // } else if (key.getKeyCode() == key.upKey) {
+
+    //     // move one tab up
+    // } else if (key.getKeyCode() == key.downKey) {
+
+    //     // move one tab down
+    // }
+}
+
+bool EditorViewport::keyPressed(const KeyPress& key)
+{
+
+    //std::cout << "Editor viewport received " << key.getKeyCode() << std::endl;
+
+    if (canEdit && editorArray.size() > 0)
+    {
+
+        ModifierKeys mk = key.getModifiers();
+
+        if (key.getKeyCode() == key.deleteKey || key.getKeyCode() == key.backspaceKey)
+        {
+
+            if (!mk.isAnyModifierKeyDown())
+            {
+
+                Array<GenericEditor*> editorsToRemove;
+
+                for (int i = 0; i < editorArray.size(); i++)
+                {
+                    if (editorArray[i]->getSelectionState())
+                        editorsToRemove.add(editorArray[i]);
+                }
+
+                for (int i = 0; i < editorsToRemove.size(); i++)
+                    deleteNode(editorsToRemove[i]);
+
+                return true;
+            }
+
+        }
+        else if (key.getKeyCode() == key.leftKey ||
+                 key.getKeyCode() == key.rightKey)
+        {
+
+            moveSelection(key);
+
+            return true;
+
+        }
+        else if (key.getKeyCode() == key.upKey)
+        {
+
+            lastEditorClicked->switchIO(0);
+
+            return true;
+        }
+        else if (key.getKeyCode() == key.downKey)
+        {
+            lastEditorClicked->switchIO(1);
+            return true;
+        }
+    }
+
+    return false;
+
+}
+
+//void EditorViewport::modifierKeysChanged (const ModifierKeys & modifiers) {
+
+/*     if (modifiers.isShiftDown()) {
+
+        std::cout << "Shift key pressed." << std::endl;
+        shiftDown  = true;
+
+    } else {
+
+
+        std::cout << "Shift key released." << std::endl;
+        shiftDown = false;
+    }*/
+
+//}
+
+void EditorViewport::selectEditor(GenericEditor* editor)
+{
+    for (int i = 0; i < editorArray.size(); i++)
+    {
+
+        if (editor == editorArray[i]
+            || editor->getParentComponent() == editorArray[i])
+        {
+            editorArray[i]->select();
+        }
+        else
+        {
+            editorArray[i]->deselect();
+        }
+    }
+}
+
+void EditorViewport::labelTextChanged(Label* label)
+{
+
+    editorToUpdate->setDisplayName(label->getText());
+}
+
+void EditorViewport::mouseDown(const MouseEvent& e)
+{
+
+
+    // std::cout << "Mouse click at " << e.x << " " << e.y << std::endl;
+
+    bool clickInEditor = false;
+
+    for (int i = 0; i < editorArray.size(); i++)
+    {
+
+        if (e.eventComponent == editorArray[i])
+
+            // || e.eventComponent->getParentComponent() == editorArray[i] ||
+            //    e.eventComponent->getParentComponent()->getParentComponent() ==
+            //            editorArray[i])
+        {
+
+            if (e.getNumberOfClicks() == 2) // double-clicks toggle collapse state
+            {
+                if (editorArray[i]->getCollapsedState())
+                {
+                    editorArray[i]->switchCollapsedState();
+                }
+                else
+                {
+                    if (e.y < 22)
+                    {
+                        editorArray[i]->switchCollapsedState();
+                    }
+                }
+                return;
+            }
+
+            if (e.mods.isRightButtonDown())
+            {
+
+                if (!editorArray[i]->getCollapsedState() && e.y > 22)
+                    return;
+
+                if (editorArray[i]->isMerger() || editorArray[i]->isSplitter())
+                    return;
+
+                PopupMenu m;
+
+                if (editorArray[i]->getCollapsedState())
+                    m.addItem(3, "Uncollapse", true);
+                else
+                    m.addItem(3, "Collapse", true);
+
+                if (canEdit)
+                    m.addItem(2, "Delete", true);
+                else
+                    m.addItem(2, "Delete", false);
+
+                m.addItem(1, "Rename", true);
+
+                const int result = m.show();
+
+                if (result == 1)
+                {
+                    editorNamingLabel.setText("", dontSendNotification);
+
+                    juce::Rectangle<int> rect1 = juce::Rectangle<int>(editorArray[i]->getScreenX()+20,editorArray[i]->getScreenY()+11,1,1);
+
+                    CallOutBox callOut(editorNamingLabel, rect1, nullptr);
+                    editorToUpdate = editorArray[i];
+                    callOut.runModalLoop();
+                    // editorNamingLabel.showEditor();
+                    //CallOutBox& myBox = CallOutBox::launchAsynchronously(&editorNamingLabel, rect1, nullptr);
+
+                    return;
+
+                }
+                else if (result == 2)
+                {
+                    deleteNode(editorArray[i]);
+                    return;
+                }
+                else if (result == 3)
+                {
+                    editorArray[i]->switchCollapsedState();
+                    refreshEditors();
+                    return;
+                }
+            }
+
+            // make sure uncollapsed editors don't accept clicks outside their title bar
+            if (!editorArray[i]->getCollapsedState() && e.y > 22)
+                return;
+
+            clickInEditor = true;
+            editorArray[i]->select();
+
+            if (e.mods.isShiftDown())
+            {
+                if (editorArray.contains(lastEditorClicked))
+                {
+
+                    int index = editorArray.indexOf(lastEditorClicked);
+
+                    if (index > i)
+                    {
+                        for (int j = i+1; j <= index; j++)
+                        {
+                            editorArray[j]->select();
+                        }
+
+                    }
+                    else
+                    {
+                        for (int j = i-1; j >= index; j--)
+                        {
+                            editorArray[j]->select();
+                        }
+
+                    }
+                }
+
+                lastEditorClicked = editorArray[i];
+                break;
+            }
+
+            lastEditorClicked = editorArray[i];
+
+
+            //     Array<GenericEditor*> editorsToSelect;
+            //     bool foundSelected = false;
+
+            //     for (int j = i; j < editorArray.size(); j++)
+            //     {
+            //         editorsToSelect.add(editorArray[j]);
+
+            //         if (editorArray[j]->getSelectionState())
+            //         {
+            //             foundSelected = true;
+            //             break;
+            //         }
+            //     }
+
+            //     if (!foundSelected)
+            //         editorsToSelect.clear();
+
+            //     for (int j = 0; j < editorsToSelect.size(); j++)
+            //     {
+            //         editorsToSelect[j]->select();
+            //     }
+
+            //     for (int j = i; j > -1; j--)
+            //     {
+            //         editorsToSelect.add(editorArray[j]);
+            //         if (editorArray[j]->getSelectionState())
+            //         {
+            //             foundSelected = true;
+            //             break;
+            //         }
+            //     }
+
+            //     if (!foundSelected)
+            //         editorsToSelect.clear();
+
+            //     for (int j = 0; j < editorsToSelect.size(); j++)
+            //     {
+            //         editorsToSelect[j]->select();
+            //     }
+
+            //     break;
+
+            // }
+
+        }
+        else
+        {
+
+            if (!e.mods.isCtrlDown() && !e.mods.isShiftDown())
+                editorArray[i]->deselect();
+
+        }
+    }
+
+    if (!clickInEditor)
+        lastEditorClicked = 0;
+
+}
+
+void EditorViewport::mouseDrag(const MouseEvent& e)
+{
+
+
+    if (editorArray.contains((GenericEditor*) e.originalComponent)
+        && e.y < 15
+        && canEdit
+        && editorArray.size() > 1)
+    {
+
+        componentWantsToMove = true;
+        indexOfMovingComponent = editorArray.indexOf((GenericEditor*) e.originalComponent);
+
+    }
+
+    if (componentWantsToMove)
+    {
+
+        somethingIsBeingDraggedOver = true;
+
+        bool foundInsertionPoint = false;
+
+        int lastCenterPoint = 0;
+        int leftEdge;
+        int centerPoint;
+
+        const MouseEvent event = e.getEventRelativeTo(this);
+
+        for (int n = 0; n < editorArray.size(); n++)
+        {
+            leftEdge = editorArray[n]->getX();
+            centerPoint = leftEdge + (editorArray[n]->getWidth())/2;
+
+            if (event.x < centerPoint && event.x > lastCenterPoint)
+            {
+                insertionPoint = n;
+                foundInsertionPoint = true;
+            }
+
+            lastCenterPoint = centerPoint;
+        }
+
+        if (!foundInsertionPoint && indexOfMovingComponent != editorArray.size()-1)
+        {
+            insertionPoint = editorArray.size();
+        }
+
+
+
+        refreshEditors();
+        repaint();
+    }
+
+}
+
+void EditorViewport::mouseUp(const MouseEvent& e)
+{
+
+
+    if (componentWantsToMove)
+    {
+
+        somethingIsBeingDraggedOver = false;
+        componentWantsToMove = false;
+
+        GenericEditor* editor = editorArray[indexOfMovingComponent];
+
+        signalChainManager->updateVisibleEditors(editor, indexOfMovingComponent,
+                                                 insertionPoint, MOVE);
+        refreshEditors();
+        repaint();
+
+    }
+
+
+}
+
+void EditorViewport::mouseExit(const MouseEvent& e)
+{
+
+    if (componentWantsToMove)
+    {
+
+        somethingIsBeingDraggedOver = false;
+        componentWantsToMove = false;
+
+        repaint();
+        refreshEditors();
+
+    }
+
+
+}
+
+void EditorViewport::checkScrollButtons(int topTab)
+{
+
+    if (signalChainArray.size() - topTab > 4)
+    {
+        downButton->setActive(true);
+    }
+    else
+    {
+        downButton->setActive(false);
+    }
+
+    if (topTab > 0)
+    {
+        upButton->setActive(true);
+    }
+    else
+    {
+        upButton->setActive(false);
+    }
+
+}
+
+bool EditorViewport::isSignalChainEmpty()
+{
+
+    if (editorArray.size() == 0)
+        return true;
+    else
+        return false;
+
+}
+
+void EditorViewport::resized()
+{
+
+    int b = 2; // border
+
+    downButton->setBounds(b, getHeight()-15-b, tabSize-b, 15);
+    upButton->setBounds(b, b, tabSize-b, 15);
+    leftButton->setBounds(getWidth()-25, getHeight()/2+b, 20, getHeight()/2-2*b);
+    rightButton->setBounds(getWidth()-25, b, 20, getHeight()/2-b*2);
+
+    refreshEditors();
+}
+
+void EditorViewport::buttonClicked(Button* button)
+{
+    if (button == upButton)
+    {
+        std::cout << "Up button pressed." << std::endl;
+
+        if (upButton->isActive)
+            signalChainManager->scrollUp();
+
+    }
+    else if (button == downButton)
+    {
+        if (downButton->isActive)
+            signalChainManager->scrollDown();
+
+    }
+    else if (button == leftButton)
+    {
+        if (leftButton->isActive)
+        {
+            leftmostEditor -= 1;
+            refreshEditors();
+        }
+
+    }
+    else if (button == rightButton)
+    {
+        if (rightButton->isActive)
+        {
+            leftmostEditor += 1;
+            refreshEditors();
+        }
+    }
+}
+
+///////////////////////////////////////////////////////////////////
+////////////////SIGNAL CHAIN TAB BUTTON////////////////////////////
+///////////////////////////////////////////////////////////////////
+
+SignalChainTabButton::SignalChainTabButton() : Button("Name"),
+    configurationChanged(true)
+{
+    setRadioGroupId(99);
+    setClickingTogglesState(true);
+
+    // MemoryInputStream mis(BinaryData::silkscreenserialized, BinaryData::silkscreenserializedSize, false);
+    //Typeface::Ptr typeface = new CustomTypeface(mis);
+    buttonFont = Font("Small Text", 10, Font::plain);
+    buttonFont.setHeight(14);
+
+    offset = 0;
+}
+
+
+void SignalChainTabButton::clicked()
+{
+    if (getToggleState())
+    {
+        //std::cout << "Button clicked: " << firstEditor->getName() << std::endl;
+        EditorViewport* ev = (EditorViewport*) getParentComponent();
+
+        scm->updateVisibleEditors(firstEditor, 0, 0, ACTIVATE);
+        ev->leftmostEditor = offset;
+        ev->refreshEditors();
+    }
+}
+
+void SignalChainTabButton::paintButton(Graphics& g, bool isMouseOver, bool isButtonDown)
+{
+
+    ColourGradient grad1, grad2;
+
+    if (getToggleState() == true)
+    {
+
+        grad1 = ColourGradient(Colour(255, 136, 34), 0.0f, 0.0f,
+                               Colour(230, 193, 32), 0.0f, 20.0f,
+                               false);
+
+        grad2 = ColourGradient(Colour(255, 136, 34), 0.0f, 20.0f,
+                               Colour(230, 193, 32), 0.0f, 0.0f,
+                               false);
+    }
+    else
+    {
+        grad2 = ColourGradient(Colour(80, 80, 80), 0.0f, 20.0f,
+                               Colour(120, 120, 120), 0.0f, 0.0f,
+                               false);
+
+        grad1 =  ColourGradient(Colour(80, 80, 80), 0.0f, 0.0f,
+                                Colour(120, 120, 120), 0.0f, 20.0f,
+                                false);
+    }
+
+    if (isMouseOver)
+    {
+
+        grad1.multiplyOpacity(0.7f);
+        grad2.multiplyOpacity(0.7f);
+        //  grad1 = ColourGradient(Colour(255, 255, 255), 0.0f, 20.0f,
+        //                         Colour(180, 180, 180), 0.0f, 0.0f,
+        //                        false);
+
+        // grad2 = ColourGradient(Colour(255, 255, 255), 0.0f, 0.0f,
+        //                         Colour(180, 180, 180), 0.0f, 20.0f,
+        //                        false);
+    }
+
+    if (isButtonDown)
+    {
+
+        // ColourGradient grad3 = grad1;
+        // grad1 = grad2;
+        // grad2 = grad3;
+        // grad1.multiplyOpacity(0.7f);
+        // grad2.multiplyOpacity(0.7f);
+
+    }
+
+    g.setGradientFill(grad2);
+    g.fillEllipse(0,0,getWidth(),getHeight());
+
+    g.setGradientFill(grad1);
+    g.fillEllipse(2,2,getWidth()-4,getHeight()-4);
+
+    g.setFont(buttonFont);
+    g.setColour(Colours::black);
+
+    String n;
+
+    if (num == 0)
+        n = "A";
+    else if (num == 1)
+        n = "B";
+    else if (num == 2)
+        n = "C";
+    else if (num == 3)
+        n = "D";
+    else if (num == 4)
+        n = "E";
+    else if (num == 5)
+        n = "F";
+    else if (num == 6)
+        n = "G";
+    else if (num == 7)
+        n = "H";
+    else if (num == 8)
+        n = "I";
+    else
+        n = "-";
+
+    g.drawText(n,0,0,getWidth(),getHeight(),Justification::centred,true);
+}
+
+
+
+// how about some loading and saving?
+
+XmlElement* EditorViewport::createNodeXml(GenericProcessor* source)
+{
+
+    XmlElement* e = new XmlElement("PROCESSOR");
+
+    String name = "";
+
+    if (source->isSource())
+        name += "Sources/";
+    else if (source->isSink())
+        name += "Sinks/";
+    else if (source->isSplitter() || source->isMerger() || source->isUtility())
+        name += "Utilities/";
+    else
+        name += "Filters/";
+
+    name += source->getEditor()->getName();
+
+    std::cout << name << std::endl;
+
+    e->setAttribute("name", name);
+    e->setAttribute("insertionPoint", 1);
+	e->setAttribute("pluginName", source->getPluginName());
+	e->setAttribute("pluginType", (int)(source->getPluginType()));
+	e->setAttribute("pluginIndex", source->getIndex());
+	e->setAttribute("libraryName", source->getLibName());
+	e->setAttribute("libraryVersion", source->getLibVersion());
+	e->setAttribute("isSource", source->isSource());
+	e->setAttribute("isSink", source->isSink());
+
+    /**Saves individual processor parameters to XML */
+    std::cout << "Create subnodes with parameters" << std::endl;
+    source->saveToXml(e);
+
+    return e;
+
+}
+
+
+XmlElement* EditorViewport::switchNodeXml(GenericProcessor* processor)
+{
+
+    XmlElement* e = new XmlElement("SWITCH");
+
+    e->setAttribute("number", processor->saveOrder);
+
+    return e;
+
+}
+
+const String EditorViewport::saveState(File fileToUse, String& xmlText)
+{
+	return saveState(fileToUse, &xmlText);
+}
+
+const String EditorViewport::saveState(File fileToUse, String* xmlText)
+{
+
+    String error;
+
+    currentFile = fileToUse;
+
+    // FileChooser fc("Choose the file to save...",
+    //                CoreServices::getDefaultUserSaveDirectory(),
+    //                "*",
+    //                true);
+
+    // if (fc.browseForFileToSave(true))
+    // {
+    //     currentFile = fc.getResult();
+    //     std::cout << currentFile.getFileName() << std::endl;
+    // }
+    // else
+    // {
+    //     error = "No file chosen.";
+    //     std::cout << "no file chosen." << std::endl;
+    //     return error;
+    // }
+
+    Array<GenericProcessor*> splitPoints;
+    /** Used to reset saveOrder at end, to allow saving the same processor multiple times*/
+    Array<GenericProcessor*> allProcessors;
+
+    int saveOrder = 0;
+
+    XmlElement* xml = new XmlElement("SETTINGS");
+
+    XmlElement* info = xml->createNewChildElement("INFO");
+
+    XmlElement* version = info->createNewChildElement("VERSION");
+    version->addTextElement(JUCEApplication::getInstance()->getApplicationVersion());
+
+	XmlElement* pluginAPIVersion = info->createNewChildElement("PLUGIN_API_VERSION");
+	pluginAPIVersion->addTextElement(String(PLUGIN_API_VER));
+
+    Time currentTime = Time::getCurrentTime();
+
+    XmlElement* date = info->createNewChildElement("DATE");
+    date->addTextElement(currentTime.toString(true, true, true, true));
+
+    XmlElement* operatingSystem = info->createNewChildElement("OS");
+    operatingSystem->addTextElement(SystemStats::getOperatingSystemName());
+
+    XmlElement* machineName = info->createNewChildElement("MACHINE");
+    machineName->addTextElement(SystemStats::getComputerName());
+
+    for (int n = 0; n < signalChainArray.size(); n++)
+    {
+        XmlElement* signalChain = new XmlElement("SIGNALCHAIN");
+
+        GenericProcessor* processor = signalChainArray[n]->getEditor()->getProcessor();
+
+        while (processor != nullptr)
+        {
+            if (processor->saveOrder < 0)
+            {
+                if (processor->isSplitter())
+                {
+                    // add to list of splitters to come back to
+                    splitPoints.add(processor);
+                    processor->switchIO(0);
+                }
+
+                // create a new XML element
+                signalChain->addChildElement(createNodeXml(processor));
+                processor->saveOrder = saveOrder;
+                allProcessors.addIfNotAlreadyThere(processor);
+                saveOrder++;
+
+            }
+            else
+            {
+                std::cout << "   Processor already saved as number " << processor->saveOrder << std::endl;
+            }
+
+            // continue until the end of the chain
+            std::cout << "  Moving forward along signal chain." << std::endl;
+            processor = processor->getDestNode();
+
+            if (processor == nullptr)
+            {
+                if (splitPoints.size() > 0)
+                {
+                    std::cout << "  Going back to first unswitched splitter." << std::endl;
+
+                    processor = splitPoints.getFirst();
+                    splitPoints.remove(0);
+
+                    processor->switchIO(1);
+                    signalChain->addChildElement(switchNodeXml(processor));
+                }
+                else
+                {
+                    std::cout << "  End of chain." << std::endl;
+                }
+            }
+        }
+
+        xml->addChildElement(signalChain);
+    }
+
+    XmlElement* audioSettings = new XmlElement("AUDIO");
+
+    AccessClass::getAudioComponent()->saveStateToXml(audioSettings);
+    xml->addChildElement(audioSettings);
+
+	XmlElement* recordSettings = new XmlElement("RECORDING");
+	recordSettings->setAttribute("isRecordThreadEnabled", AccessClass::getProcessorGraph()->getRecordNode()->getRecordThreadStatus());
+	xml->addChildElement(recordSettings);
+
+	XmlElement* timestampSettings = new XmlElement("GLOBAL_TIMESTAMP");
+	int tsID, tsSubID;
+	AccessClass::getProcessorGraph()->getTimestampSources(tsID, tsSubID);
+	timestampSettings->setAttribute("selected_index", tsID);
+	timestampSettings->setAttribute("selected_sub_index", tsSubID);
+	xml->addChildElement(timestampSettings);
+
+    //Resets Save Order for processors, allowing them to be saved again without omitting themselves from the order.
+    int allProcessorSize = allProcessors.size();
+    for (int i = 0; i < allProcessorSize; i++)
+    {
+        allProcessors.operator[](i)->saveOrder = -1;
+    }
+
+    AccessClass::getControlPanel()->saveStateToXml(xml); // save the control panel settings
+    AccessClass::getProcessorList()->saveStateToXml(xml);
+    AccessClass::getUIComponent()->saveStateToXml(xml);  // save the UI settings
+
+    if (! xml->writeToFile(currentFile, String::empty))
+        error = "Couldn't write to file ";
+    else
+        error = "Saved configuration as ";
+
+    error += currentFile.getFileName();
+
+	if (xmlText != nullptr)
+	{
+		(*xmlText) = xml->createDocument(String::empty);
+		if ((*xmlText).isEmpty())
+			(*xmlText) = "Couldn't create configuration xml";
+	}
+
+    delete xml;
+
+    return error;
+}
+
+const String EditorViewport::loadState(File fileToLoad)
+{
+
+    // FileChooser fc("Choose a file to load...",
+    //                CoreServices::getDefaultUserSaveDirectory(),
+    //                "*.xml",
+    //                true);
+
+    // if (fc.browseForFileToOpen())
+    // {
+    //     currentFile = fc.getResult();
+    // }
+    // else
+    // {
+    //     return "No configuration selected.";
+    // }
+    int maxID = 100;
+    currentFile = fileToLoad;
+
+    std::cout << "Loading processor graph." << std::endl;
+
+    Array<GenericProcessor*> splitPoints;
+
+    XmlDocument doc(currentFile);
+    XmlElement* xml = doc.getDocumentElement();
+
+    if (xml == 0 || ! xml->hasTagName("SETTINGS"))
+    {
+        std::cout << "File not found." << std::endl;
+        delete xml;
+        return "Not a valid file.";
+    }
+
+    bool sameVersion = false;
+	bool pluginAPI = false;
+	bool rhythmNodePatch = false;
+    String versionString;
+
+    forEachXmlChildElement(*xml, element)
+    {
+        if (element->hasTagName("INFO"))
+        {
+            forEachXmlChildElement(*element, element2)
+            {
+                if (element2->hasTagName("VERSION"))
+                {
+                    versionString = element2->getAllSubText();
+					StringArray tokens;
+					tokens.addTokens(versionString, ".", String::empty);
+
+					//Patch to correctly load saved chains from before 0.4.4
+					if (tokens[0].getIntValue() == 0 && tokens[1].getIntValue() == 4 && tokens[2].getIntValue() < 4)
+						rhythmNodePatch = true;
+
+                    if (versionString.equalsIgnoreCase(JUCEApplication::getInstance()->getApplicationVersion()))
+                        sameVersion = true;
+                }
+				else if (element2->hasTagName("PLUGIN_API_VERSION"))
+				{
+					//API version should be the same between the same binary release and, in any case, do not necessarily
+					//change processor configurations. We simply check if the save file has been written from a plugin
+					//capable build, as the save format itself is different.
+					pluginAPI = true;
+				}
+            }
+            break;
+        }
+    }
+    if (!sameVersion)
+    {
+        String responseString = "Your configuration file was saved from a different version of the GUI than the one you're using. \n";
+        responseString += "The current software is version ";
+        responseString += JUCEApplication::getInstance()->getApplicationVersion();
+        responseString += ", but the file you selected ";
+        if (versionString.length() > 0)
+        {
+            responseString += " is version ";
+            responseString += versionString;
+        }
+        else
+        {
+            responseString += "does not have a version number";
+        }
+
+        responseString += ".\n This file may not load properly. Continue?";
+
+        bool response = AlertWindow::showOkCancelBox(AlertWindow::NoIcon,
+                                                     "Version mismatch", responseString,
+                                                     "Yes", "No", 0, 0);
+        if (!response)
+            return "Failed To Open " + fileToLoad.getFileName();
+
+    }
+	if (!pluginAPI)
+	{
+		String responseString = "Your configuration file was saved from a non-plugin version of the GUI.\n";
+		responseString += "Save files from non-plugin versions are incompatible with the current load system.\n";
+		responseString += "The chain file will not load.";
+		AlertWindow::showMessageBox(AlertWindow::WarningIcon, "Non-plugin save file", responseString);
+		return "Failed To Open " + fileToLoad.getFileName();
+	}
+    clearSignalChain();
+
+    String description;// = " ";
+    int loadOrder = 0;
+
+    GenericProcessor* p;
+
+    forEachXmlChildElement(*xml, element)
+    {
+
+        if (element->hasTagName("SIGNALCHAIN"))
+        {
+
+            forEachXmlChildElement(*element, processor)
+            {
+
+                if (processor->hasTagName("PROCESSOR"))
+                {
+
+                    int insertionPt = processor->getIntAttribute("insertionPoint");
+                    currentId = processor->getIntAttribute("NodeId");
+
+                    maxID= (maxID > currentId) ? maxID  : currentId ;
+
+                    if (insertionPt == 1)
+                    {
+                        insertionPoint = editorArray.size();
+                    }
+                    else
+                    {
+                        insertionPoint = 0;
+                    }
+
+                    //See ProcessorGraph::createProcessorFromDescription for description info
+					Array<var> procDesc;
+					procDesc.add(false);
+					procDesc.add(processor->getStringAttribute("pluginName"));
+					procDesc.add(processor->getIntAttribute("pluginType"));
+					procDesc.add(processor->getIntAttribute("pluginIndex"));
+					procDesc.add(processor->getStringAttribute("libraryName"));
+					procDesc.add(processor->getIntAttribute("libraryVersion"));
+					procDesc.add(processor->getBoolAttribute("isSource"));
+					procDesc.add(processor->getBoolAttribute("isSink"));
+
+					if (rhythmNodePatch) //old version, when rhythm was a plugin
+					{
+						if (int(procDesc[2]) == -1) //if builtin
+						{
+							if (int(procDesc[3]) == 0) //Rhythm node
+							{
+								procDesc.set(2, 4); //DataThread
+								procDesc.set(3, 1); //index
+								procDesc.set(4, "Rhythm FPGA"); //libraryName
+							}
+							else
+								procDesc.set(3, int(procDesc[3]) - 1); //arrange old nodes to its current index
+						}
+					}
+
+                    SourceDetails sd = SourceDetails(procDesc,
+                                                     0,
+                                                     Point<int>(0,0));
+
+                    itemDropped(sd);
+
+                    p = (GenericProcessor*) lastEditor->getProcessor();
+                    p->loadOrder = loadOrder;
+                    p->parametersAsXml = processor;
+
+                    //Sets parameters based on XML files
+                    setParametersByXML(p, processor);
+                    loadOrder++;
+
+                    if (p->isSplitter() || p->isMerger())
+                    {
+                        splitPoints.add(p);
+                    }
+
+                    signalChainManager->updateVisibleEditors(editorArray[0], 0, 0, UPDATE);
+
+                }
+                else if (processor->hasTagName("SWITCH"))
+                {
+                    int processorNum = processor->getIntAttribute("number");
+
+                    std::cout << "SWITCHING number " << processorNum << std::endl;
+
+                    for (int n = 0; n < splitPoints.size(); n++)
+                    {
+
+                        std::cout << "Trying split point " << n
+                                  << ", load order: " << splitPoints[n]->loadOrder << std::endl;
+
+                        if (splitPoints[n]->loadOrder == processorNum)
+                        {
+
+                            if (splitPoints[n]->isMerger())
+                            {
+                                std::cout << "Switching merger source." << std::endl;
+                                MergerEditor* editor = (MergerEditor*) splitPoints[n]->getEditor();
+                                editor->switchSource(1);
+                            }
+                            else
+                            {
+                                std::cout << "Switching splitter destination." << std::endl;
+                                SplitterEditor* editor = (SplitterEditor*) splitPoints[n]->getEditor();
+                                editor->switchDest(1);
+                            }
+
+                            splitPoints.remove(n);
+                        }
+                    }
+
+                    signalChainManager->updateVisibleEditors(editorArray[0], 0, 0, UPDATE);
+
+                }
+
+            }
+
+        }
+        else if (element->hasTagName("AUDIO"))
+        {
+            AccessClass::getAudioComponent()->loadStateFromXml(element);
+        }
+		else if (element->hasTagName("RECORDING"))
+		{
+			bool recordThreadStatus = element->getBoolAttribute("isRecordThreadEnabled");
+
+			if (recordThreadStatus)
+				AccessClass::getProcessorGraph()->getRecordNode()->setParameter(3, 1.0f);
+			else
+				AccessClass::getProcessorGraph()->getRecordNode()->setParameter(3, 0.0f);
+		}
+		else if (element->hasTagName("GLOBAL_TIMESTAMP"))
+		{
+			int tsID = element->getIntAttribute("selected_index", -1);
+			int tsSubID = element->getIntAttribute("selected_sub_index");
+			AccessClass::getProcessorGraph()->setTimestampSource(tsID, tsSubID);
+		}
+
+    }
+
+    for (int i = 0; i < editorArray.size(); i++)
+    {
+        // deselect everything initially
+        editorArray[i]->deselect();
+    }
+
+    AccessClass::getProcessorGraph()->restoreParameters();
+
+    AccessClass::getControlPanel()->loadStateFromXml(xml); // load the control panel settings
+    AccessClass::getProcessorList()->loadStateFromXml(xml); // load the processor list settings
+    AccessClass::getUIComponent()->loadStateFromXml(xml);  // load the UI settings
+
+    if (editorArray.size() > 0)
+        signalChainManager->updateVisibleEditors(editorArray[0], 0, 0, UPDATE);
+
+    refreshEditors();
+
+    AccessClass::getProcessorGraph()->restoreParameters();
+
+    String error = "Opened ";
+    error += currentFile.getFileName();
+
+    delete xml;
+
+    currentId=maxID+1; // make sure future processors don't have overlapping id numbers
+
+    return error;
+}
+/* Set parameters based on XML.*/
+void EditorViewport::setParametersByXML(GenericProcessor* targetProcessor, XmlElement* processorXML)
+{
+    // Should probably do some error checking to make sure XML is valid, depending on how it treats errors (will likely just not update parameters, but error message could be nice.)
+    int numberParameters = targetProcessor->getNumParameters();
+    // Ditto channels. Not sure how to handle different channel sizes when variable sources (file reader etc. change). Maybe I should check number of channels vs source, but that requires hardcoding when source matters.
+    //int numChannels=(targetProcessor->channels).size();
+    //int numEventChannels=(targetProcessor->eventChannels).size();
+
+    // Sets channel in for loop
+    int currentChannel;
+
+    // What the parameter name to change is.
+    String parameterNameForXML;
+    String parameterValue;
+    float parameterFloat;
+    //float testGrab;
+
+
+    forEachXmlChildElementWithTagName(*processorXML, channelXML, "CHANNEL")
+    {
+        currentChannel=channelXML->getIntAttribute("name");
+
+        // std::cout <<"currentChannel:"<< currentChannel  << std::endl;
+        // Sets channel to change parameter on
+        targetProcessor->setCurrentChannel(currentChannel-1);
+
+        forEachXmlChildElement(*channelXML, parameterXML)
+        {
+
+            for (int j = 0; j < numberParameters; ++j)
+            {
+                parameterNameForXML = targetProcessor->getParameterName(j);
+
+                if (parameterXML->getStringAttribute("name")==parameterNameForXML)
+                {
+                    parameterValue=parameterXML->getAllSubText();
+                    parameterFloat=parameterValue.getFloatValue();
+                    targetProcessor->setParameter(j, parameterFloat);
+                    // testGrab=targetProcessor->getParameterVar(j, currentChannel);
+                    std::cout <<"Channel:" <<currentChannel<<"Parameter:" << parameterNameForXML << "Intended Value:" << parameterFloat << std::endl;
+                }
+
+            }
+
+
+        }
+    }
+}