--- conflicted
+++ resolved
@@ -45,319 +45,274 @@
 namespace RhythmNode
 {
 
-	class RHDHeadstage;
-	class RHDImpedanceMeasure;
-
-	struct ImpedanceData
-	{
-		Array<int> streams;
-		Array<int> channels;
-		Array<float> magnitudes;
-		Array<float> phases;
-		bool valid;
-	};
-
-	/**
-		Communicates with the RHD2000 Evaluation Board from Intan Technologies
-
-		@see DataThread, SourceNode
-		*/
-	class RHD2000Thread : public DataThread
-		, public Timer
-	{
-		friend class RHDImpedanceMeasure;
-
-	public:
-		RHD2000Thread(SourceNode* sn);
-		~RHD2000Thread();
-
-<<<<<<< HEAD
-    int getNumDataOutputs(DataChannel::DataChannelTypes type, int subProcessor) const override;
-
-    unsigned int getNumSubProcessors() const override;
-
-    int getNumTTLOutputs(int subprocessor) const override;
-
-    bool usesCustomNames() const override;
-=======
-		int getNumChannels() const;
-
-		// for communication with SourceNode processors:
-		bool foundInputSource() override;
-
-		int getNumDataOutputs(DataChannel::DataChannelTypes type, int subProcessor) const override;
->>>>>>> f9f7a9a6
-
-		unsigned int getNumSubProcessors() const override;
-
-		int getNumTTLOutputs(int subprocessor) const override;
-
-		bool usesCustomNames() const override;
-
-		float getSampleRate(int subprocessor) const override;
-		float getBitVolts(const DataChannel* chan) const override;
-
-		float getAdcBitVolts(int channelNum) const;
-
-		bool isHeadstageEnabled(int hsNum) const;
-		int getChannelsInHeadstage(int hsNum) const;
-
-		void setSampleRate(int index, bool temporary = false);
-
-		double setUpperBandwidth(double upper); // set desired BW, returns actual BW
-		double setLowerBandwidth(double lower);
-
-<<<<<<< HEAD
-    void scanPorts();
-    void enableAuxs (bool);
-    void enableAdcs (bool);
-
-    bool isAuxEnabled();
-
-    bool isReady() override;
-=======
-		double setDspCutoffFreq(double freq);
-		double getDspCutoffFreq() const;
-
-		void setDSPOffset(bool state);
->>>>>>> f9f7a9a6
-
-		int setNoiseSlicerLevel(int level);
-		void setFastTTLSettle(bool state, int channel);
-		void setTTLoutputMode(bool state);
-		void setDAChpf(float cutoff, bool enabled);
-
-		void scanPorts();
-		void enableAdcs(bool);
-
-		bool isReady() override;
-
-		bool isAcquisitionActive() const;
-
-		int modifyChannelGain(int channel, float gain)      override;
-		int modifyChannelName(int channel, String newName)  override;
-
-<<<<<<< HEAD
-    String getChannelUnits(int chanIndex) const override;
-=======
-		void getEventChannelNames(StringArray& Names) const override;
-		Array<int> getDACchannels() const;
->>>>>>> f9f7a9a6
-
-		void setDACchannel(int dacOutput, int channel);
-		void setDACthreshold(int dacOutput, float threshold);
-		void setDefaultNamingScheme(int scheme);
-
-		String getChannelName(int ch) const;
-		void setNumChannels(int hsNum, int nChannels);
-
-		String getChannelUnits(int chanIndex) const override;
-
-<<<<<<< HEAD
-    void setAdcRange(int adcChannel, short rangeType);
-    short getAdcRange(int adcChannel) const;
-=======
-		int getHeadstageChannels(int hsNum) const;
-		int getActiveChannelsInHeadstage(int hsNum) const;
->>>>>>> f9f7a9a6
-
-		/* Gets the absolute channel index from the headstage channel index*/
-		int getChannelFromHeadstage(int hs, int ch) const;
-		/*Gets the headstage relative channel index from the absolute channel index*/
-		int getHeadstageChannel(int& hs, int ch) const;
-
-		void runImpedanceTest(ImpedanceData* data);
-		void enableBoardLeds(bool enable);
-		int setClockDivider(int divide_ratio);
-
-		void setAdcRange(int adcChannel, short rangeType);
-		short getAdcRange(int adcChannel) const;
-
-		GenericEditor* createEditor(SourceNode* sn);
-
-		static DataThread* createDataThread(SourceNode* sn);
-
-
-	private:
-		bool enableHeadstage(int hsNum, bool enabled, int nStr = 1, int strChans = 32);
-		void updateBoardStreams();
-		void setCableLength(int hsNum, float length);
-
-		void setDefaultChannelNames() override;
-
-		bool updateBuffer() override;
-
-		void timerCallback() override;
-
-		bool startAcquisition() override;
-		bool stopAcquisition()  override;
-
-		ScopedPointer<Rhd2000EvalBoard> evalBoard;
-		Rhd2000Registers chipRegisters;
-		ScopedPointer<Rhd2000DataBlock> dataBlock;
-
-		int numChannels;
-		bool deviceFound;
-
-<<<<<<< HEAD
-    bool dacOutputShouldChange;
-    bool acquireAuxChannels;
-    bool acquireAdcChannels;
-=======
-		float thisSample[MAX_NUM_CHANNELS];
-		// aux inputs are only sampled every 4th sample, so use this to buffer the samples so they can be handles just like the regular neural channels later
-		float auxBuffer[MAX_NUM_CHANNELS];
-		float auxSamples[MAX_NUM_DATA_STREAMS_USB3][3];
->>>>>>> f9f7a9a6
-
-		unsigned int blockSize;
-
-		bool isTransmitting;
-
-		bool dacOutputShouldChange;
-		bool acquireAdcChannels;
-		bool acquireAuxChannels;
-
-		bool fastSettleEnabled;
-		bool fastTTLSettleEnabled;
-		bool fastSettleTTLChannel;
-		bool ttlMode;
-		bool desiredDAChpfState;
-		double desiredDAChpf;
-
-		bool dspEnabled;
-		double actualDspCutoffFreq, desiredDspCutoffFreq;
-		double actualUpperBandwidth, desiredUpperBandwidth;
-		double actualLowerBandwidth, desiredLowerBandwidth;
-		int actualNoiseSlicerLevel, desiredNoiseSlicerLevel;
-		double boardSampleRate;
-		int savedSampleRateIndex;
-
-		String libraryFilePath;
-
-		bool openBoard(String pathToLibrary);
-		bool uploadBitfile(String pathToBitfile);
-		void initializeBoard();
-
-		void updateRegisters();
-
-		int deviceId(Rhd2000DataBlock* dataBlock, int stream, int& register59Value);
-
-		double cableLengthPortA, cableLengthPortB, cableLengthPortC, cableLengthPortD;
-
-<<<<<<< HEAD
-    //ADC ranges
-    std::array<atomic_short, 8> adcRangeSettings;
-=======
-		int audioOutputL, audioOutputR;
-		int* dacChannels, *dacStream;
-		float* dacThresholds;
-		bool* dacChannelsToUpdate;
-		Array<int> chipId;
-		OwnedArray<RHDHeadstage> headstagesArray;
-		Array<Rhd2000EvalBoard::BoardDataSource> enabledStreams;
-		Array<int> numChannelsPerDataStream;
->>>>>>> f9f7a9a6
-
-		// used for data stream names...
-		int numberingScheme;
-		Array<float> adcBitVolts;
-		bool newScan;
-		ScopedPointer<RHDImpedanceMeasure> impedanceThread;
-		bool ledsEnabled;
-
-		// Sync ouput divide factor
-		uint16 clockDivideFactor;
-
-		//ADC ranges
-		std::array<atomic_short, 8> adcRangeSettings;
-
-<<<<<<< HEAD
-    int getStreamIndex (int index)  const;
-    int getNumChannels()            const;
-    int getNumStreams()             const;
-    int getNumActiveChannels()      const;
-=======
-		JUCE_DECLARE_NON_COPYABLE_WITH_LEAK_DETECTOR(RHD2000Thread);
-	};
->>>>>>> f9f7a9a6
-
-
-	class RHDHeadstage
-	{
-	public:
-		RHDHeadstage(Rhd2000EvalBoard::BoardDataSource stream);
-		~RHDHeadstage();
-
-		int getStreamIndex(int index)  const;
-		int getNumChannels()            const;
-		int getNumStreams()             const;
-		int getNumActiveChannels()      const;
-
-		bool isPlugged() const;
-
-		Rhd2000EvalBoard::BoardDataSource getDataStream(int index) const;
-
-		void setNumStreams(int num);
-		void setChannelsPerStream(int nchan, int index);
-
-		void setHalfChannels(bool half); //mainly used for de 16ch rhd2132 board
-
-
-	private:
-		Rhd2000EvalBoard::BoardDataSource dataStream;
-
-		int streamIndex;
-		int numStreams;
-		int channelsPerStream;
-		bool halfChannels;
-		JUCE_DECLARE_NON_COPYABLE_WITH_LEAK_DETECTOR(RHDHeadstage);
-	};
-
-
-	class RHDImpedanceMeasure : public Thread
-	{
-	public:
-		RHDImpedanceMeasure(RHD2000Thread* b);
-		~RHDImpedanceMeasure();
-
-		void run() override;
-
-		void prepareData(ImpedanceData* d);
-		void stopThreadSafely();
-		void waitSafely();
-
-
-	private:
-		void runImpedanceMeasurement();
-		void restoreFPGA();
-
-		void measureComplexAmplitude(std::vector<std::vector<std::vector<double>>>& measuredMagnitude,
-			std::vector<std::vector<std::vector<double>>>& measuredPhase,
-			int capIndex, int stream, int chipChannel, int numBlocks,
-			double sampleRate, double frequency, int numPeriods);
-
-		void amplitudeOfFreqComponent(double& realComponent, double& imagComponent,
-			const std::vector<double>& data, int startIndex,
-			int endIndex, double sampleRate, double frequency);
-
-		void factorOutParallelCapacitance(double& impedanceMagnitude, double& impedancePhase,
-			double frequency, double parasiticCapacitance);
-
-		void empiricalResistanceCorrection(double& impedanceMagnitude, double& impedancePhase,
-			double boardSampleRate);
-
-		float updateImpedanceFrequency(float desiredImpedanceFreq, bool& impedanceFreqValid);
-		int loadAmplifierData(queue<Rhd2000DataBlock>& dataQueue,
-			int numBlocks, int numDataStreams);
-
-		std::vector<std::vector<std::vector<double>>> amplifierPreFilter;
-
-		ImpedanceData* data;
-		RHD2000Thread* board;
-
-		JUCE_DECLARE_NON_COPYABLE_WITH_LEAK_DETECTOR(RHDImpedanceMeasure);
-	};
+    class RHDHeadstage;
+    class RHDImpedanceMeasure;
+
+    struct ImpedanceData
+    {
+        Array<int> streams;
+        Array<int> channels;
+        Array<float> magnitudes;
+        Array<float> phases;
+        bool valid;
+    };
+
+    /**
+        Communicates with the RHD2000 Evaluation Board from Intan Technologies
+
+        @see DataThread, SourceNode
+        */
+    class RHD2000Thread : public DataThread
+        , public Timer
+    {
+        friend class RHDImpedanceMeasure;
+
+    public:
+        RHD2000Thread(SourceNode* sn);
+        ~RHD2000Thread();
+
+        int getNumChannels() const;
+
+        // for communication with SourceNode processors:
+        bool foundInputSource() override;
+
+        int getNumDataOutputs(DataChannel::DataChannelTypes type, int subProcessor) const override;
+
+        unsigned int getNumSubProcessors() const override;
+
+        int getNumTTLOutputs(int subprocessor) const override;
+
+        bool usesCustomNames() const override;
+
+        float getSampleRate(int subprocessor) const override;
+        float getBitVolts(const DataChannel* chan) const override;
+
+        float getAdcBitVolts(int channelNum) const;
+
+        bool isHeadstageEnabled(int hsNum) const;
+        int getChannelsInHeadstage(int hsNum) const;
+
+        void setSampleRate(int index, bool temporary = false);
+
+        double setUpperBandwidth(double upper); // set desired BW, returns actual BW
+        double setLowerBandwidth(double lower);
+
+        double setDspCutoffFreq(double freq);
+        double getDspCutoffFreq() const;
+
+        void setDSPOffset(bool state);
+
+        int setNoiseSlicerLevel(int level);
+        void setFastTTLSettle(bool state, int channel);
+        void setTTLoutputMode(bool state);
+        void setDAChpf(float cutoff, bool enabled);
+
+        void scanPorts();
+        void enableAuxs (bool);
+        void enableAdcs(bool);
+
+        bool isAuxEnabled();
+        bool isReady() override;
+        bool isAcquisitionActive() const;
+
+        int modifyChannelGain(int channel, float gain)      override;
+        int modifyChannelName(int channel, String newName)  override;
+
+        void getEventChannelNames(StringArray& Names) const override;
+        Array<int> getDACchannels() const;
+
+        void setDACchannel(int dacOutput, int channel);
+        void setDACthreshold(int dacOutput, float threshold);
+        void setDefaultNamingScheme(int scheme);
+
+        String getChannelName(int ch) const;
+        void setNumChannels(int hsNum, int nChannels);
+
+        String getChannelUnits(int chanIndex) const override;
+
+        int getHeadstageChannels(int hsNum) const;
+        int getActiveChannelsInHeadstage(int hsNum) const;
+
+        /* Gets the absolute channel index from the headstage channel index*/
+        int getChannelFromHeadstage(int hs, int ch) const;
+        /*Gets the headstage relative channel index from the absolute channel index*/
+        int getHeadstageChannel(int& hs, int ch) const;
+
+        void runImpedanceTest(ImpedanceData* data);
+        void enableBoardLeds(bool enable);
+        int setClockDivider(int divide_ratio);
+
+        void setAdcRange(int adcChannel, short rangeType);
+        short getAdcRange(int adcChannel) const;
+
+        GenericEditor* createEditor(SourceNode* sn);
+
+        static DataThread* createDataThread(SourceNode* sn);
+
+
+    private:
+        bool enableHeadstage(int hsNum, bool enabled, int nStr = 1, int strChans = 32);
+        void updateBoardStreams();
+        void setCableLength(int hsNum, float length);
+
+        void setDefaultChannelNames() override;
+
+        bool updateBuffer() override;
+
+        void timerCallback() override;
+
+        bool startAcquisition() override;
+        bool stopAcquisition()  override;
+
+        ScopedPointer<Rhd2000EvalBoard> evalBoard;
+        Rhd2000Registers chipRegisters;
+        ScopedPointer<Rhd2000DataBlock> dataBlock;
+
+        int numChannels;
+        bool deviceFound;
+
+        float thisSample[MAX_NUM_CHANNELS];
+        // aux inputs are only sampled every 4th sample, so use this to buffer the samples so
+        // they can be handled just like the regular neural channels later:
+        float auxBuffer[MAX_NUM_CHANNELS];
+        float auxSamples[MAX_NUM_DATA_STREAMS_USB3][3];
+
+        unsigned int blockSize;
+
+        bool isTransmitting;
+
+        bool dacOutputShouldChange;
+        bool acquireAuxChannels;
+        bool acquireAdcChannels;
+
+        bool fastSettleEnabled;
+        bool fastTTLSettleEnabled;
+        bool fastSettleTTLChannel;
+        bool ttlMode;
+        bool desiredDAChpfState;
+        double desiredDAChpf;
+
+        bool dspEnabled;
+        double actualDspCutoffFreq, desiredDspCutoffFreq;
+        double actualUpperBandwidth, desiredUpperBandwidth;
+        double actualLowerBandwidth, desiredLowerBandwidth;
+        int actualNoiseSlicerLevel, desiredNoiseSlicerLevel;
+        double boardSampleRate;
+        int savedSampleRateIndex;
+
+        String libraryFilePath;
+
+        bool openBoard(String pathToLibrary);
+        bool uploadBitfile(String pathToBitfile);
+        void initializeBoard();
+
+        void updateRegisters();
+
+        int deviceId(Rhd2000DataBlock* dataBlock, int stream, int& register59Value);
+
+        double cableLengthPortA, cableLengthPortB, cableLengthPortC, cableLengthPortD;
+
+        int audioOutputL, audioOutputR;
+        int* dacChannels, *dacStream;
+        float* dacThresholds;
+        bool* dacChannelsToUpdate;
+        Array<int> chipId;
+        OwnedArray<RHDHeadstage> headstagesArray;
+        Array<Rhd2000EvalBoard::BoardDataSource> enabledStreams;
+        Array<int> numChannelsPerDataStream;
+
+        // used for data stream names...
+        int numberingScheme;
+        Array<float> adcBitVolts;
+        bool newScan;
+        ScopedPointer<RHDImpedanceMeasure> impedanceThread;
+        bool ledsEnabled;
+
+        // Sync ouput divide factor
+        uint16 clockDivideFactor;
+
+        //ADC ranges
+        std::array<atomic_short, 8> adcRangeSettings;
+
+        JUCE_DECLARE_NON_COPYABLE_WITH_LEAK_DETECTOR(RHD2000Thread);
+    };
+
+
+    class RHDHeadstage
+    {
+    public:
+        RHDHeadstage(Rhd2000EvalBoard::BoardDataSource stream);
+        ~RHDHeadstage();
+
+        int getStreamIndex(int index)  const;
+        int getNumChannels()            const;
+        int getNumStreams()             const;
+        int getNumActiveChannels()      const;
+
+        bool isPlugged() const;
+
+        Rhd2000EvalBoard::BoardDataSource getDataStream(int index) const;
+
+        void setNumStreams(int num);
+        void setChannelsPerStream(int nchan, int index);
+
+        void setHalfChannels(bool half); //mainly used for de 16ch rhd2132 board
+
+
+    private:
+        Rhd2000EvalBoard::BoardDataSource dataStream;
+
+        int streamIndex;
+        int numStreams;
+        int channelsPerStream;
+        bool halfChannels;
+        JUCE_DECLARE_NON_COPYABLE_WITH_LEAK_DETECTOR(RHDHeadstage);
+    };
+
+
+    class RHDImpedanceMeasure : public Thread
+    {
+    public:
+        RHDImpedanceMeasure(RHD2000Thread* b);
+        ~RHDImpedanceMeasure();
+
+        void run() override;
+
+        void prepareData(ImpedanceData* d);
+        void stopThreadSafely();
+        void waitSafely();
+
+
+    private:
+        void runImpedanceMeasurement();
+        void restoreFPGA();
+
+        void measureComplexAmplitude(std::vector<std::vector<std::vector<double>>>& measuredMagnitude,
+            std::vector<std::vector<std::vector<double>>>& measuredPhase,
+            int capIndex, int stream, int chipChannel, int numBlocks,
+            double sampleRate, double frequency, int numPeriods);
+
+        void amplitudeOfFreqComponent(double& realComponent, double& imagComponent,
+            const std::vector<double>& data, int startIndex,
+            int endIndex, double sampleRate, double frequency);
+
+        void factorOutParallelCapacitance(double& impedanceMagnitude, double& impedancePhase,
+            double frequency, double parasiticCapacitance);
+
+        void empiricalResistanceCorrection(double& impedanceMagnitude, double& impedancePhase,
+            double boardSampleRate);
+
+        float updateImpedanceFrequency(float desiredImpedanceFreq, bool& impedanceFreqValid);
+        int loadAmplifierData(queue<Rhd2000DataBlock>& dataQueue,
+            int numBlocks, int numDataStreams);
+
+        std::vector<std::vector<std::vector<double>>> amplifierPreFilter;
+
+        ImpedanceData* data;
+        RHD2000Thread* board;
+
+        JUCE_DECLARE_NON_COPYABLE_WITH_LEAK_DETECTOR(RHDImpedanceMeasure);
+    };
 
 }
 #endif  // __RHD2000THREAD_H_2C4CBD67__