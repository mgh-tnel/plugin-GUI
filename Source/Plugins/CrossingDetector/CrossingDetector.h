--- conflicted
+++ resolved
@@ -253,11 +253,7 @@
     /* If using adaptive threshold, learning rate evolves by this formula (LR = learning rate, MLR = min learning rate):
      * LR_{t} = (LR_{t-1} - MLR) / divisor_{t} + MLR
      * divisor_{0} = 1
-<<<<<<< HEAD
-     * divisor_{t+1} = divisor_{t} + decay
-=======
      * divisor_{t} = divisor_{t-1} + decay
->>>>>>> bb3bae3c
      */
     double currLearningRate;
     double currMinLearningRate;
