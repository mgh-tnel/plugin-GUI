--- conflicted
+++ resolved
@@ -163,19 +163,10 @@
     {
         currThresholds.resize(nSamples);
     }
-<<<<<<< HEAD
-    float* pThresh = currThresholds.getRawDataPointer();
-    const float* rpThreshChan;
-    if (currThreshType == CHANNEL)
-    {
-        rpThreshChan = continuousBuffer.getReadPointer(thresholdChannel);
-    }
-=======
     float* const pThresh = currThresholds.getRawDataPointer();
     const float* const rpThreshChan = currThreshType == CHANNEL
         ? continuousBuffer.getReadPointer(thresholdChannel)
         : nullptr;
->>>>>>> b8cb032b
 
     // define lambdas to access history values more easily
     auto inputAt = [=](int index)
