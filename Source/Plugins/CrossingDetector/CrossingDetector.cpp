--- conflicted
+++ resolved
@@ -368,16 +368,8 @@
     int numPastRequired = currPastSpan ? static_cast<int>(ceil(currPastSpan * pastStrict)) : 0;
     int numFutureRequired = currFutureSpan ? static_cast<int>(ceil(currFutureSpan * futureStrict)) : 0;
 
-<<<<<<< HEAD
-    int numPastRequired = static_cast<int>(ceil(currPastSpan * pastStrict));
-    int numFutureRequired = static_cast<int>(ceil(currFutureSpan * futureStrict));
-
-    for (int i = minInd; i < t0 && numPastRequired > 0; i++)
-        if (currPosOn ? rp(i) < currThresh : rp(i) > currThresh)
-=======
     for (int i = minInd; i < t0 - 1 && numPastRequired > 0; i++)
         if (preSat(i))
->>>>>>> 9d6ab5ff
             numPastRequired--;
 
     if (numPastRequired == 0) // "prev" condition satisfied
