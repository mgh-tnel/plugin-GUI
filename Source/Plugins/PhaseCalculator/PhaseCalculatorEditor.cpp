/*
------------------------------------------------------------------

This file is part of a plugin for the Open Ephys GUI
Copyright (C) 2017 Translational NeuroEngineering Laboratory, MGH

------------------------------------------------------------------

This program is free software: you can redistribute it and/or modify
it under the terms of the GNU General Public License as published by
the Free Software Foundation, either version 3 of the License, or
(at your option) any later version.

This program is distributed in the hope that it will be useful,
but WITHOUT ANY WARRANTY; without even the implied warranty of
MERCHANTABILITY or FITNESS FOR A PARTICULAR PURPOSE.  See the
GNU General Public License for more details.

You should have received a copy of the GNU General Public License
along with this program.  If not, see <http://www.gnu.org/licenses/>.
*/

#include "PhaseCalculatorEditor.h"
#include "PhaseCalculatorCanvas.h"
#include <climits> // INT_MAX
#include <string>  // stoi, stof, stod

<<<<<<< HEAD
PhaseCalculatorEditor::PhaseCalculatorEditor(GenericProcessor* parentNode, bool useDefaultParameterEditors)
    : VisualizerEditor  (parentNode, 190, useDefaultParameterEditors)
=======
PhaseCalculatorEditor::PhaseCalculatorEditor(PhaseCalculator* parentNode, bool useDefaultParameterEditors)
    : VisualizerEditor  (parentNode, 325, useDefaultParameterEditors)
    , extraChanManager  (parentNode)
>>>>>>> db07385b
    , prevExtraChans    (0)
{
    tabText = "Event Phase Plot";
    int filterWidth = 85;

    PhaseCalculator* processor = static_cast<PhaseCalculator*>(parentNode);

    lowCutLabel = new Label("lowCutL", "Low cut");
    lowCutLabel->setBounds(10, 30, 80, 20);
    lowCutLabel->setFont(Font("Small Text", 12, Font::plain));
    lowCutLabel->setColour(Label::textColourId, Colours::darkgrey);
    addAndMakeVisible(lowCutLabel);

    lowCutEditable = new Label("lowCutE");
    lowCutEditable->setEditable(true);
    lowCutEditable->addListener(this);
    lowCutEditable->setBounds(15, 47, 60, 18);
    lowCutEditable->setText(String(processor->lowCut), dontSendNotification);
    lowCutEditable->setColour(Label::backgroundColourId, Colours::grey);
    lowCutEditable->setColour(Label::textColourId, Colours::white);
    addAndMakeVisible(lowCutEditable);

    highCutLabel = new Label("highCutL", "High cut");
    highCutLabel->setBounds(10, 70, 80, 20);
    highCutLabel->setFont(Font("Small Text", 12, Font::plain));
    highCutLabel->setColour(Label::textColourId, Colours::darkgrey);
    addAndMakeVisible(highCutLabel);

    highCutEditable = new Label("highCutE");
    highCutEditable->setEditable(true);
    highCutEditable->addListener(this);
    highCutEditable->setBounds(15, 87, 60, 18);
    highCutEditable->setText(String(processor->highCut), dontSendNotification);
    highCutEditable->setColour(Label::backgroundColourId, Colours::grey);
    highCutEditable->setColour(Label::textColourId, Colours::white);
    addAndMakeVisible(highCutEditable);

    recalcIntervalLabel = new Label("recalcL", "AR Refresh:");
    recalcIntervalLabel->setBounds(filterWidth, 25, 100, 20);
    recalcIntervalLabel->setFont(Font("Small Text", 12, Font::plain));
    recalcIntervalLabel->setColour(Label::textColourId, Colours::darkgrey);
    addAndMakeVisible(recalcIntervalLabel);

    recalcIntervalEditable = new Label("recalcE");
    recalcIntervalEditable->setEditable(true);
    recalcIntervalEditable->addListener(this);
    recalcIntervalEditable->setBounds(filterWidth + 5, 44, 55, 18);
    recalcIntervalEditable->setColour(Label::backgroundColourId, Colours::grey);
    recalcIntervalEditable->setColour(Label::textColourId, Colours::white);
    recalcIntervalEditable->setText(String(processor->calcInterval), dontSendNotification);
    recalcIntervalEditable->setTooltip(RECALC_INTERVAL_TOOLTIP);
    addAndMakeVisible(recalcIntervalEditable);

    recalcIntervalUnit = new Label("recalcU", "ms");
    recalcIntervalUnit->setBounds(filterWidth + 60, 47, 25, 15);
    recalcIntervalUnit->setFont(Font("Small Text", 12, Font::plain));
    recalcIntervalUnit->setColour(Label::textColourId, Colours::darkgrey);
    addAndMakeVisible(recalcIntervalUnit);

    arOrderLabel = new Label("arOrderL", "Order:");
    arOrderLabel->setBounds(filterWidth, 65, 60, 20);
    arOrderLabel->setFont(Font("Small Text", 12, Font::plain));
    arOrderLabel->setColour(Label::textColourId, Colours::darkgrey);
    addAndMakeVisible(arOrderLabel);

    arOrderEditable = new Label("arOrderE");
    arOrderEditable->setEditable(true);
    arOrderEditable->addListener(this);
    arOrderEditable->setBounds(filterWidth + 55, 66, 25, 18);
    arOrderEditable->setColour(Label::backgroundColourId, Colours::grey);
    arOrderEditable->setColour(Label::textColourId, Colours::white);
    arOrderEditable->setText(String(processor->arOrder), sendNotificationAsync);
    arOrderEditable->setTooltip(AR_ORDER_TOOLTIP);
    addAndMakeVisible(arOrderEditable);

    outputModeLabel = new Label("outputModeL", "Output:");
    outputModeLabel->setBounds(filterWidth, 87, 70, 20);
    outputModeLabel->setFont(Font("Small Text", 12, Font::plain));
    outputModeLabel->setColour(Label::textColourId, Colours::darkgrey);
    addAndMakeVisible(outputModeLabel);

    outputModeBox = new ComboBox("outputModeB");
    outputModeBox->addItem("PHASE", PH);
    outputModeBox->addItem("MAG", MAG);
    outputModeBox->addItem("PH+MAG", PH_AND_MAG);
    outputModeBox->addItem("IMAG", IM);
    outputModeBox->setSelectedId(processor->outputMode);
    outputModeBox->setTooltip(OUTPUT_MODE_TOOLTIP);
    outputModeBox->setBounds(filterWidth + 5, 105, 76, 19);
    outputModeBox->addListener(this);
    addAndMakeVisible(outputModeBox);

    // new channels should be disabled by default
    channelSelector->paramButtonsToggledByDefault(false);
}

PhaseCalculatorEditor::~PhaseCalculatorEditor() {}

void PhaseCalculatorEditor::comboBoxChanged(ComboBox* comboBoxThatHasChanged)
{
    PhaseCalculator* processor = static_cast<PhaseCalculator*>(getProcessor());

    if (comboBoxThatHasChanged == outputModeBox)
    {
        processor->setParameter(OUTPUT_MODE, static_cast<float>(outputModeBox->getSelectedId()));
    }
}

void PhaseCalculatorEditor::labelTextChanged(Label* labelThatHasChanged)
{
    PhaseCalculator* processor = static_cast<PhaseCalculator*>(getProcessor());

    if (labelThatHasChanged == recalcIntervalEditable)
    {
        int intInput;
        bool valid = updateControl(labelThatHasChanged, 0, INT_MAX, processor->calcInterval, &intInput);

        if (valid)
        {
            processor->setParameter(RECALC_INTERVAL, static_cast<float>(intInput));
        }
    }
    else if (labelThatHasChanged == arOrderEditable)
    {
        int intInput;
        bool valid = updateControl(labelThatHasChanged, 1, INT_MAX, processor->arOrder, &intInput);

        if (valid)
        {
            processor->setParameter(AR_ORDER, static_cast<float>(intInput));
        }
    }
    else if (labelThatHasChanged == lowCutEditable)
    {
        float floatInput;
        bool valid = updateControl(labelThatHasChanged, PhaseCalculator::PASSBAND_EPS,
            processor->HT_FS / 2.0f - PhaseCalculator::PASSBAND_EPS, processor->lowCut, &floatInput);

        if (valid)
        {
            processor->setParameter(LOWCUT, floatInput);
        }
    }
    else if (labelThatHasChanged == highCutEditable)
    {
        float floatInput;
        bool valid = updateControl(labelThatHasChanged, 2 * PhaseCalculator::PASSBAND_EPS,
            processor->HT_FS / 2.0f, processor->highCut, &floatInput);

        if (valid)
        {
            processor->setParameter(HIGHCUT, floatInput);
        }
    }
}

<<<<<<< HEAD
void PhaseCalculatorEditor::buttonEvent(Button* button)
{
    // if it's a ChannelSelectorButton, assume it's a record button and update record status
    auto recordButton = dynamic_cast<ChannelSelectorButton*>(button);
    if (recordButton != nullptr)
    {
        int numInputs = static_cast<PhaseCalculator*>(getProcessor())->getNumInputs();
        int chanInd = button->getParentComponent()->getIndexOfChildComponent(button);
        int extraChanInd = chanInd - numInputs;
        if (extraChanInd < 0 || extraChanInd >= extraChanRecordStatus.size())
        {
            jassertfalse;
            return;
        }
        extraChanRecordStatus.set(extraChanInd, recordButton->getToggleState());
=======
void PhaseCalculatorEditor::sliderEvent(Slider* slider)
{
    if (slider == predLengthSlider)
    {
        int newVal = static_cast<int>(slider->getValue());
        int maxVal = static_cast<int>(slider->getMaximum());
        getProcessor()->setParameter(PRED_LENGTH, static_cast<float>(maxVal - newVal));
>>>>>>> db07385b
    }
}

void PhaseCalculatorEditor::channelChanged(int chan, bool newState)
{
    auto pc = static_cast<PhaseCalculator*>(getProcessor());
    if (chan < pc->getNumInputs())
    {
        Array<int> activeInputs = pc->getActiveInputs();
<<<<<<< HEAD
        int numActiveInputs = activeInputs.size();
        if (newState)
        {
            // check whether sample rate is compatible (and if not, disable channel)
            if (!pc->validateSampleRate(chan)) { return; }

            // ensure space allocated for per-active-channel arrays
            if (numActiveInputs > pc->numActiveChansAllocated)
            {
                pc->addActiveChannel();
            }
=======
        if (newState && activeInputs.size() > pc->numActiveChansAllocated)
        {            
            pc->addActiveChannel();
>>>>>>> db07385b
        }

        if (pc->outputMode == PH_AND_MAG)
        {
            if (newState)
            {
                extraChanManager.addExtraChan(chan, activeInputs);
            }
            else
            {
                extraChanManager.removeExtraChan(chan, activeInputs);
            }

            // Update signal chain to add/remove output channels if necessary
            CoreServices::updateSignalChain(this);
        }
        else
        {
            updateVisualizer(); // update the available continuous channels for visualizer
        }
    }
}

void PhaseCalculatorEditor::startAcquisition()
{
    lowCutEditable->setEnabled(false);
    highCutEditable->setEnabled(false);
    arOrderEditable->setEnabled(false);
    outputModeBox->setEnabled(false);
    channelSelector->inactivateButtons();
}

void PhaseCalculatorEditor::stopAcquisition()
{
    lowCutEditable->setEnabled(true);
    highCutEditable->setEnabled(true);
    arOrderEditable->setEnabled(true);
    outputModeBox->setEnabled(true);
    channelSelector->activateButtons();
}

Visualizer* PhaseCalculatorEditor::createNewCanvas()
{
    canvas = new PhaseCalculatorCanvas(static_cast<PhaseCalculator*>(getProcessor()));
    return canvas;
}

void PhaseCalculatorEditor::updateSettings()
{
    auto pc = static_cast<PhaseCalculator*>(getProcessor());

    // only care about any of this stuff if we have extra channels
    // (and preserve when deselecting/reselecting PH_AND_MAG)
    if (pc->outputMode != PH_AND_MAG || channelSelector == nullptr) { return; }
    
    int numChans = pc->getNumOutputs();
    int numInputs = pc->getNumInputs();
    int extraChans = numChans - numInputs;

    int prevNumChans = channelSelector->getNumChannels();
    int prevNumInputs = prevNumChans - prevExtraChans;
    prevExtraChans = extraChans; // update for next time

    extraChanManager.resize(extraChans);
    channelSelector->setNumChannels(numChans);

    // super hacky, access record buttons to add or remove listeners
    Component* rbmComponent = channelSelector->getChildComponent(9);
    auto recordButtonManager = dynamic_cast<ButtonGroupManager*>(rbmComponent);
    if (recordButtonManager == nullptr)
    {
        jassertfalse;
        return;
    }

    // remove listeners on channels that are no longer "extra channels"
    // and set their record status to false since they're actually new channels
    for (int chan = prevNumInputs; chan < jmin(prevNumChans, numInputs); ++chan)
    {
        juce::Button* recordButton = recordButtonManager->getButtonAt(chan);
        recordButton->removeListener(&extraChanManager);
        // make sure listener really gets called
        recordButton->setToggleState(true, dontSendNotification);
        channelSelector->setRecordStatus(chan, false);
    }

    // add listeners for current "extra channels" and restore record statuses
    // (it's OK if addListener gets called more than once for a button)
    for (int eChan = 0; eChan < extraChans; ++eChan)
    {
        int chan = numInputs + eChan;
        juce::Button* recordButton = recordButtonManager->getButtonAt(chan);
        recordButton->removeListener(&extraChanManager);
        // make sure listener really gets called
        bool recordStatus = extraChanManager.getRecordStatus(eChan);
        recordButton->setToggleState(!recordStatus, dontSendNotification);
        channelSelector->setRecordStatus(chan, recordStatus);
        recordButton->addListener(&extraChanManager);
    }
}

void PhaseCalculatorEditor::saveCustomParameters(XmlElement* xml)
{
    VisualizerEditor::saveCustomParameters(xml);

    xml->setAttribute("Type", "PhaseCalculatorEditor");
    PhaseCalculator* processor = (PhaseCalculator*)(getProcessor());

    XmlElement* paramValues = xml->createNewChildElement("VALUES");
    paramValues->setAttribute("calcInterval", processor->calcInterval);
    paramValues->setAttribute("arOrder", processor->arOrder);
    paramValues->setAttribute("lowCut", processor->lowCut);
    paramValues->setAttribute("highCut", processor->highCut);
    paramValues->setAttribute("outputMode", processor->outputMode);
}

void PhaseCalculatorEditor::loadCustomParameters(XmlElement* xml)
{
    VisualizerEditor::loadCustomParameters(xml);

    forEachXmlChildElementWithTagName(*xml, xmlNode, "VALUES")
    {
        // some parameters have two fallbacks for backwards compatability
        recalcIntervalEditable->setText(xmlNode->getStringAttribute("calcInterval", recalcIntervalEditable->getText()), sendNotificationSync);
        arOrderEditable->setText(xmlNode->getStringAttribute("arOrder", arOrderEditable->getText()), sendNotificationSync);
        lowCutEditable->setText(xmlNode->getStringAttribute("lowCut", lowCutEditable->getText()), sendNotificationSync);
        highCutEditable->setText(xmlNode->getStringAttribute("highCut", highCutEditable->getText()), sendNotificationSync);
        outputModeBox->setSelectedId(xmlNode->getIntAttribute("outputMode", outputModeBox->getSelectedId()), sendNotificationSync);
    }
}

void PhaseCalculatorEditor::refreshLowCut()
{
    auto p = static_cast<PhaseCalculator*>(getProcessor());
    lowCutEditable->setText(String(p->lowCut), dontSendNotification);
}

void PhaseCalculatorEditor::refreshHighCut()
{
    auto p = static_cast<PhaseCalculator*>(getProcessor());
    highCutEditable->setText(String(p->highCut), dontSendNotification);
}

void PhaseCalculatorEditor::refreshVisContinuousChan()
{
    auto p = static_cast<PhaseCalculator*>(getProcessor());
    if (canvas != nullptr)
    {
        auto c = static_cast<PhaseCalculatorCanvas*>(canvas.get());
        c->displayContinuousChan(p->visContinuousChannel);
    }
}

// static utilities

template<>
int PhaseCalculatorEditor::fromString<int>(const char* in)
{
    return std::stoi(in);
}

template<>
float PhaseCalculatorEditor::fromString<float>(const char* in)
{
    return std::stof(in);
}

template<>
double PhaseCalculatorEditor::fromString<double>(const char* in)
{
    return std::stod(in);
}


// -------- ExtraChanManager ---------

PhaseCalculatorEditor::ExtraChanManager::ExtraChanManager(const PhaseCalculator* processor)
    : p(processor)
{}

void PhaseCalculatorEditor::ExtraChanManager::buttonClicked(Button* button)
{
    int numInputs = p->getNumInputs();
    int chanInd = button->getParentComponent()->getIndexOfChildComponent(button);
    int extraChanInd = chanInd - numInputs;
    if (extraChanInd < 0 || extraChanInd >= recordStatus.size())
    {
        jassertfalse;
        return;
    }
    recordStatus.set(extraChanInd, button->getToggleState());
}

void PhaseCalculatorEditor::ExtraChanManager::addExtraChan(int inputChan, const Array<int>& activeInputs)
{
    int newInputIndex = activeInputs.indexOf(inputChan);
    jassert(newInputIndex <= recordStatus.size());
    recordStatus.insert(newInputIndex, false);
}

void PhaseCalculatorEditor::ExtraChanManager::removeExtraChan(int inputChan, const Array<int>& activeInputs)
{
    // find # of lower-index active inputs
    int i = 0;
    int numActiveInputs = activeInputs.size();
    for (; i < numActiveInputs && activeInputs[i] < inputChan; ++i);
    jassert(i < recordStatus.size());
    recordStatus.remove(i);
}

void PhaseCalculatorEditor::ExtraChanManager::resize(int numExtraChans)
{
    recordStatus.resize(numExtraChans);
}

bool PhaseCalculatorEditor::ExtraChanManager::getRecordStatus(int extraChan) const
{
    return recordStatus[extraChan];
}<|MERGE_RESOLUTION|>--- conflicted
+++ resolved
@@ -25,14 +25,9 @@
 #include <climits> // INT_MAX
 #include <string>  // stoi, stof, stod
 
-<<<<<<< HEAD
-PhaseCalculatorEditor::PhaseCalculatorEditor(GenericProcessor* parentNode, bool useDefaultParameterEditors)
+PhaseCalculatorEditor::PhaseCalculatorEditor(PhaseCalculator* parentNode, bool useDefaultParameterEditors)
     : VisualizerEditor  (parentNode, 190, useDefaultParameterEditors)
-=======
-PhaseCalculatorEditor::PhaseCalculatorEditor(PhaseCalculator* parentNode, bool useDefaultParameterEditors)
-    : VisualizerEditor  (parentNode, 325, useDefaultParameterEditors)
     , extraChanManager  (parentNode)
->>>>>>> db07385b
     , prevExtraChans    (0)
 {
     tabText = "Event Phase Plot";
@@ -189,57 +184,22 @@
     }
 }
 
-<<<<<<< HEAD
-void PhaseCalculatorEditor::buttonEvent(Button* button)
-{
-    // if it's a ChannelSelectorButton, assume it's a record button and update record status
-    auto recordButton = dynamic_cast<ChannelSelectorButton*>(button);
-    if (recordButton != nullptr)
-    {
-        int numInputs = static_cast<PhaseCalculator*>(getProcessor())->getNumInputs();
-        int chanInd = button->getParentComponent()->getIndexOfChildComponent(button);
-        int extraChanInd = chanInd - numInputs;
-        if (extraChanInd < 0 || extraChanInd >= extraChanRecordStatus.size())
-        {
-            jassertfalse;
-            return;
-        }
-        extraChanRecordStatus.set(extraChanInd, recordButton->getToggleState());
-=======
-void PhaseCalculatorEditor::sliderEvent(Slider* slider)
-{
-    if (slider == predLengthSlider)
-    {
-        int newVal = static_cast<int>(slider->getValue());
-        int maxVal = static_cast<int>(slider->getMaximum());
-        getProcessor()->setParameter(PRED_LENGTH, static_cast<float>(maxVal - newVal));
->>>>>>> db07385b
-    }
-}
-
 void PhaseCalculatorEditor::channelChanged(int chan, bool newState)
 {
     auto pc = static_cast<PhaseCalculator*>(getProcessor());
     if (chan < pc->getNumInputs())
     {
         Array<int> activeInputs = pc->getActiveInputs();
-<<<<<<< HEAD
-        int numActiveInputs = activeInputs.size();
         if (newState)
         {
             // check whether sample rate is compatible (and if not, disable channel)
             if (!pc->validateSampleRate(chan)) { return; }
 
             // ensure space allocated for per-active-channel arrays
-            if (numActiveInputs > pc->numActiveChansAllocated)
+            if (activeInputs.size() > pc->numActiveChansAllocated)
             {
                 pc->addActiveChannel();
             }
-=======
-        if (newState && activeInputs.size() > pc->numActiveChansAllocated)
-        {            
-            pc->addActiveChannel();
->>>>>>> db07385b
         }
 
         if (pc->outputMode == PH_AND_MAG)
