--- conflicted
+++ resolved
@@ -129,27 +129,7 @@
 {
     PhaseCalculator* processor = static_cast<PhaseCalculator*>(getProcessor());
 
-<<<<<<< HEAD
     if (comboBoxThatHasChanged == outputModeBox)
-=======
-    if (comboBoxThatHasChanged == hilbertLengthBox)
-    {
-        int newId = hilbertLengthBox->getSelectedId();
-        int newHilbertLength;
-        if (newId) // one of the items in the list is selected
-        {            
-            newHilbertLength = (1 << newId);
-        }
-        else if (!updateControl(comboBoxThatHasChanged, 1 << PhaseCalculator::MIN_HILB_LEN_POW,
-            1 << PhaseCalculator::MAX_HILB_LEN_POW, processor->hilbertLength, &newHilbertLength))
-        {
-            return;
-        }
-
-        processor->setParameter(HILBERT_LENGTH, static_cast<float>(newHilbertLength));
-    }
-    else if (comboBoxThatHasChanged == outputModeBox)
->>>>>>> f280ae21
     {
         processor->setParameter(OUTPUT_MODE, static_cast<float>(outputModeBox->getSelectedId()));
     }
@@ -159,35 +139,7 @@
 {
     PhaseCalculator* processor = static_cast<PhaseCalculator*>(getProcessor());
 
-<<<<<<< HEAD
     if (labelThatHasChanged == recalcIntervalEditable)
-=======
-    int sliderMax = static_cast<int>(predLengthSlider->getMaximum());
-
-    if (labelThatHasChanged == pastLengthEditable)
-    {
-        int intInput;
-        bool valid = updateControl(labelThatHasChanged, 0, processor->hilbertLength,
-            processor->hilbertLength - processor->predictionLength, &intInput);
-
-        if (valid)
-        {
-            processor->setParameter(PAST_LENGTH, static_cast<float>(intInput));
-        }        
-    }
-    else if (labelThatHasChanged == predLengthEditable)
-    {
-        int intInput;
-        bool valid = updateControl(labelThatHasChanged, 0, processor->hilbertLength,
-            processor->predictionLength, &intInput);
-        
-        if (valid)
-        {
-            processor->setParameter(PRED_LENGTH, static_cast<float>(intInput));
-        }
-    }
-    else if (labelThatHasChanged == recalcIntervalEditable)
->>>>>>> f280ae21
     {
         int intInput;
         bool valid = updateControl(labelThatHasChanged, 0, INT_MAX, processor->calcInterval, &intInput);
@@ -210,13 +162,8 @@
     else if (labelThatHasChanged == lowCutEditable)
     {
         float floatInput;
-<<<<<<< HEAD
-        bool valid = updateFloatControl(labelThatHasChanged, PhaseCalculator::PASSBAND_EPS,
-            processor->HT_FS / 2 - PhaseCalculator::PASSBAND_EPS, processor->lowCut, &floatInput);
-=======
         bool valid = updateControl(labelThatHasChanged, PhaseCalculator::PASSBAND_EPS,
-            processor->minNyquist - PhaseCalculator::PASSBAND_EPS, processor->lowCut, &floatInput);
->>>>>>> f280ae21
+            processor->HT_FS / 2.0f - PhaseCalculator::PASSBAND_EPS, processor->lowCut, &floatInput);
 
         if (valid)
         {
@@ -226,13 +173,8 @@
     else if (labelThatHasChanged == highCutEditable)
     {
         float floatInput;
-<<<<<<< HEAD
-        bool valid = updateFloatControl(labelThatHasChanged, 2 * PhaseCalculator::PASSBAND_EPS,
-            processor->HT_FS / 2, processor->highCut, &floatInput);
-=======
         bool valid = updateControl(labelThatHasChanged, 2 * PhaseCalculator::PASSBAND_EPS,
-            processor->minNyquist, processor->highCut, &floatInput);
->>>>>>> f280ae21
+            processor->HT_FS / 2.0f, processor->highCut, &floatInput);
 
         if (valid)
         {
@@ -241,19 +183,6 @@
     }
 }
 
-<<<<<<< HEAD
-=======
-void PhaseCalculatorEditor::sliderEvent(Slider* slider)
-{
-    if (slider == predLengthSlider)
-    {
-        int newVal = static_cast<int>(slider->getValue());
-        int maxVal = static_cast<int>(slider->getMaximum());
-        getProcessor()->setParameter(PRED_LENGTH, static_cast<float>(maxVal - newVal));
-    }
-}
-
->>>>>>> f280ae21
 void PhaseCalculatorEditor::buttonEvent(Button* button)
 {
     // if it's a ChannelSelectorButton, assume it's a record button and update record status
