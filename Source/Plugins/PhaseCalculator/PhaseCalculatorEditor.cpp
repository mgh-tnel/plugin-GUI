/*
------------------------------------------------------------------

This file is part of a plugin for the Open Ephys GUI
Copyright (C) 2017 Translational NeuroEngineering Laboratory, MGH

------------------------------------------------------------------

This program is free software: you can redistribute it and/or modify
it under the terms of the GNU General Public License as published by
the Free Software Foundation, either version 3 of the License, or
(at your option) any later version.

This program is distributed in the hope that it will be useful,
but WITHOUT ANY WARRANTY; without even the implied warranty of
MERCHANTABILITY or FITNESS FOR A PARTICULAR PURPOSE.  See the
GNU General Public License for more details.

You should have received a copy of the GNU General Public License
along with this program.  If not, see <http://www.gnu.org/licenses/>.
*/

#include "PhaseCalculatorEditor.h"
#include "PhaseCalculatorCanvas.h"
#include <climits> // INT_MAX

const float PhaseCalculatorEditor::PASSBAND_EPS = 0.01F;

PhaseCalculatorEditor::PhaseCalculatorEditor(GenericProcessor* parentNode, bool useDefaultParameterEditors)
    : VisualizerEditor     (parentNode, 325, useDefaultParameterEditors)
{
    tabText = "Event Phase Plot";
    int filterWidth = 80;

    PhaseCalculator* processor = static_cast<PhaseCalculator*>(parentNode);

    lowCutLabel = new Label("lowCutL", "Low cut");
    lowCutLabel->setBounds(10, 30, 80, 20);
    lowCutLabel->setFont(Font("Small Text", 12, Font::plain));
    lowCutLabel->setColour(Label::textColourId, Colours::darkgrey);
    addAndMakeVisible(lowCutLabel);

    lowCutEditable = new Label("lowCutE");
    lowCutEditable->setEditable(true);
    lowCutEditable->addListener(this);
    lowCutEditable->setBounds(15, 47, 60, 18);
    lowCutEditable->setText(String(processor->lowCut), dontSendNotification);
    lowCutEditable->setColour(Label::backgroundColourId, Colours::grey);
    lowCutEditable->setColour(Label::textColourId, Colours::white);
    addAndMakeVisible(lowCutEditable);

    highCutLabel = new Label("highCutL", "High cut");
    highCutLabel->setBounds(10, 70, 80, 20);
    highCutLabel->setFont(Font("Small Text", 12, Font::plain));
    highCutLabel->setColour(Label::textColourId, Colours::darkgrey);
    addAndMakeVisible(highCutLabel);

    highCutEditable = new Label("highCutE");
    highCutEditable->setEditable(true);
    highCutEditable->addListener(this);
    highCutEditable->setBounds(15, 87, 60, 18);
    highCutEditable->setText(String(processor->highCut), dontSendNotification);
    highCutEditable->setColour(Label::backgroundColourId, Colours::grey);
    highCutEditable->setColour(Label::textColourId, Colours::white);
    addAndMakeVisible(highCutEditable);

    hilbertLengthLabel = new Label("hilbertLength", "Buffer length:");
    hilbertLengthLabel->setBounds(filterWidth + 8, 25, 180, 20);
    hilbertLengthLabel->setFont(Font("Small Text", 12, Font::plain));
    hilbertLengthLabel->setColour(Label::textColourId, Colours::darkgrey);
    addAndMakeVisible(hilbertLengthLabel);

    hilbertLengthBox = new ComboBox("Buffer size");
    hilbertLengthBox->setEditableText(true);
    for (int pow = PhaseCalculator::MIN_PLEN_POW; pow <= PhaseCalculator::MAX_PLEN_POW; ++pow)
    {
        hilbertLengthBox->addItem(String(1 << pow), pow);
    }
    hilbertLengthBox->setText(String(processor->hilbertLength), dontSendNotification);
    hilbertLengthBox->setTooltip(HILB_LENGTH_TOOLTIP);
    hilbertLengthBox->setBounds(filterWidth + 10, 45, 80, 20);
    hilbertLengthBox->addListener(this);
    addAndMakeVisible(hilbertLengthBox);

    hilbertLengthUnitLabel = new Label("hilbertLengthUnit", "Samp.");
    hilbertLengthUnitLabel->setBounds(filterWidth + 90, 45, 40, 20);
    hilbertLengthUnitLabel->setFont(Font("Small Text", 12, Font::plain));
    hilbertLengthUnitLabel->setColour(Label::textColourId, Colours::darkgrey);
    addAndMakeVisible(hilbertLengthUnitLabel);

    pastLengthLabel = new Label("pastLengthL", "Past:");
    pastLengthLabel->setBounds(filterWidth + 8, 85, 60, 15);
    pastLengthLabel->setFont(Font("Small Text", 12, Font::plain));
    pastLengthLabel->setColour(Label::backgroundColourId, Colour(230, 168, 0));
    pastLengthLabel->setColour(Label::textColourId, Colours::darkgrey);
    addAndMakeVisible(pastLengthLabel);

    predLengthLabel = new Label("predLengthL", "Future:");
    predLengthLabel->setBounds(filterWidth + 70, 85, 60, 15);
    predLengthLabel->setFont(Font("Small Text", 12, Font::plain));
    predLengthLabel->setColour(Label::backgroundColourId, Colour(102, 140, 255));
    predLengthLabel->setColour(Label::textColourId, Colours::darkgrey);
    addAndMakeVisible(predLengthLabel);

    pastLengthEditable = new Label("pastLengthE");
    pastLengthEditable->setEditable(true);
    pastLengthEditable->addListener(this);
    pastLengthEditable->setBounds(filterWidth + 8, 102, 60, 18);
    pastLengthEditable->setColour(Label::backgroundColourId, Colours::grey);
    pastLengthEditable->setColour(Label::textColourId, Colours::white);

    predLengthEditable = new Label("predLengthE");
    predLengthEditable->setEditable(true);
    predLengthEditable->addListener(this);
    predLengthEditable->setBounds(filterWidth + 70, 102, 60, 18);
    predLengthEditable->setColour(Label::backgroundColourId, Colours::grey);
    predLengthEditable->setColour(Label::textColourId, Colours::white);

    predLengthSlider = new ProcessBufferSlider("predLength");
    predLengthSlider->setBounds(filterWidth + 8, 70, 122, 10);
    predLengthSlider->setColour(Slider::thumbColourId, Colour(255, 187, 0));
    predLengthSlider->setColour(Slider::backgroundColourId, Colour(51, 102, 255));
    predLengthSlider->setTooltip(PRED_LENGTH_TOOLTIP);
    predLengthSlider->addListener(this);
    predLengthSlider->updateFromProcessor(processor);
    addAndMakeVisible(predLengthSlider);
    addAndMakeVisible(pastLengthEditable);
    addAndMakeVisible(predLengthEditable);

    recalcIntervalLabel = new Label("recalcL", "AR Refresh:");
    recalcIntervalLabel->setBounds(filterWidth + 140, 25, 100, 20);
    recalcIntervalLabel->setFont(Font("Small Text", 12, Font::plain));
    recalcIntervalLabel->setColour(Label::textColourId, Colours::darkgrey);
    addAndMakeVisible(recalcIntervalLabel);

    recalcIntervalEditable = new Label("recalcE");
    recalcIntervalEditable->setEditable(true);
    recalcIntervalEditable->addListener(this);
    recalcIntervalEditable->setBounds(filterWidth + 145, 44, 55, 18);
    recalcIntervalEditable->setColour(Label::backgroundColourId, Colours::grey);
    recalcIntervalEditable->setColour(Label::textColourId, Colours::white);
    recalcIntervalEditable->setText(String(processor->calcInterval), dontSendNotification);
    recalcIntervalEditable->setTooltip(RECALC_INTERVAL_TOOLTIP);
    addAndMakeVisible(recalcIntervalEditable);

    recalcIntervalUnit = new Label("recalcU", "ms");
    recalcIntervalUnit->setBounds(filterWidth + 200, 47, 25, 15);
    recalcIntervalUnit->setFont(Font("Small Text", 12, Font::plain));
    recalcIntervalUnit->setColour(Label::textColourId, Colours::darkgrey);
    addAndMakeVisible(recalcIntervalUnit);

    arOrderLabel = new Label("arOrderL", "Order:");
    arOrderLabel->setBounds(filterWidth + 140, 65, 60, 20);
    arOrderLabel->setFont(Font("Small Text", 12, Font::plain));
    arOrderLabel->setColour(Label::textColourId, Colours::darkgrey);
    addAndMakeVisible(arOrderLabel);

    arOrderEditable = new Label("arOrderE");
    arOrderEditable->setEditable(true);
    arOrderEditable->addListener(this);
    arOrderEditable->setBounds(filterWidth + 195, 66, 25, 18);
    arOrderEditable->setColour(Label::backgroundColourId, Colours::grey);
    arOrderEditable->setColour(Label::textColourId, Colours::white);
    arOrderEditable->setText(String(processor->arOrder), sendNotificationAsync);
    arOrderEditable->setTooltip(AR_ORDER_TOOLTIP);
    addAndMakeVisible(arOrderEditable);

    outputModeLabel = new Label("outputModeL", "Output:");
    outputModeLabel->setBounds(filterWidth + 140, 87, 70, 20);
    outputModeLabel->setFont(Font("Small Text", 12, Font::plain));
    outputModeLabel->setColour(Label::textColourId, Colours::darkgrey);
    addAndMakeVisible(outputModeLabel);

    outputModeBox = new ComboBox("outputModeB");
    outputModeBox->addItem("PHASE", PH);
    outputModeBox->addItem("MAG", MAG);
    outputModeBox->addItem("PH+MAG", PH_AND_MAG);
    outputModeBox->addItem("IMAG", IM);
    outputModeBox->setSelectedId(processor->outputMode);
    outputModeBox->setTooltip(OUTPUT_MODE_TOOLTIP);
    outputModeBox->setBounds(filterWidth + 145, 105, 76, 19);
    outputModeBox->addListener(this);
    addAndMakeVisible(outputModeBox);

    // new channels should be disabled by default
    channelSelector->paramButtonsToggledByDefault(false);
}

PhaseCalculatorEditor::~PhaseCalculatorEditor() {}

void PhaseCalculatorEditor::comboBoxChanged(ComboBox* comboBoxThatHasChanged)
{
    PhaseCalculator* processor = static_cast<PhaseCalculator*>(getProcessor());

    if (comboBoxThatHasChanged == hilbertLengthBox)
    {
        int newId = hilbertLengthBox->getSelectedId();
        int newHilbertLength;
        if (newId) // one of the items in the list is selected
        {            
            newHilbertLength = (1 << newId);
        }
        else
        {
            // try to parse input
            String input = hilbertLengthBox->getText();
            int parsedInt;
            try
            {
                parsedInt = std::stoi(input.toRawUTF8());
            }
            catch (const std::logic_error&)
            {
                hilbertLengthBox->setText(String(processor->hilbertLength), dontSendNotification);
                return;
            }

            newHilbertLength = jmax(1 << PhaseCalculator::MIN_PLEN_POW,
                jmin(1 << PhaseCalculator::MAX_PLEN_POW, parsedInt));
           
            hilbertLengthBox->setText(String(newHilbertLength), dontSendNotification);
        }

        // update AR order if necessary
        if (newHilbertLength < processor->arOrder)
        {
            arOrderEditable->setText(String(newHilbertLength), sendNotificationSync);
            CoreServices::sendStatusMessage("AR order snapped to maximum value for this processing buffer length");
        }

        // calculate predLength
        float currRatio = processor->getPredictionRatio();
        float newPredLength;
        newPredLength = jmin(static_cast<int>(roundf(currRatio * newHilbertLength)), newHilbertLength - processor->arOrder);

        // change both at once
        processor->setHilbertAndPredLength(newHilbertLength, newPredLength);

        // update slider
        predLengthSlider->updateFromProcessor(processor);
    }
    else if (comboBoxThatHasChanged == outputModeBox)
    {
        processor->setParameter(OUTPUT_MODE, static_cast<float>(outputModeBox->getSelectedId()));
    }
}

void PhaseCalculatorEditor::labelTextChanged(Label* labelThatHasChanged)
{
    PhaseCalculator* processor = static_cast<PhaseCalculator*>(getProcessor());

    int sliderMin = static_cast<int>(predLengthSlider->getRealMinValue());
    int sliderMax = static_cast<int>(predLengthSlider->getMaximum());

    if (labelThatHasChanged == pastLengthEditable)
    {
        int intInput;
        bool valid = updateIntLabel(labelThatHasChanged, sliderMin, sliderMax,
            static_cast<int>(predLengthSlider->getValue()), &intInput);

        if (valid)
        {
            int newPredLength = sliderMax - intInput;
            predLengthSlider->setValue(intInput, dontSendNotification);
            predLengthEditable->setText(String(newPredLength), dontSendNotification);
            processor->setParameter(PRED_LENGTH, static_cast<float>(newPredLength));
        }        
    }
    else if (labelThatHasChanged == predLengthEditable)
    {
        int intInput;
        bool valid = updateIntLabel(labelThatHasChanged, 0, sliderMax - sliderMin,
            sliderMax - static_cast<int>(predLengthSlider->getValue()), &intInput);
        
        if (valid)
        {
            int newPastLength = sliderMax - intInput;
            predLengthSlider->setValue(newPastLength, dontSendNotification);
            pastLengthEditable->setText(String(newPastLength), dontSendNotification);
            processor->setParameter(PRED_LENGTH, static_cast<float>(intInput));
        }
    }
    else if (labelThatHasChanged == recalcIntervalEditable)
    {
        int intInput;
        bool valid = updateIntLabel(labelThatHasChanged, 0, INT_MAX, processor->calcInterval, &intInput);

        if (valid)
        {
            processor->setParameter(RECALC_INTERVAL, static_cast<float>(intInput));
        }
    }
    else if (labelThatHasChanged == arOrderEditable)
    {
        int intInput;
        bool valid = updateIntLabel(labelThatHasChanged, 1, processor->hilbertLength, processor->arOrder, &intInput);

        if (valid)
        {
            processor->setParameter(AR_ORDER, static_cast<float>(intInput));
            // update slider's minimum value, and predictionLength and historyLength if necessary
            predLengthSlider->updateFromProcessor(processor);
        }
    }
    else if (labelThatHasChanged == lowCutEditable)
    {
        float floatInput;
        bool valid = updateFloatLabel(labelThatHasChanged, PASSBAND_EPS, processor->minNyquist - PASSBAND_EPS,
            processor->lowCut, &floatInput);

        if (!valid) { return; }
        
        if (floatInput > processor->highCut)
        {   
            // push highCut up
            highCutEditable->setText(String(floatInput + PASSBAND_EPS), sendNotificationSync);
        }
        processor->setParameter(LOWCUT, floatInput);
    }
    else if (labelThatHasChanged == highCutEditable)
    {
        float floatInput;
        bool valid = updateFloatLabel(labelThatHasChanged, 2 * PASSBAND_EPS, processor->minNyquist,
            processor->highCut, &floatInput);

        if (!valid) { return; }

        if (floatInput < processor->lowCut)
        {
            // push lowCut down
            lowCutEditable->setText(String(floatInput - PASSBAND_EPS), sendNotificationSync);
        }
        processor->setParameter(HIGHCUT, floatInput);
    }
}

void PhaseCalculatorEditor::sliderEvent(Slider* slider)
{
    if (slider == predLengthSlider)
    {
        // At this point, a snapValue call has ensured that the new value is valid.
        int newVal = static_cast<int>(slider->getValue());
        int maxVal = static_cast<int>(slider->getMaximum());
        pastLengthEditable->setText(String(newVal), dontSendNotification);
        predLengthEditable->setText(String(maxVal - newVal), dontSendNotification);
        
        getProcessor()->setParameter(PRED_LENGTH, static_cast<float>(maxVal - newVal));
    }
}

void PhaseCalculatorEditor::channelChanged(int chan, bool newState)
{
<<<<<<< HEAD
    auto pc = static_cast<PhaseCalculator*>(getProcessor());
    if (chan < pc->getNumInputs())
=======
    // If not an output channel, update signal chain. This should take care of:
    //     - adding/removing output channels if necessary
    //     - updating the minimum Nyquist frequency of active channels (and highCut if necessary)
    //     - updating the available continuous channels for visualizer
    if (chan < getProcessor()->getNumInputs())
>>>>>>> bb3bae3c
    {
        if (newState)  // if activating, check whether sample rate is compatible
        {
            if (!pc->validateSampleRate(chan)) { return; }
        }
        else // if deactivating, reset channel state
        {            
            pc->resetInputChannel(chan);
        }

        // if the channel is an input and outputMode is PH+MAG, update the extra channels
        if (outputModeBox->getSelectedId() == PH_AND_MAG || canvas != nullptr)
        {
            CoreServices::updateSignalChain(this);
        }
    }
}

void PhaseCalculatorEditor::startAcquisition()
{
    GenericEditor::startAcquisition();
    hilbertLengthBox->setEnabled(false);
    predLengthSlider->setEnabled(false);
    pastLengthEditable->setEnabled(false);
    predLengthEditable->setEnabled(false);
    lowCutEditable->setEnabled(false);
    highCutEditable->setEnabled(false);
    arOrderEditable->setEnabled(false);
    outputModeBox->setEnabled(false);
    channelSelector->inactivateButtons();
}

void PhaseCalculatorEditor::stopAcquisition()
{
    GenericEditor::stopAcquisition();
    hilbertLengthBox->setEnabled(true);
    predLengthSlider->setEnabled(true);
    pastLengthEditable->setEnabled(true);
    predLengthEditable->setEnabled(true);
    lowCutEditable->setEnabled(true);
    highCutEditable->setEnabled(true);
    arOrderEditable->setEnabled(true);
    outputModeBox->setEnabled(true);
    channelSelector->activateButtons();
}

Visualizer* PhaseCalculatorEditor::createNewCanvas()
{
    canvas = new PhaseCalculatorCanvas(static_cast<PhaseCalculator*>(getProcessor()));
    return canvas;
}

void PhaseCalculatorEditor::updateSettings()
{
    updateVisualizer();
}

void PhaseCalculatorEditor::saveCustomParameters(XmlElement* xml)
{
    VisualizerEditor::saveCustomParameters(xml);

    xml->setAttribute("Type", "PhaseCalculatorEditor");
    PhaseCalculator* processor = (PhaseCalculator*)(getProcessor());
    
    XmlElement* paramValues = xml->createNewChildElement("VALUES");
    paramValues->setAttribute("hilbertLength", processor->hilbertLength);
    paramValues->setAttribute("predLength", processor->predictionLength);
    paramValues->setAttribute("calcInterval", processor->calcInterval);
    paramValues->setAttribute("arOrder", processor->arOrder);
    paramValues->setAttribute("lowCut", processor->lowCut);
    paramValues->setAttribute("highCut", processor->highCut);
    paramValues->setAttribute("outputMode", processor->outputMode);
}

void PhaseCalculatorEditor::loadCustomParameters(XmlElement* xml)
{
    VisualizerEditor::loadCustomParameters(xml);

    forEachXmlChildElementWithTagName(*xml, xmlNode, "VALUES")
    {
        // some parameters have two fallbacks for backwards compatability
        hilbertLengthBox->setText(xmlNode->getStringAttribute("hilbertLength", 
            xmlNode->getStringAttribute("processLength", hilbertLengthBox->getText())), sendNotificationSync);
        predLengthEditable->setText(xmlNode->getStringAttribute("predLength",
            xmlNode->getStringAttribute("numFuture", predLengthEditable->getText())), sendNotificationSync);
        recalcIntervalEditable->setText(xmlNode->getStringAttribute("calcInterval", recalcIntervalEditable->getText()), sendNotificationSync);
        arOrderEditable->setText(xmlNode->getStringAttribute("arOrder", arOrderEditable->getText()), sendNotificationSync);
        lowCutEditable->setText(xmlNode->getStringAttribute("lowCut", lowCutEditable->getText()), sendNotificationSync);
        highCutEditable->setText(xmlNode->getStringAttribute("highCut", highCutEditable->getText()), sendNotificationSync);
        outputModeBox->setSelectedId(xmlNode->getIntAttribute("outputMode", outputModeBox->getSelectedId()), sendNotificationSync);
    }
}

void PhaseCalculatorEditor::setHighCut(float newHighCut)
{
    highCutEditable->setText(String(newHighCut), sendNotificationSync);
}

void PhaseCalculatorEditor::setVisContinuousChan(int chan)
{
    if (canvas != nullptr)
    {
        static_cast<PhaseCalculatorCanvas*>(canvas.get())->setContinuousChannel(chan);
    }
}

// static utilities

/* Attempts to parse the current text of a label as an int between min and max inclusive.
*  If successful, sets "*out" and the label text to this value and and returns true.
*  Otherwise, sets the label text to defaultValue and returns false.
*/
bool PhaseCalculatorEditor::updateIntLabel(Label* label, int min, int max, int defaultValue, int* out)
{
    const String& in = label->getText();
    int parsedInt;
    try
    {
        parsedInt = std::stoi(in.toRawUTF8());
    }
    catch (const std::logic_error&)
    {
        label->setText(String(defaultValue), dontSendNotification);
        return false;
    }

    *out = jmax(min, jmin(max, parsedInt));

    label->setText(String(*out), dontSendNotification);
    return true;
}

// Like updateIntLabel, but for floats
bool PhaseCalculatorEditor::updateFloatLabel(Label* label, float min, float max,
    float defaultValue, float* out)
{
    const String& in = label->getText();
    float parsedFloat;
    try
    {
        parsedFloat = std::stof(in.toRawUTF8());
    }
    catch (const std::logic_error&)
    {
        label->setText(String(defaultValue), dontSendNotification);
        return false;
    }

    *out = jmax(min, jmin(max, parsedFloat));

    label->setText(String(*out), dontSendNotification);
    return true;
}

// ProcessBufferSlider definitions
ProcessBufferSlider::ProcessBufferSlider(const String& componentName)
    : Slider        (componentName)
    , realMinValue  (0)
{
    setLookAndFeel(&myLookAndFeel);
    setSliderStyle(LinearBar);
    setTextBoxStyle(NoTextBox, false, 40, 20);
    setScrollWheelEnabled(false);
}

ProcessBufferSlider::~ProcessBufferSlider() {}

double ProcessBufferSlider::snapValue(double attemptedValue, DragMode dragMode)
{
    return jmax(attemptedValue, realMinValue);
}

void ProcessBufferSlider::updateFromProcessor(PhaseCalculator* parentNode)
{
    int hilbertLength = parentNode->hilbertLength;
    int predLength = parentNode->predictionLength;
    realMinValue = parentNode->arOrder;

    setRange(0, hilbertLength, 1);

    // enforce min value via snapValue and slider listener
    setValue(0); // hack to ensure the listener gets called even if only the range is changed
    setValue(hilbertLength - predLength);
}

double ProcessBufferSlider::getRealMinValue()
{
    return realMinValue;
}<|MERGE_RESOLUTION|>--- conflicted
+++ resolved
@@ -197,7 +197,7 @@
         int newId = hilbertLengthBox->getSelectedId();
         int newHilbertLength;
         if (newId) // one of the items in the list is selected
-        {            
+        {
             newHilbertLength = (1 << newId);
         }
         else
@@ -217,7 +217,7 @@
 
             newHilbertLength = jmax(1 << PhaseCalculator::MIN_PLEN_POW,
                 jmin(1 << PhaseCalculator::MAX_PLEN_POW, parsedInt));
-           
+
             hilbertLengthBox->setText(String(newHilbertLength), dontSendNotification);
         }
 
@@ -264,14 +264,14 @@
             predLengthSlider->setValue(intInput, dontSendNotification);
             predLengthEditable->setText(String(newPredLength), dontSendNotification);
             processor->setParameter(PRED_LENGTH, static_cast<float>(newPredLength));
-        }        
+        }
     }
     else if (labelThatHasChanged == predLengthEditable)
     {
         int intInput;
         bool valid = updateIntLabel(labelThatHasChanged, 0, sliderMax - sliderMin,
             sliderMax - static_cast<int>(predLengthSlider->getValue()), &intInput);
-        
+
         if (valid)
         {
             int newPastLength = sliderMax - intInput;
@@ -305,13 +305,13 @@
     else if (labelThatHasChanged == lowCutEditable)
     {
         float floatInput;
-        bool valid = updateFloatLabel(labelThatHasChanged, PASSBAND_EPS, processor->minNyquist - PASSBAND_EPS,
-            processor->lowCut, &floatInput);
+        bool valid = updateFloatLabel(labelThatHasChanged, PASSBAND_EPS,
+            processor->HT_FS / 2 - PASSBAND_EPS, processor->lowCut, &floatInput);
 
         if (!valid) { return; }
-        
+
         if (floatInput > processor->highCut)
-        {   
+        {
             // push highCut up
             highCutEditable->setText(String(floatInput + PASSBAND_EPS), sendNotificationSync);
         }
@@ -320,8 +320,8 @@
     else if (labelThatHasChanged == highCutEditable)
     {
         float floatInput;
-        bool valid = updateFloatLabel(labelThatHasChanged, 2 * PASSBAND_EPS, processor->minNyquist,
-            processor->highCut, &floatInput);
+        bool valid = updateFloatLabel(labelThatHasChanged, 2 * PASSBAND_EPS,
+            processor->HT_FS / 2, processor->highCut, &floatInput);
 
         if (!valid) { return; }
 
@@ -343,38 +343,29 @@
         int maxVal = static_cast<int>(slider->getMaximum());
         pastLengthEditable->setText(String(newVal), dontSendNotification);
         predLengthEditable->setText(String(maxVal - newVal), dontSendNotification);
-        
+
         getProcessor()->setParameter(PRED_LENGTH, static_cast<float>(maxVal - newVal));
     }
 }
 
 void PhaseCalculatorEditor::channelChanged(int chan, bool newState)
 {
-<<<<<<< HEAD
     auto pc = static_cast<PhaseCalculator*>(getProcessor());
     if (chan < pc->getNumInputs())
-=======
-    // If not an output channel, update signal chain. This should take care of:
-    //     - adding/removing output channels if necessary
-    //     - updating the minimum Nyquist frequency of active channels (and highCut if necessary)
-    //     - updating the available continuous channels for visualizer
-    if (chan < getProcessor()->getNumInputs())
->>>>>>> bb3bae3c
     {
         if (newState)  // if activating, check whether sample rate is compatible
         {
             if (!pc->validateSampleRate(chan)) { return; }
         }
         else // if deactivating, reset channel state
-        {            
+        {
             pc->resetInputChannel(chan);
         }
 
-        // if the channel is an input and outputMode is PH+MAG, update the extra channels
-        if (outputModeBox->getSelectedId() == PH_AND_MAG || canvas != nullptr)
-        {
-            CoreServices::updateSignalChain(this);
-        }
+        // If not an output channel, update signal chain. This should take care of:
+        //     - adding/removing output channels if necessary
+        //     - updating the available continuous channels for visualizer
+        CoreServices::updateSignalChain(this);
     }
 }
 
@@ -423,7 +414,7 @@
 
     xml->setAttribute("Type", "PhaseCalculatorEditor");
     PhaseCalculator* processor = (PhaseCalculator*)(getProcessor());
-    
+
     XmlElement* paramValues = xml->createNewChildElement("VALUES");
     paramValues->setAttribute("hilbertLength", processor->hilbertLength);
     paramValues->setAttribute("predLength", processor->predictionLength);
@@ -441,7 +432,7 @@
     forEachXmlChildElementWithTagName(*xml, xmlNode, "VALUES")
     {
         // some parameters have two fallbacks for backwards compatability
-        hilbertLengthBox->setText(xmlNode->getStringAttribute("hilbertLength", 
+        hilbertLengthBox->setText(xmlNode->getStringAttribute("hilbertLength",
             xmlNode->getStringAttribute("processLength", hilbertLengthBox->getText())), sendNotificationSync);
         predLengthEditable->setText(xmlNode->getStringAttribute("predLength",
             xmlNode->getStringAttribute("numFuture", predLengthEditable->getText())), sendNotificationSync);
@@ -453,11 +444,6 @@
     }
 }
 
-void PhaseCalculatorEditor::setHighCut(float newHighCut)
-{
-    highCutEditable->setText(String(newHighCut), sendNotificationSync);
-}
-
 void PhaseCalculatorEditor::setVisContinuousChan(int chan)
 {
     if (canvas != nullptr)
