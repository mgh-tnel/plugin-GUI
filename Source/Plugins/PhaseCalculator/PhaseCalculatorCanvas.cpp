/*
------------------------------------------------------------------

This file is part of a plugin for the Open Ephys GUI
Copyright (C) 2018 Translational NeuroEngineering Laboratory, MGH

------------------------------------------------------------------

This program is free software: you can redistribute it and/or modify
it under the terms of the GNU General Public License as published by
the Free Software Foundation, either version 3 of the License, or
(at your option) any later version.

This program is distributed in the hope that it will be useful,
but WITHOUT ANY WARRANTY; without even the implied warranty of
MERCHANTABILITY or FITNESS FOR A PARTICULAR PURPOSE.  See the
GNU General Public License for more details.

You should have received a copy of the GNU General Public License
along with this program.  If not, see <http://www.gnu.org/licenses/>.

*/

#include "PhaseCalculatorCanvas.h"
#include "PhaseCalculatorEditor.h"

namespace PhaseCalculator
{
    Canvas::Canvas(Node* pc)
        : processor(pc)
        , viewport(new Viewport())
        , canvas(new Component("canvas"))
        , rosePlotOptions(new Component("rosePlotOptions"))
        , rosePlot(new RosePlot(this))
    {
        refreshRate = 5;

        canvas->addAndMakeVisible(rosePlot);

        // populate rosePlotOptions
        const Font textFont = Font(18, Font::bold);
        const int textHeight = 25;
        const int indent = 10;
        int xPos = indent;
        int yPos = 10;

        cChannelLabel = new Label("cChannelLabel", "Data channel:");
        cChannelLabel->setBounds(xPos, yPos, 120, textHeight);
        cChannelLabel->setFont(textFont);
        rosePlotOptions->addAndMakeVisible(cChannelLabel);

        eChannelLabel = new Label("eChannelLabel", "Event channel:");
        eChannelLabel->setBounds(xPos += 140, yPos, 120, textHeight);
        eChannelLabel->setFont(textFont);
        rosePlotOptions->addAndMakeVisible(eChannelLabel);

        cChannelBox = new ComboBox("cChannelBox");
        cChannelBox->setTooltip(cChanTooltip);
        cChannelBox->setBounds(xPos = indent + 20, yPos += textHeight + 2, 80, textHeight);
        cChannelBox->addListener(this);
        rosePlotOptions->addAndMakeVisible(cChannelBox);

        eChannelBox = new ComboBox("eChannelBox");
        eChannelBox->setBounds(xPos += 140, yPos, 80, textHeight);
        eChannelBox->addItem("None", 1);
        for (int chan = 1; chan <= 8; ++chan)
        {
            eChannelBox->addItem(String(chan), chan + 1);
        }
        eChannelBox->setSelectedId(1);
        eChannelBox->addListener(this);
        rosePlotOptions->addAndMakeVisible(eChannelBox);

        numBinsLabel = new Label("numBinsLabel", "Number of bins:");
        numBinsLabel->setBounds(xPos = indent, yPos += 2 * textHeight, 200, textHeight);
        numBinsLabel->setFont(textFont);
        rosePlotOptions->addAndMakeVisible(numBinsLabel);

        numBinsSlider = new Slider();
        numBinsSlider->setTextBoxStyle(Slider::TextBoxBelow, false, 40, 30);
        numBinsSlider->setBounds(xPos, yPos += textHeight + 2, optionsWidth - 2 * indent, 40);
        numBinsSlider->setRange(1, RosePlot::maxBins, 1);
        numBinsSlider->setValue(RosePlot::startNumBins);
        numBinsSlider->addListener(this);
        rosePlotOptions->addAndMakeVisible(numBinsSlider);

        clearButton = new UtilityButton("Clear Plot", Font(20, Font::bold));
        clearButton->addListener(this);
        clearButton->setBounds((optionsWidth - 80) / 2, yPos += 55, 80, 30);
        rosePlotOptions->addAndMakeVisible(clearButton);

        referenceLabel = new Label("referenceLabel", "Phase reference:");
        referenceLabel->setBounds(xPos = indent, yPos += 45, 160, textHeight);
        referenceLabel->setFont(textFont);
        rosePlotOptions->addAndMakeVisible(referenceLabel);

        referenceEditable = new Label("referenceEditable", String(RosePlot::startReference));
        referenceEditable->setEditable(true);
        referenceEditable->addListener(rosePlot);
        referenceEditable->setBounds(xPos += 160, yPos, 60, textHeight);
        referenceEditable->setColour(Label::backgroundColourId, Colours::darkgrey);
        referenceEditable->setColour(Label::textColourId, Colours::white);
        referenceEditable->setTooltip(refTooltip);
        rosePlotOptions->addAndMakeVisible(referenceEditable);

        countLabel = new Label("countLabel");
        countLabel->setBounds(xPos = indent, yPos += 45, optionsWidth, textHeight);
        countLabel->setFont(textFont);

        meanLabel = new Label("meanLabel");
        meanLabel->setBounds(xPos, yPos += textHeight, optionsWidth, textHeight);
        meanLabel->setFont(textFont);

        stdLabel = new Label("stdLabel");
        stdLabel->setBounds(xPos, yPos += textHeight, optionsWidth, textHeight);
        stdLabel->setFont(textFont);

        updateStatLabels();
        rosePlotOptions->addAndMakeVisible(countLabel);
        rosePlotOptions->addAndMakeVisible(meanLabel);
        rosePlotOptions->addAndMakeVisible(stdLabel);

        canvas->addAndMakeVisible(rosePlotOptions);

        viewport->setViewedComponent(canvas, false);
        viewport->setScrollBarsShown(true, true);
        addAndMakeVisible(viewport);
    }

    Canvas::~Canvas() {}

    void Canvas::paint(Graphics& g)
    {
        g.fillAll(Colours::grey);
    }

    void Canvas::resized()
    {
        int vpWidth = getWidth();
        int vpHeight = getHeight();
        viewport->setSize(vpWidth, vpHeight);

        int verticalPadding, leftPadding;
        int diameter = getRosePlotDiameter(vpHeight, &verticalPadding);
        int canvasWidth = getContentWidth(vpWidth, diameter, &leftPadding);

        rosePlot->setBounds(leftPadding, verticalPadding, diameter, diameter);

        int optionsX = leftPadding * 2 + diameter;
        int optionsY = verticalPadding + (diameter - minDiameter) / 2;
        rosePlotOptions->setBounds(optionsX, optionsY, optionsWidth, diameter);

        int canvasHeight = diameter + 2 * verticalPadding;
        canvas->setSize(canvasWidth, canvasHeight);
    }

    int Canvas::getRosePlotDiameter(int vpHeight, int* verticalPadding)
    {
        int preferredDiameter = vpHeight - (2 * minPadding);
        int diameter = jmax(minDiameter, jmin(maxDiameter, preferredDiameter));
        if (verticalPadding != nullptr)
        {
            *verticalPadding = jmax(minPadding, (vpHeight - diameter) / 2);
        }
        return diameter;
    }

    int Canvas::getContentWidth(int vpWidth, int diameter, int* leftPadding)
    {
        int widthWithoutPadding = diameter + optionsWidth;
        int lp = jmax(minPadding, jmin(maxLeftPadding, vpWidth - widthWithoutPadding));
        if (leftPadding != nullptr)
        {
            *leftPadding = lp;
        }
        return lp * 2 + widthWithoutPadding;
    }

    void Canvas::refreshState() {}

    void Canvas::update()
    {
        // update continuous channel ComboBox to include only active inputs
        Array<int> activeInputs = processor->getActiveInputs();
        int numActiveInputs = activeInputs.size();
        int numItems = cChannelBox->getNumItems();
        int currSelectedId = cChannelBox->getSelectedId();

        // check whether box needs to be cleared - iterate through existing items and check for correctness
        int startInd = numItems;
        for (int i = 0; i < numItems; ++i)
        {
            if (i >= numActiveInputs ||                           // more items than active inputs
                cChannelBox->getItemId(i) - 1 != activeInputs[i]) // this item doesn't match what it should be
            {
                startInd = 0;
                cChannelBox->clear(dontSendNotification);
            }
        }

        for (int activeChan = startInd; activeChan < numActiveInputs; ++activeChan)
        {
            int chan = activeInputs[activeChan];

            int id = chan + 1;
            cChannelBox->addItem(String(id), id);
            if (id == currSelectedId)
            {
                cChannelBox->setSelectedId(id, dontSendNotification);
            }
        }

        if (cChannelBox->getNumItems() > 0 && cChannelBox->getSelectedId() == 0)
        {
            int firstChannelId = activeInputs[0] + 1;
            cChannelBox->setSelectedId(firstChannelId, dontSendNotification);
        }

        // if channel changed, notify processor of update
        // subtract 1 to change from 1-based to 0-based
        int newId = cChannelBox->getSelectedId();
        if (newId != currSelectedId)
        {
            processor->setParameter(VIS_C_CHAN, static_cast<float>(newId - 1));
        }
    }

    void Canvas::refresh()
    {
        // if no event channel selected, do nothing
        if (eChannelBox->getSelectedId() == 1)
        {
            return;
        }

        // get new angles from visualization phase buffer
        ScopedPointer<ScopedLock> bufferLock;
        std::queue<double>& buffer = processor->getVisPhaseBuffer(bufferLock);

        while (!buffer.empty())
        {
            addAngle(buffer.front());
            buffer.pop();
        }
    }

    void Canvas::beginAnimation()
    {
        // disable continuous channel options from a different subprocessor
        // this is necessary to maintain the correct source subprocessor metadata on the
        // visualized phase event channel, to avoid problems with the LFP viewer.
        // (shouldn't cause issues unless the setup is pretty weird)
        int selectedId = cChannelBox->getSelectedId();
        if (selectedId > 0)
        {
            int currSourceSubproc = processor->getFullSourceId(selectedId - 1);

<<<<<<< HEAD
    // get new angles from visualization phase buffer
    std::queue<double> tempBuffer;
    {
        ScopedPointer<ScopedTryLock> bufferLock;
        std::queue<double>* buffer = processor->tryToGetVisPhaseBuffer(bufferLock);
        if (buffer == nullptr) { /* buffer is in use */ return; }
        buffer->swap(tempBuffer);
    }

    // read off angles from swapped buffer
    while (!tempBuffer.empty())
    {
        addAngle(tempBuffer.front());
        tempBuffer.pop();
=======
            int numItems = cChannelBox->getNumItems();
            for (int i = 0; i < numItems; ++i)
            {
                int id = cChannelBox->getItemId(i);
                if (id != selectedId && processor->getFullSourceId(id - 1) != currSourceSubproc)
                {
                    cChannelBox->setItemEnabled(id, false);
                }
            }
        }

        startCallbacks();
>>>>>>> 3b456949
    }

    void Canvas::endAnimation()
    {
        // re-enable all continuous channel options
        int numItems = cChannelBox->getNumItems();
        for (int i = 0; i < numItems; ++i)
        {
            cChannelBox->setItemEnabled(cChannelBox->getItemId(i), true);
        }

        stopCallbacks();
    }

    void Canvas::setParameter(int, float) {}
    void Canvas::setParameter(int, int, int, float) {}

    void Canvas::addAngle(double newAngle)
    {
        rosePlot->addAngle(newAngle);
        updateStatLabels();
    }

    void Canvas::clearAngles()
    {
        rosePlot->clear();
        updateStatLabels();
    }

    void Canvas::comboBoxChanged(ComboBox* comboBoxThatHasChanged)
    {
        if (comboBoxThatHasChanged == cChannelBox)
        {
            // subtract 1 to change from 1-based to 0-based
            float newValue = static_cast<float>(cChannelBox->getSelectedId() - 1);
            processor->setParameter(VIS_C_CHAN, newValue);
        }
        else if (comboBoxThatHasChanged == eChannelBox)
        {
            // subtract 2, since index 1 == no channel (-1)
            float newValue = static_cast<float>(eChannelBox->getSelectedId() - 2);
            processor->setParameter(VIS_E_CHAN, newValue);
        }
    }

    void Canvas::sliderValueChanged(Slider* slider)
    {
        if (slider == numBinsSlider)
        {
            rosePlot->setNumBins(static_cast<int>(slider->getValue()));
        }
    }

    void Canvas::buttonClicked(Button* button)
    {
        if (button == clearButton)
        {
            clearAngles();
        }
    }

    void Canvas::updateStatLabels()
    {
        int numAngles = rosePlot->getNumAngles();
        double mean = std::round(100 * rosePlot->getCircMean()) / 100;
        double stddev = std::round(100 * rosePlot->getCircStd()) / 100;

        countLabel->setText(String::formatted(countFmt, numAngles), dontSendNotification);
        meanLabel->setText(String::formatted(meanFmt, mean), dontSendNotification);
        stdLabel->setText(String::formatted(stdFmt, stddev), dontSendNotification);
    }

    void Canvas::saveVisualizerParameters(XmlElement* xml)
    {
        XmlElement* visValues = xml->createNewChildElement("VISUALIZER");
        visValues->setAttribute("eventChannelId", eChannelBox->getSelectedId());
        visValues->setAttribute("numBins", numBinsSlider->getValue());
        visValues->setAttribute("phaseRef", referenceEditable->getText());
    }

    void Canvas::loadVisualizerParameters(XmlElement* xml)
    {
        forEachXmlChildElementWithTagName(*xml, xmlNode, "VISUALIZER")
        {
            int eventChannelId = xmlNode->getIntAttribute("eventChannelId", eChannelBox->getSelectedId());
            if (eChannelBox->indexOfItemId(eventChannelId) != -1)
            {
                eChannelBox->setSelectedId(eventChannelId, sendNotificationSync);
            }

            numBinsSlider->setValue(xmlNode->getDoubleAttribute("numBins", numBinsSlider->getValue()), sendNotificationSync);
            referenceEditable->setText(xmlNode->getStringAttribute("phaseRef", referenceEditable->getText()), sendNotificationSync);
        }
    }

    void Canvas::displayContinuousChan(int chan)
    {
        if (cChannelBox->indexOfItemId(chan + 1) == -1)
        {
            jassertfalse;
            return;
        }
        // remember to switch to 1-based
        cChannelBox->setSelectedId(chan + 1, dontSendNotification);
    }

    /**** RosePlot ****/

    RosePlot::RosePlot(Canvas* c)
        : canvas(c)
        , referenceAngle(static_cast<double>(startReference))
        , numBins(startNumBins)
        , faceColor(Colour(230, 168, 0))
        , edgeColor(Colours::black)
        , bgColor(Colours::black)
        , edgeWeight(1)
        , rSum(0)
    {
        updateAngles();
        reorganizeAngleData();
    }

    RosePlot::~RosePlot() {}

    void RosePlot::paint(Graphics& g)
    {
        // dimensions
        juce::Rectangle<float> bounds = getBounds().toFloat();
        float squareSide = jmin(bounds.getHeight(), bounds.getWidth() - 2 * textBoxSize);
        juce::Rectangle<float> plotBounds = bounds.withZeroOrigin();
        plotBounds = plotBounds.withSizeKeepingCentre(squareSide, squareSide);
        g.setColour(bgColor);
        g.fillEllipse(plotBounds);

        // draw grid
        // spokes and degree labels (every 30 degrees)
        Point<float> center = plotBounds.getCentre();
        Line<float> spoke(center, center);
        juce::Rectangle<int> textBox(textBoxSize, textBoxSize);
        g.setFont(Font(textBoxSize / 2, Font::bold));
        for (int i = 0; i < 12; ++i)
        {
            float juceAngle = i * piF / 6;
            spoke.setEnd(center.getPointOnCircumference(squareSide / 2, juceAngle));
            g.setColour(Colours::lightgrey);
            g.drawLine(spoke);

            float textRadius = (squareSide + textBoxSize) / 2;
            Point<int> textCenter = center.getPointOnCircumference(textRadius, juceAngle).toInt();
            int degreeAngle = (450 - 30 * i) % 360;
            g.setColour(Colours::black);
            g.drawFittedText(String(degreeAngle), textBox.withCentre(textCenter), Justification::centred, 1);
        }

        // concentric circles
        int nCircles = 3;
        juce::Rectangle<float> circleBounds;
        g.setColour(Colours::lightgrey);
        for (int i = 1; i < nCircles; ++i)
        {
            float diameter = (squareSide * i) / nCircles;
            circleBounds = plotBounds.withSizeKeepingCentre(diameter, diameter);
            g.drawEllipse(circleBounds, 1);
        }

        // get count for each rose plot segment
        int nSegs = binMidpoints.size();
        Array<int> segmentCounts;
        segmentCounts.resize(nSegs);
        int maxCount = 0;
        int totalCount = 0;
        for (int seg = 0; seg < nSegs; ++seg)
        {
            int count = static_cast<int>(angleData->count(binMidpoints[seg] + referenceAngle));
            segmentCounts.set(seg, count);
            maxCount = jmax(maxCount, count);
            totalCount += count;
        }

        jassert(totalCount == angleData->size());
        jassert((maxCount == 0) == (angleData->empty()));

        // construct path
        Path rosePath;
        for (int seg = 0; seg < nSegs; ++seg)
        {
            if (segmentCounts[seg] == 0)
            {
                continue;
            }

            float size = squareSide * segmentCounts[seg] / static_cast<float>(maxCount);
            rosePath.addPieSegment(plotBounds.withSizeKeepingCentre(size, size),
                segmentAngles[seg].first, segmentAngles[seg].second, 0);
        }

        // paint path
        g.setColour(faceColor);
        g.fillPath(rosePath);
        g.setColour(edgeColor);
        g.strokePath(rosePath, PathStrokeType(edgeWeight));
    }

    void RosePlot::setNumBins(int newNumBins)
    {
        if (newNumBins != numBins && newNumBins > 0 && newNumBins <= maxBins)
        {
            numBins = newNumBins;
            updateAngles();
            reorganizeAngleData();
            repaint();
        }
    }

    void RosePlot::setReference(double newReference)
    {
        if (newReference != referenceAngle)
        {
            referenceAngle = newReference;
            reorganizeAngleData();
            repaint();
        }
    }

    void RosePlot::addAngle(double newAngle)
    {
        newAngle = Node::circDist(newAngle, 0.0);
        angleData->insert(newAngle);
        rSum += std::exp(std::complex<double>(0, newAngle));
        repaint();
    }

    void RosePlot::clear()
    {
        angleData->clear();
        rSum = 0;
        repaint();
    }

    int RosePlot::getNumAngles()
    {
        return static_cast<int>(angleData->size());
    }

    double RosePlot::getCircMean(bool usingReference)
    {
        if (angleData->empty())
        {
            return 0;
        }

        double reference = usingReference ? referenceAngle : 0.0;
        // use range of (-90, 270] for ease of use
        double meanRad = Node::circDist(std::arg(rSum), reference, 3 * pi / 2);
        return meanRad * 180 / pi;
    }

    double RosePlot::getCircStd()
    {
        if (angleData->empty())
        {
            return 0;
        }

        double r = std::abs(rSum) / angleData->size();
        double stdRad = std::sqrt(-2 * std::log(r));
        return stdRad * 180 / pi;
    }

    void RosePlot::labelTextChanged(Label* labelThatHasChanged)
    {
        if (labelThatHasChanged->getName() == "referenceEditable")
        {
            double doubleInput;
            double currReferenceDeg = referenceAngle * 180.0 / pi;
            bool valid = Editor::updateControl(labelThatHasChanged,
                -DBL_MAX, DBL_MAX, currReferenceDeg, doubleInput);

            if (valid)
            {
                // convert to radians
                double newReference = Node::circDist(doubleInput * pi / 180.0, 0.0);
                labelThatHasChanged->setText(String(newReference * 180.0 / pi), dontSendNotification);
                setReference(newReference);
                canvas->updateStatLabels();
            }
        }
    }


    /*** RosePlot private members ***/
    const double RosePlot::pi = 4 * std::atan(1.0);
    const float RosePlot::piF = 4 * std::atan(1.0f);

    RosePlot::circularBinComparator::circularBinComparator(int numBinsIn, double referenceAngleIn)
        : numBins(numBinsIn)
        , referenceAngle(referenceAngleIn)
    {}

    bool RosePlot::circularBinComparator::operator() (const double& lhs, const double& rhs) const
    {
        double lhsDist = Node::circDist(lhs, referenceAngle);
        double rhsDist = Node::circDist(rhs, referenceAngle);
        int lhsBin = static_cast<int>(std::floor(lhsDist * numBins / (2 * pi)));
        int rhsBin = static_cast<int>(std::floor(rhsDist * numBins / (2 * pi)));
        return lhsBin < rhsBin;
    }

    RosePlot::AngleDataMultiset::AngleDataMultiset(int numBins, double referenceAngle)
        : std::multiset<double, circularBinComparator>(circularBinComparator(numBins, referenceAngle))
    {}

    RosePlot::AngleDataMultiset::AngleDataMultiset(int numBins, double referenceAngle,
        AngleDataMultiset* dataSource)
        : std::multiset<double, circularBinComparator>(dataSource->begin(), dataSource->end(),
        circularBinComparator(numBins, referenceAngle))
    {}

    void RosePlot::reorganizeAngleData()
    {
        ScopedPointer<AngleDataMultiset> newAngleData;
        if (angleData == nullptr)
        {
            // construct empty container
            newAngleData = new AngleDataMultiset(numBins, referenceAngle);
        }
        else
        {
            // copy existing data to new container
            newAngleData = new AngleDataMultiset(numBins, referenceAngle, angleData.get());
        }

        angleData.swapWith(newAngleData);
    }

    void RosePlot::updateAngles()
    {
        float step = 2 * piF / numBins;
        binMidpoints.resize(numBins);
        for (int i = 0; i < numBins; ++i)
        {
            binMidpoints.set(i, step * (i + 0.5));
            float firstAngle = static_cast<float>(Node::circDist(pi / 2, step * (i + 1)));
            segmentAngles.set(i, { firstAngle, firstAngle + step });
        }
    }
}<|MERGE_RESOLUTION|>--- conflicted
+++ resolved
@@ -234,13 +234,22 @@
         }
 
         // get new angles from visualization phase buffer
-        ScopedPointer<ScopedLock> bufferLock;
-        std::queue<double>& buffer = processor->getVisPhaseBuffer(bufferLock);
-
-        while (!buffer.empty())
-        {
-            addAngle(buffer.front());
-            buffer.pop();
+        {
+            ScopedPointer<ScopedTryLock> bufferLock;
+            std::queue<double>* buffer = processor->tryToGetVisPhaseBuffer(bufferLock);
+            if (buffer == nullptr)
+            {
+                // buffer is in use
+                return;
+            }
+            buffer->swap(tempPhaseBuffer); // ...which should always be empty at this point
+        }
+
+        // read off angles from swapped buffer
+        while (!tempPhaseBuffer.empty())
+        {
+            addAngle(tempPhaseBuffer.front());
+            tempPhaseBuffer.pop();
         }
     }
 
@@ -255,22 +264,6 @@
         {
             int currSourceSubproc = processor->getFullSourceId(selectedId - 1);
 
-<<<<<<< HEAD
-    // get new angles from visualization phase buffer
-    std::queue<double> tempBuffer;
-    {
-        ScopedPointer<ScopedTryLock> bufferLock;
-        std::queue<double>* buffer = processor->tryToGetVisPhaseBuffer(bufferLock);
-        if (buffer == nullptr) { /* buffer is in use */ return; }
-        buffer->swap(tempBuffer);
-    }
-
-    // read off angles from swapped buffer
-    while (!tempBuffer.empty())
-    {
-        addAngle(tempBuffer.front());
-        tempBuffer.pop();
-=======
             int numItems = cChannelBox->getNumItems();
             for (int i = 0; i < numItems; ++i)
             {
@@ -283,7 +276,6 @@
         }
 
         startCallbacks();
->>>>>>> 3b456949
     }
 
     void Canvas::endAnimation()
