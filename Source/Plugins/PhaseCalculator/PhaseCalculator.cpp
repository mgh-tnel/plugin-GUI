/*
------------------------------------------------------------------

This file is part of a plugin for the Open Ephys GUI
Copyright (C) 2017 Translational NeuroEngineering Laboratory, MGH

------------------------------------------------------------------

This program is free software: you can redistribute it and/or modify
it under the terms of the GNU General Public License as published by
the Free Software Foundation, either version 3 of the License, or
(at your option) any later version.

This program is distributed in the hope that it will be useful,
but WITHOUT ANY WARRANTY; without even the implied warranty of
MERCHANTABILITY or FITNESS FOR A PARTICULAR PURPOSE.  See the
GNU General Public License for more details.

You should have received a copy of the GNU General Public License
along with this program.  If not, see <http://www.gnu.org/licenses/>.

*/

#include "PhaseCalculator.h"
#include "PhaseCalculatorEditor.h"

#include <iterator>  // std::reverse_iterator

const float PhaseCalculator::PASSBAND_EPS = 0.01F;

PhaseCalculator::PhaseCalculator()
    : GenericProcessor      ("Phase Calculator")
    , Thread                ("AR Modeler")
    , calcInterval          (50)
    , lowCut                (4.0)
    , highCut               (8.0)
    , htScaleFactor         (getScaleFactor(lowCut, highCut))
    , outputMode            (PH)
    , visEventChannel       (-1)
    , visContinuousChannel  (-1)
    , visHilbertBuffer      (VIS_HILBERT_LENGTH)
    , visForwardPlan        (VIS_HILBERT_LENGTH, &visHilbertBuffer, FFTW_MEASURE)
    , visBackwardPlan       (VIS_HILBERT_LENGTH, &visHilbertBuffer, FFTW_BACKWARD, FFTW_MEASURE)
{
    setProcessorType(PROCESSOR_TYPE_FILTER);
    setAROrder(20);
}

PhaseCalculator::~PhaseCalculator() {}

bool PhaseCalculator::hasEditor() const
{
    return true;
}


AudioProcessorEditor* PhaseCalculator::createEditor()
{
    editor = new PhaseCalculatorEditor(this);
    return editor;
}

void PhaseCalculator::createEventChannels()
{
    const DataChannel* visChannel = getDataChannel(visContinuousChannel);

    if (!visChannel)
    {
        visPhaseChannel = nullptr;
        return;
    }

    float sampleRate = visChannel->getSampleRate();

    EventChannel* chan = new EventChannel(EventChannel::DOUBLE_ARRAY, 1, 1, sampleRate, this);
    chan->setName(chan->getName() + ": PC visualized phase (deg.)");
    chan->setDescription("The accurate phase in degrees of each visualized event");
    chan->setIdentifier("phasecalc.visphase");

    // metadata storing source data channel
    MetaDataDescriptor sourceChanDesc(MetaDataDescriptor::UINT16, 3, "Source Channel",
        "Index at its source, Source processor ID and Sub Processor index of the channel that triggers this event",
        "source.channel.identifier.full");
    MetaDataValue sourceChanVal(sourceChanDesc);
    uint16 sourceInfo[3];
    sourceInfo[0] = visChannel->getSourceIndex();
    sourceInfo[1] = visChannel->getSourceNodeID();
    sourceInfo[2] = visChannel->getSubProcessorIdx();
    sourceChanVal.setValue(static_cast<const uint16*>(sourceInfo));
    chan->addMetaData(sourceChanDesc, sourceChanVal);

    visPhaseChannel = eventChannelArray.add(chan);
}

void PhaseCalculator::setParameter(int parameterIndex, float newValue)
{
    int numInputs = getNumInputs();

    switch (parameterIndex) {
    case RECALC_INTERVAL:
        calcInterval = static_cast<int>(newValue);
        notify(); // start next thread iteration now (if applicable)
        break;

    case AR_ORDER:
        setAROrder(static_cast<int>(newValue));
        break;

    case LOWCUT:
        setLowCut(newValue);
        break;

    case HIGHCUT:
        setHighCut(newValue);
        break;

    case OUTPUT_MODE:
    {
        OutputMode oldMode = outputMode;
        outputMode = static_cast<OutputMode>(static_cast<int>(newValue));
        if (oldMode == PH_AND_MAG || outputMode == PH_AND_MAG)
        {
            CoreServices::updateSignalChain(editor);  // add or remove channels if necessary
        }
        break;
    }

    case VIS_E_CHAN:
        jassert(newValue >= -1);
        visEventChannel = static_cast<int>(newValue);
        break;

    case VIS_C_CHAN:
        setVisContChan(static_cast<int>(newValue));
        break;
    }
}

void PhaseCalculator::process(AudioSampleBuffer& buffer)
{
    // handle subprocessors, if any
    HashMap<int, uint16>::Iterator it(subProcessorMap);
    while (it.next())
    {
        uint32 fullSourceID = static_cast<uint32>(it.getKey());
        int subProcessor = it.getValue();
        uint32 sourceTimestamp = getSourceTimestamp(fullSourceID);
        uint64 sourceSamples = getNumSourceSamples(fullSourceID);
        setTimestampAndSamples(sourceTimestamp, sourceSamples, subProcessor);
    }

    // check for events to visualize
    bool hasCanvas = static_cast<PhaseCalculatorEditor*>(getEditor())->canvas != nullptr;
    if (hasCanvas && visEventChannel > -1)
    {
        checkForEvents();
    }

    // iterate over active input channels
    Array<int> activeInputs = getActiveInputs();
    int nActiveInputs = activeInputs.size();
    for (int activeChan = 0; activeChan < nActiveInputs; ++activeChan)
    {
        int chan = activeInputs[activeChan];
        int nSamples = getNumSamples(chan);
        if (nSamples == 0) // nothing to do
        {
            continue;
        }

        // filter the data
        float* const wpIn = buffer.getWritePointer(chan);
        filters[chan]->process(nSamples, &wpIn);

        // shift old data and copy new data into historyBuffer (as much as can fit)
        int historyStartIndex = jmax(nSamples - historyLength, 0);
        int nSamplesToEnqueue = nSamples - historyStartIndex;
        int nOldSamples = historyLength - nSamplesToEnqueue;

        double* wpBuffer = historyBuffer[activeChan]->begin();
        const double* rpBuffer = wpBuffer + nSamplesToEnqueue;

        // shift old data
        for (int i = 0; i < nOldSamples; ++i)
        {
<<<<<<< HEAD
            *(wpBuffer++) = *(rpBuffer++);
=======
            const ScopedLock myHistoryLock(*historyLock[activeChan]);

            // shift old data
            for (int i = 0; i < nOldSamples; ++i)
            {
                *(wpBuffer++) = *(rpBuffer++);
            }

            // copy new data
            const float* rpIn = wpIn + historyStartIndex;
            for (int i = 0; i < nSamplesToEnqueue; ++i)
            {
                *(wpBuffer++) = *(rpIn++);
            }
>>>>>>> 503a886e
        }

        // add new data (promoting floats to doubles)
        const float* rpIn = wpIn + historyStartIndex;
        for (int i = 0; i < nSamplesToEnqueue; ++i)
        {
            *(wpBuffer++) = *(rpIn++);
        }

        // if full...
        bufferFreeSpace.set(activeChan, jmax(bufferFreeSpace[activeChan] - nSamplesToEnqueue, 0));
        if (bufferFreeSpace[activeChan] == 0)
        {    
            // contain shared history buffer access 
            {
                // push history update to shared buffer
                AtomicWriterPtr bufferWriter = historySynchronizers[activeChan]->getWriter();
                int historyWriteInd = bufferWriter->getIndexToUse();
                double* wpSharedBuffer = (*historyBufferShared[activeChan])[historyWriteInd].begin();
                const double* rpBuffer = historyBuffer[activeChan]->begin();

                for (int i = 0; i < historyLength; ++i)
                {
                    *(wpSharedBuffer++) = *(rpBuffer++);
                }
                bufferWriter->pushUpdate();
            }
            // end shared history buffer access

            // get current AR parameters safely
            int arReadInd = arSynchronizers[activeChan]->getReader()->pullUpdate();
            if (arReadInd != -1)
            {
                int dsFactor = sampleRateMultiple[chan];
                int offset = dsOffset[chan];
                
                // use AR model to fill predSamps (which is downsampled) based on past data.
                rpBuffer = historyBuffer[activeChan]->end() - offset;
                const double* rpParam = (*arParamsShared[activeChan])[arReadInd].getRawDataPointer();
                arPredict(rpBuffer, predSamps, rpParam, dsFactor, arOrder);

                // identify indices within current buffer to pass throuth HT
                htInds.clearQuick();
                for (int i = dsFactor - offset; i < nSamples; i += dsFactor)
                {
                    htInds.add(i);
                }

                int htOutputSamps = htInds.size() + 1;
                if (htOutput.size() < htOutputSamps)
                {
                    htOutput.resize(htOutputSamps);
                }

                int kOut = -HT_DELAY;
                for (int kIn = 0; kIn < htInds.size(); ++kIn, ++kOut)
                {
                    double samp = htFilterSamp(wpIn[htInds[kIn]], *htState[activeChan]);
                    if (kOut >= 0)
                    {
                        double rc = wpIn[htInds[kOut]];
                        double ic = htScaleFactor * samp;
                        htOutput.set(kOut, std::complex<double>(rc, ic));
                    }
                }

                // copy state to tranform prediction without changing the end-of-buffer state
                htTempState = *htState[activeChan];
                
                // execute transformer on prediction
                for (int i = 0; i <= HT_DELAY; ++i, ++kOut)
                {
                    double samp = htFilterSamp(predSamps[i], htTempState);
                    if (kOut >= 0)
                    {
                        double rc = i == HT_DELAY ? predSamps[0] : wpIn[htInds[kOut]];
                        double ic = htScaleFactor * samp;
                        htOutput.set(kOut, std::complex<double>(rc, ic));
                    }
                }

                // output with upsampling (interpolation)
                float* wpOut = buffer.getWritePointer(chan);
                float* wpOut2;
                if (outputMode == PH_AND_MAG)
                {
                    // second output channel
                    int outChan2 = getNumInputs() + activeChan;
                    jassert(outChan2 < buffer.getNumChannels());
                    wpOut2 = buffer.getWritePointer(outChan2);
                }

                kOut = 0;
                std::complex<double> prevCS = lastComputedSample[activeChan];
                std::complex<double> nextCS = htOutput[kOut];
                double prevPhase, nextPhase, phaseSpan, thisPhase;
                double prevMag, nextMag, magSpan, thisMag;
                bool needPhase = outputMode != MAG;
                bool needMag = outputMode != PH;

                if (needPhase)
                {
                    prevPhase = std::arg(prevCS);
                    nextPhase = std::arg(nextCS);
                    phaseSpan = circDist(nextPhase, prevPhase, Dsp::doublePi);
                }
                if (needMag)
                {
                    prevMag = std::abs(prevCS);
                    nextMag = std::abs(nextCS);
                    magSpan = nextMag - prevMag;
                }
                int subSample = offset % dsFactor;

                for (int i = 0; i < nSamples; ++i, subSample = (subSample + 1) % dsFactor)
                {
                    if (subSample == 0)
                    {
                        // update interpolation frame
                        prevCS = nextCS;
                        nextCS = htOutput[++kOut];
                        
                        if (needPhase)
                        {
                            prevPhase = nextPhase;
                            nextPhase = std::arg(nextCS);
                            phaseSpan = circDist(nextPhase, prevPhase, Dsp::doublePi);
                        }
                        if (needMag)
                        {
                            prevMag = nextMag;
                            nextMag = std::abs(nextCS);
                            magSpan = nextMag - prevMag;
                        }
                    }

                    if (needPhase)
                    {
                        thisPhase = prevPhase + phaseSpan * subSample / dsFactor;
                        thisPhase = circDist(thisPhase, 0, Dsp::doublePi);
                    }
                    if (needMag)
                    {
                        thisMag = prevMag + magSpan * subSample / dsFactor;
                    }

                    switch (outputMode)
                    {
                    case MAG:
                        wpOut[i] = static_cast<float>(thisMag);
                        break;

                    case PH_AND_MAG:
                        wpOut2[i] = static_cast<float>(thisMag);
                        // fall through
                    case PH:
                        // output in degrees
                        wpOut[i] = static_cast<float>(thisPhase * (180.0 / Dsp::doublePi));
                        break;

                    case IM:
                        wpOut[i] = static_cast<float>(thisMag * std::sin(thisPhase));
                        break;
                    }
                }
                lastComputedSample.set(activeChan, prevCS);
                dsOffset.set(chan, ((offset + nSamples - 1) % dsFactor) + 1);

                // unwrapping / smoothing
                if (outputMode == PH || outputMode == PH_AND_MAG)
                {
                    unwrapBuffer(wpOut, nSamples, activeChan);
                    smoothBuffer(wpOut, nSamples, activeChan);
                    lastPhase.set(activeChan, wpOut[nSamples - 1]);
                }
                
                // if this is the monitored channel for events, check whether we can add a new phase
                if (hasCanvas && chan == visContinuousChannel)
                {
                    calcVisPhases(getTimestamp(chan) + getNumSamples(chan));
                }
                
                continue;
            }
        }

        // buffer not full or AR params not ready
        // just output zeros
        buffer.clear(chan, 0, nSamples);
    }
}

// starts thread when acquisition begins
bool PhaseCalculator::enable()
{
    if (isEnabled)
    {
        startThread(AR_PRIORITY);

        // have to manually enable editor, I guess...
        PhaseCalculatorEditor* editor = static_cast<PhaseCalculatorEditor*>(getEditor());
        editor->enable();
    }

    return isEnabled;
}

bool PhaseCalculator::disable()
{
    PhaseCalculatorEditor* editor = static_cast<PhaseCalculatorEditor*>(getEditor());
    editor->disable();

    signalThreadShouldExit();

    // clear timestamp and phase queues
    while (!visTsBuffer.empty())
    {
        visTsBuffer.pop();
    }

    ScopedLock phaseLock(visPhaseBufferLock);
    while (!visPhaseBuffer.empty())
    {
        visPhaseBuffer.pop();
    }

    // reset states of active inputs
    Array<int> activeInputs = getActiveInputs();
    int nActiveInputs = activeInputs.size();
    for (int activeChan = 0; activeChan < nActiveInputs; ++activeChan)
    {
        bufferFreeSpace.set(activeChan, historyLength);
        htState[activeChan]->fill(0);
        lastPhase.set(activeChan, 0);
        lastComputedSample.set(activeChan, 0);
        dsOffset.set(activeChan, sampleRateMultiple[activeChan]);
        filters[activeInputs[activeChan]]->reset();
    }

    waitForThreadToExit(-1);
    // Once we're sure there's no more AtomicSynchronizer activity...
    for (int activeChan = 0; activeChan < nActiveInputs; ++activeChan)
    {
        arSynchronizers[activeChan]->reset();
        historySynchronizers[activeChan]->reset();
    }

    return true;
}

// thread routine to fit AR model
void PhaseCalculator::run()
{
    Array<int> activeInputs = getActiveInputs();
    int numActiveChans = activeInputs.size();
    
    Array<AtomicReaderPtr> historyReaders;
    Array<AtomicWriterPtr> arWriters;
    for (int activeChan = 0; activeChan < numActiveChans; ++activeChan)
    {
        historyReaders.add(historySynchronizers[activeChan]->getReader());
        arWriters.add(arSynchronizers[activeChan]->getWriter());
    }

    uint32 startTime, endTime;
    while (!threadShouldExit())
    {
        startTime = Time::getMillisecondCounter();

        for (int activeChan = 0; activeChan < numActiveChans; ++activeChan)
        {
            // try to obtain shared history buffer
            int historyReadInd = historyReaders[activeChan]->pullUpdate();
            if (historyReadInd == -1)
            {
                continue;
            }

            // determine what param buffer to use
            int arWriteInd = arWriters[activeChan]->getIndexToUse();
            if (arWriteInd == -1)
            {
                continue;
            }

            // calculate parameters
            const Array<double>& data = (*historyBufferShared[activeChan])[historyReadInd];
            {
                // contain the reference to shared array
                Array<double>& params = (*arParamsShared[activeChan])[arWriteInd];
                arModelers[activeInputs[activeChan]]->fitModel(data, params);
            }
            // signal that these params are ready/frozen
            arWriters[activeChan]->pushUpdate();
        }

        endTime = Time::getMillisecondCounter();
        int remainingInterval = calcInterval - (endTime - startTime);
        if (remainingInterval >= 10) // avoid WaitForSingleObject
        {
            sleep(remainingInterval);
        }
    }
}

void PhaseCalculator::updateSettings()
{
    // update arrays that store one entry per input
    int numInputs = getNumInputs();
    int prevNumInputs = filters.size();
    int numInputsChange = numInputs - prevNumInputs;

    if (numInputsChange > 0)
    {
        // (temporary, until validateSampleRate call):
        sampleRateMultiple.insertMultiple(-1, 1, numInputsChange);
        dsOffset.insertMultiple(-1, 0, numInputsChange);

        // add new objects at new indices
        for (int i = prevNumInputs; i < numInputs; i++)
        {
            filters.add(new BandpassFilter());
            // (temporary, until validateSampleRate call)
            arModelers.add(new ARModeler());
        }
    }
    else if (numInputsChange < 0)
    {
        // delete unneeded entries
        sampleRateMultiple.removeLast(-numInputsChange);
        dsOffset.removeLast(-numInputsChange);
        filters.removeLast(-numInputsChange);
        arModelers.removeLast(-numInputsChange);
    }

    // set filter parameters (sample rates may have changed)
    setFilterParameters();

    // check whether active channels can be processed
    Array<int> activeInputs = getActiveInputs();
    for (int chan : activeInputs)
    {
        validateSampleRate(chan);
    }

    // create new data channels if necessary
    updateSubProcessorMap();
    updateExtraChannels();

    if (outputMode == PH_AND_MAG)
    {
        // keep previously selected input channels from becoming selected extra channels
        deselectAllExtraChannels();
    }
}


Array<int> PhaseCalculator::getActiveInputs()
{
    int numInputs = getNumInputs();
    auto ed = static_cast<PhaseCalculatorEditor*>(getEditor());
    if (numInputs == 0 || !ed)
    {
        return Array<int>();
    }

    Array<int> activeChannels = ed->getActiveChannels();
    int numToRemove = 0;
    for (int i = activeChannels.size() - 1;
        i >= 0 && activeChannels[i] >= numInputs;
        --i, ++numToRemove);
    activeChannels.removeLast(numToRemove);
    return activeChannels;
}


bool PhaseCalculator::isGeneratesTimestamps() const
{
    return true;
}

int PhaseCalculator::getNumSubProcessors() const
{
    return subProcessorMap.size();
}

float PhaseCalculator::getSampleRate(int subProcessorIdx) const
{
    jassert(subProcessorIdx < getNumSubProcessors());
    int chan = getDataChannelIndex(0, getNodeId(), subProcessorIdx);
    return getDataChannel(chan)->getSampleRate();
}

float PhaseCalculator::getBitVolts(int subProcessorIdx) const
{
    jassert(subProcessorIdx < getNumSubProcessors());
    int chan = getDataChannelIndex(0, getNodeId(), subProcessorIdx);
    return getDataChannel(chan)->getBitVolts();
}

int PhaseCalculator::getFullSourceId(int chan)
{
    const DataChannel* chanInfo = getDataChannel(chan);
    if (!chanInfo)
    {
        jassertfalse;
        return 0;
    }
    uint16 sourceNodeId = chanInfo->getSourceNodeID();
    uint16 subProcessorIdx = chanInfo->getSubProcessorIdx();
    int procFullId = static_cast<int>(getProcessorFullId(sourceNodeId, subProcessorIdx));
}

std::queue<double>* PhaseCalculator::tryToGetVisPhaseBuffer(ScopedPointer<ScopedTryLock>& lock)
{
    lock = new ScopedTryLock(visPhaseBufferLock);
    return lock->isLocked() ? &visPhaseBuffer : nullptr;
}

void PhaseCalculator::saveCustomChannelParametersToXml(XmlElement* channelElement,
    int channelNumber, InfoObjectCommon::InfoObjectType channelType)
{
    if (channelType == InfoObjectCommon::DATA_CHANNEL && channelNumber == visContinuousChannel)
    {
        channelElement->setAttribute("visualize", 1);
    }
}

void PhaseCalculator::loadCustomChannelParametersFromXml(XmlElement* channelElement,
    InfoObjectCommon::InfoObjectType channelType)
{
    int chanNum = channelElement->getIntAttribute("number");

    if (chanNum < getNumInputs() && channelElement->hasAttribute("visualize"))
    {
        // The saved channel should be added to the dropdown at this point.
        setVisContChan(chanNum);
        static_cast<PhaseCalculatorEditor*>(getEditor())->refreshVisContinuousChan();
    }
}

double PhaseCalculator::circDist(double x, double ref, double cutoff)
{
    const double TWO_PI = 2 * Dsp::doublePi;
    double xMod = std::fmod(x - ref, TWO_PI);
    double xPos = (xMod < 0 ? xMod + TWO_PI : xMod);
    return (xPos > cutoff ? xPos - TWO_PI : xPos);
}

// ------------ PRIVATE METHODS ---------------

void PhaseCalculator::handleEvent(const EventChannel* eventInfo,
    const MidiMessage& event, int samplePosition)
{
    if (visEventChannel < 0)
    {
        return;
    }

    if (Event::getEventType(event) == EventChannel::TTL)
    {
        TTLEventPtr ttl = TTLEvent::deserializeFromMessage(event, eventInfo);
        if (ttl->getChannel() == visEventChannel && ttl->getState())
        {
            // add timestamp to the queue for visualization
            juce::int64 ts = ttl->getTimestamp();
            jassert(visTsBuffer.empty() || visTsBuffer.back() <= ts);
            visTsBuffer.push(ts);
        }
    }
}

void PhaseCalculator::setAROrder(int newOrder)
{
    if (newOrder == arOrder) { return; }

    arOrder = newOrder;
    updateHistoryLength();

    // update dependent per-channel objects
    int numInputs = getNumInputs();
    for (int chan = 0; chan < numInputs; ++chan)
    {
        bool s = arModelers[chan]->setParams(arOrder, historyLength, sampleRateMultiple[chan]);
        jassert(s);
    }

    for (int i = 0; i < numActiveChansAllocated; i++)
    {
        for (auto& arr : *arParamsShared[i])
        {
            arr.resize(arOrder);
        }
    }
}

void PhaseCalculator::setLowCut(float newLowCut)
{
    if (newLowCut == lowCut) { return; }

    lowCut = newLowCut;
    if (lowCut >= highCut)
    {
        // push highCut up
        highCut = lowCut + PASSBAND_EPS;
        static_cast<PhaseCalculatorEditor*>(getEditor())->refreshHighCut();
    }
    updateScaleFactor();
    setFilterParameters();
}

void PhaseCalculator::setHighCut(float newHighCut)
{
    if (newHighCut == highCut) { return; }

    highCut = newHighCut;
    if (highCut <= lowCut)
    {
        // push lowCut down
        lowCut = highCut - PASSBAND_EPS;
        static_cast<PhaseCalculatorEditor*>(getEditor())->refreshLowCut();
    }
    updateScaleFactor();
    setFilterParameters();
}

void PhaseCalculator::setVisContChan(int newChan)
{
    if (newChan >= 0)
    {
        jassert(newChan < filters.size());
        jassert(getActiveInputs().indexOf(newChan) != -1);

        // disable event receival temporarily so we can flush the buffer
        int tempVisEventChan = visEventChannel;
        visEventChannel = -1;

        // clear timestamp queue
        while (!visTsBuffer.empty())
        {
            visTsBuffer.pop();
        }

        // update filter settings
        visReverseFilter.setParams(filters[newChan]->getParams());
        visEventChannel = tempVisEventChan;
    }
    visContinuousChannel = newChan;
    
    // If acquisition is stopped (and thus the new channel might be from a different subprocessor),
    // update signal chain. Sinks such as LFP Viewer should receive this information.
    if (!CoreServices::getAcquisitionStatus())
    {
        CoreServices::updateSignalChain(getEditor());
    }
}

void PhaseCalculator::updateHistoryLength()
{
    Array<int> activeInputs = getActiveInputs();

    // minimum - must have enough samples to do a Hilbert transform on past values for visualization
    int newHistoryLength = VIS_HILBERT_LENGTH;
    for (int chan : activeInputs)
    {
        newHistoryLength = jmax(newHistoryLength,
            arOrder * sampleRateMultiple[chan] + 1, // minimum to train AR model
            HT_FS * sampleRateMultiple[chan]);      // use @ least 1 second to train model
    }

    if (newHistoryLength == historyLength) { return; }

    historyLength = newHistoryLength;

    // update things that depend on historyLength
    for (int i = 0; i < numActiveChansAllocated; ++i)
    {
        bufferFreeSpace.set(i, historyLength);
        historyBuffer[i]->resize(historyLength);
        for (auto& arr : *historyBufferShared[i])
        {
            arr.resize(historyLength);
        }
    }

    for (int chan : activeInputs)
    {
        bool success = arModelers[chan]->setParams(arOrder, historyLength, sampleRateMultiple[chan]);
        jassert(success);
    }
}

void PhaseCalculator::updateScaleFactor()
{
    htScaleFactor = getScaleFactor(lowCut, highCut);
}

void PhaseCalculator::setFilterParameters()
{
    int numInputs = getNumInputs();
    jassert(filters.size() == numInputs);
    double currLowCut = lowCut, currHighCut = highCut;
    jassert(currLowCut >= 0 && currLowCut < currHighCut);

    for (int chan = 0; chan < numInputs; ++chan)
    {
        Dsp::Params params;
        params[0] = getDataChannel(chan)->getSampleRate();  // sample rate
        params[1] = 2;                                      // order
        params[2] = (currHighCut + currLowCut) / 2;         // center frequency
        params[3] = currHighCut - currLowCut;               // bandwidth

        filters[chan]->setParams(params);
    }
}

void PhaseCalculator::addActiveChannel()
{
    numActiveChansAllocated++;

    // simple arrays
    bufferFreeSpace.add(historyLength);
    lastPhase.add(0);
    lastComputedSample.add(0);

    // owned arrays
    historyBuffer.add(new Array<double>());
    historyBuffer.getLast()->resize(historyLength);
    htState.add(new std::array<double, HT_ORDER + 1>());
    htState.getLast()->fill(0);
    
    // shared arrays/synchronizers
    historySynchronizers.add(new AtomicSynchronizer());
    historyBufferShared.add(new std::array<Array<double>, 3>());
    for (auto& arr : *historyBufferShared.getLast())
    {
        arr.resize(historyLength);
    }
    arSynchronizers.add(new AtomicSynchronizer());
    arParamsShared.add(new std::array<Array<double>, 3>());
    for (auto& arr : *arParamsShared.getLast())
    {
        arr.resize(arOrder);
    }
}

bool PhaseCalculator::validateSampleRate(int chan)
{
    auto e = getEditor();
    bool p, r, a;
    e->getChannelSelectionState(chan, &p, &r, &a);
    if (!p) { return false; }

    // test whether sample rate is a multiple of HT_FS
    float fsMult = getDataChannel(chan)->getSampleRate() / HT_FS;
    float fsMultRound = std::round(fsMult);
    if (std::abs(fsMult - fsMultRound) < FLT_EPSILON)
    {
        // leave selected
        int fsMultInt = static_cast<int>(fsMultRound);
        sampleRateMultiple.set(chan, fsMultInt);
        dsOffset.set(chan, fsMultInt);
        bool s = arModelers[chan]->setParams(arOrder, historyLength, fsMultInt);
        jassert(s);
        return true;
    }

    // deselect and send warning
    deselectChannel(chan);
    CoreServices::sendStatusMessage("Channel " + String(chan + 1) + " was deselected because" +
        " its sample rate is not a multiple of " + String(HT_FS));
    return false;
}

void PhaseCalculator::unwrapBuffer(float* wp, int nSamples, int activeChan)
{
    for (int startInd = 0; startInd < nSamples - 1; startInd++)
    {
        float diff = wp[startInd] - (startInd == 0 ? lastPhase[activeChan] : wp[startInd - 1]);
        if (abs(diff) > 180)
        {
            // search forward for a jump in the opposite direction
            int endInd;
            int maxInd;
            if (diff < 0)
            // for downward jumps, unwrap if there's a jump back up within GLITCH_LIMIT samples
            {
                endInd = -1;
                maxInd = jmin(startInd + GLITCH_LIMIT, nSamples - 1);
            }
            else
            // for upward jumps, default to unwrapping until the end of the buffer, but stop if there's a jump back down sooner.
            {
                endInd = nSamples;
                maxInd = nSamples - 1;
            }
            for (int currInd = startInd + 1; currInd <= maxInd; currInd++)
            {
                float diff2 = wp[currInd] - wp[currInd - 1];
                if (abs(diff2) > 180 && ((diff > 0) != (diff2 > 0)))
                {
                    endInd = currInd;
                    break;
                }
            }

            // unwrap [startInd, endInd)
            for (int i = startInd; i < endInd; i++)
            {
                wp[i] -= 360 * (diff / abs(diff));
            }

            if (endInd > -1)
            {
                // skip to the end of this unwrapped section
                startInd = endInd;
            }
        }
    }
}

void PhaseCalculator::smoothBuffer(float* wp, int nSamples, int activeChan)
{
    int actualGL = jmin(GLITCH_LIMIT, nSamples - 1);
    float diff = wp[0] - lastPhase[activeChan];
    if (diff < 0 && diff > -180)
    {
        // identify whether signal exceeds last sample of the previous buffer within glitchLimit samples.
        int endIndex = -1;
        for (int i = 1; i <= actualGL; i++)
        {
            if (wp[i] > lastPhase[activeChan])
            {
                endIndex = i;
                break;
            }
            // corner case where signal wraps before it exceeds lastPhase
            else if (wp[i] - wp[i - 1] < -180 && (wp[i] + 360) > lastPhase[activeChan])
            {
                wp[i] += 360;
                endIndex = i;
                break;
            }
        }

        if (endIndex != -1)
        {
            // interpolate points from buffer start to endIndex
            float slope = (wp[endIndex] - lastPhase[activeChan]) / (endIndex + 1);
            for (int i = 0; i < endIndex; i++)
            {
                wp[i] = lastPhase[activeChan] + (i + 1) * slope;
            }
        }
    }
}

void PhaseCalculator::updateSubProcessorMap()
{
    if (outputMode != PH_AND_MAG)
    {
        subProcessorMap.clear();
        return;
    }

    // fill map according to selected channels, and remove outdated entries.
    uint16 maxUsedIdx = 0;
    SortedSet<int> foundFullIds;
    Array<int> unmappedFullIds;

    Array<int> activeInputs = getActiveInputs();
    for (int chan : activeInputs)
    {
        const DataChannel* chanInfo = getDataChannel(chan);
        uint16 sourceNodeId = chanInfo->getSourceNodeID();
        uint16 subProcessorIdx = chanInfo->getSubProcessorIdx();
        int procFullId = static_cast<int>(getProcessorFullId(sourceNodeId, subProcessorIdx));
        foundFullIds.add(procFullId);

        if (subProcessorMap.contains(procFullId))
        {
            maxUsedIdx = jmax(maxUsedIdx, subProcessorMap[subProcessorIdx]);
        }
        else // add new entry for this source subprocessor
        {
            // try to match index if possible
            if (!subProcessorMap.containsValue(subProcessorIdx))
            {
                subProcessorMap.set(procFullId, subProcessorIdx);
                maxUsedIdx = jmax(maxUsedIdx, subProcessorIdx);
            }
            else
            {
                unmappedFullIds.add(procFullId);
            }
        }
    }
    // assign remaining unmapped ids
    for (int id : unmappedFullIds)
    {
        subProcessorMap.set(id, ++maxUsedIdx);
    }

    // remove outdated entries
    Array<int> outdatedFullIds;
    HashMap<int, juce::uint16>::Iterator it(subProcessorMap);
    while (it.next())
    {
        int key = it.getKey();
        if (!foundFullIds.contains(key))
        {
            outdatedFullIds.add(key);
        }
    }
    for (int id : outdatedFullIds)
    {
        subProcessorMap.remove(id);
    }
}

void PhaseCalculator::updateExtraChannels()
{
    // reset dataChannelArray to # of inputs
    int numInputs = getNumInputs();
    int numChannels = dataChannelArray.size();
    jassert(numChannels >= numInputs);
    dataChannelArray.removeLast(numChannels - numInputs);

    if (outputMode == PH_AND_MAG)
    {
        Array<int> activeInputs = getActiveInputs();
        for (int chan : activeInputs)
        {
            // see GenericProcessor::createDataChannelsByType
            DataChannel* baseChan = dataChannelArray[chan];
            int baseFullId = getFullSourceId(chan);
                        
            DataChannel* newChan = new DataChannel(
                baseChan->getChannelType(),
                baseChan->getSampleRate(),
                this,
                subProcessorMap[baseFullId]);

            // rename to match base channel (implies that it contains magnitude data)
            newChan->setName(baseChan->getName() + "MAG");
            newChan->setBitVolts(baseChan->getBitVolts());
            newChan->addToHistoricString(getName());
            dataChannelArray.add(newChan);
        }
    }
    settings.numOutputs = dataChannelArray.size();
}

void PhaseCalculator::deselectChannel(int chan)
{
    jassert(chan >= 0 && chan < getTotalDataChannels());

    auto ed = getEditor();
    bool p, r, a;
    ed->getChannelSelectionState(chan, &p, &r, &a);
    ed->setChannelSelectionState(chan - 1, false, r, a);
}

void PhaseCalculator::deselectAllExtraChannels()
{
    jassert(outputMode == PH_AND_MAG);
    Array<int> activeChans = getEditor()->getActiveChannels();
    int nInputs = getNumInputs();
    int nExtraChans = 0;
    for (int chan : activeChans)
    {
        if (chan < nInputs)
        {
            nExtraChans++;
        }
        else if (chan < nInputs + nExtraChans)
        {
            deselectChannel(chan);
        }
    }
}

void PhaseCalculator::calcVisPhases(juce::int64 sdbEndTs)
{
    juce::int64 minTs = sdbEndTs - VIS_TS_MAX_DELAY;
    juce::int64 maxTs = sdbEndTs - VIS_TS_MIN_DELAY;

    // discard any timestamps less than minTs
    while (!visTsBuffer.empty() && visTsBuffer.front() < minTs)
    {
        visTsBuffer.pop();
    }

    if (!visTsBuffer.empty() && visTsBuffer.front() <= maxTs)
    {
        // perform reverse filtering and Hilbert transform
        Array<int> activeInputs = getActiveInputs();
        int visActiveChan = activeInputs.indexOf(visContinuousChannel);
        jassert(visActiveChan != -1);

        // copy history in reverse to visHilbertBuffer
        std::reverse_iterator<const double*> rpBuffer(historyBuffer[visActiveChan]->end());
        std::copy(rpBuffer, rpBuffer + VIS_HILBERT_LENGTH, visHilbertBuffer.getRealPointer());

        double* realPtr = visHilbertBuffer.getRealPointer();
        visReverseFilter.reset();
        visReverseFilter.process(VIS_HILBERT_LENGTH, &realPtr);

        // un-reverse values
        visHilbertBuffer.reverseReal(VIS_HILBERT_LENGTH);

        visForwardPlan.execute();
        hilbertManip(&visHilbertBuffer);
        visBackwardPlan.execute();

        // gather the values to push onto the phase queue
        std::queue<double> tempBuffer;
        juce::int64 ts;
        while (!visTsBuffer.empty() && (ts = visTsBuffer.front()) <= maxTs)
        {
            visTsBuffer.pop();
            juce::int64 delay = sdbEndTs - ts;
            std::complex<double> analyticPt = visHilbertBuffer.getAsComplex(VIS_HILBERT_LENGTH - delay);
            double phaseRad = std::arg(analyticPt);
            tempBuffer.push(phaseRad);

            // add to event channel
            if (!visPhaseChannel)
            {
                jassertfalse; // event channel should not be null here.
                continue;
            }
            double eventData = phaseRad * 180.0 / Dsp::doublePi;
            juce::int64 eventTs = sdbEndTs - getNumSamples(visContinuousChannel);
            BinaryEventPtr event = BinaryEvent::createBinaryEvent(visPhaseChannel, eventTs, &eventData, sizeof(double));
            addEvent(visPhaseChannel, event, 0);
        }

        // now modify the phase queue
        // this is important so we'll use a full lock, but hopefully it'll always be fast
        ScopedLock phaseBufferLock(visPhaseBufferLock);
        while (!tempBuffer.empty())
        {
            visPhaseBuffer.push(tempBuffer.front());
            tempBuffer.pop();
        }
    }
}

void PhaseCalculator::arPredict(const double* lastSample, double* prediction,
    const double* params, int stride, int order)
{
    for (int s = 0; s <= HT_DELAY; ++s)
    {
        // s = index to write output
        prediction[s] = 0;
        for (int ind = s - 1; ind > s - 1 - order; --ind)
        {
            // ind = index of previous output to read
            prediction[s] -= params[s - 1 - ind] *
                (ind < 0 ? lastSample[(ind + 1) * stride] : prediction[ind]);
        }
    }
}

void PhaseCalculator::hilbertManip(FFTWArray* fftData)
{
    int n = fftData->getLength();

    // Normalize DC and Nyquist, normalize and double prositive freqs, and set negative freqs to 0.
    int lastPosFreq = (n + 1) / 2 - 1;
    int firstNegFreq = n / 2 + 1;
    int numPosNegFreqDoubles = lastPosFreq * 2; // sizeof(complex<double>) = 2 * sizeof(double)
    bool hasNyquist = (n % 2 == 0);

    std::complex<double>* wp = fftData->getComplexPointer();

    // normalize but don't double DC value
    wp[0] /= n;

    // normalize and double positive frequencies
    FloatVectorOperations::multiply(reinterpret_cast<double*>(wp + 1), 2.0 / n, numPosNegFreqDoubles);

    if (hasNyquist)
    {
        // normalize but don't double Nyquist frequency
        wp[lastPosFreq + 1] /= n;
    }

    // set negative frequencies to 0
    FloatVectorOperations::clear(reinterpret_cast<double*>(wp + firstNegFreq), numPosNegFreqDoubles);
}

double PhaseCalculator::getScaleFactor(double lowCut, double highCut)
{
    jassert(HT_SCALE_FACTOR_QUERY_FREQS >= 2);
    int numFreqs = HT_SCALE_FACTOR_QUERY_FREQS;

    double meanAbsResponse = 0;

    // at each frequency, calculate the filter response
    for (int kFreq = 0; kFreq < numFreqs; ++kFreq)
    {
        double freq = lowCut + kFreq * (highCut - lowCut) / (numFreqs - 1);
        double normFreq = freq / (HT_FS / 2);
        std::complex<double> response = 0;

        for (int kCoef = 0; kCoef <= HT_ORDER; ++kCoef)
        {
            response += std::polar(HT_COEF[kCoef], -kCoef * normFreq * Dsp::doublePi);
        }

        meanAbsResponse += std::abs(response) / numFreqs;
    }

    return 1 / meanAbsResponse;
}

double PhaseCalculator::htFilterSamp(double input, std::array<double, HT_ORDER + 1>& state)
{
    double* state_p = state.data();

    // initialize new state entry
    state[HT_ORDER] = 0;

    // incorporate new input
    FloatVectorOperations::addWithMultiply(state_p, HT_COEF, input, HT_ORDER + 1);

    // shift state
    double sampOut = state[0];
    memmove(state_p, state_p + 1, HT_ORDER * sizeof(double));
    return sampOut;
}

// Hilbert transformer coefficients (FIR filter)
// Obtained by matlab call "firpm(HT_ORDER, [4 HT_FS/2-4]/(HT_FS/2), [1 1], 'hilbert')"
// Should be modified if HT_ORDER or HT_FS are changed, or if targeting frequencies lower than 4 Hz.
const double PhaseCalculator::HT_COEF[HT_ORDER + 1] = {
    -0.287572507836144,
    2.76472250749945e-05,
    -0.0946113256432684,
    -0.000258874394997638,
    -0.129436276914844,
    -0.000160842742642405,
    -0.213150968600552,
    -0.00055322197399798,
    -0.636856982103511,
    0,
    0.636856982103511,
    0.00055322197399798,
    0.213150968600552,
    0.000160842742642405,
    0.129436276914844,
    0.000258874394997638,
    0.0946113256432684,
    -2.76472250749945e-05,
    0.287572507836144
};<|MERGE_RESOLUTION|>--- conflicted
+++ resolved
@@ -183,24 +183,7 @@
         // shift old data
         for (int i = 0; i < nOldSamples; ++i)
         {
-<<<<<<< HEAD
             *(wpBuffer++) = *(rpBuffer++);
-=======
-            const ScopedLock myHistoryLock(*historyLock[activeChan]);
-
-            // shift old data
-            for (int i = 0; i < nOldSamples; ++i)
-            {
-                *(wpBuffer++) = *(rpBuffer++);
-            }
-
-            // copy new data
-            const float* rpIn = wpIn + historyStartIndex;
-            for (int i = 0; i < nSamplesToEnqueue; ++i)
-            {
-                *(wpBuffer++) = *(rpIn++);
-            }
->>>>>>> 503a886e
         }
 
         // add new data (promoting floats to doubles)
