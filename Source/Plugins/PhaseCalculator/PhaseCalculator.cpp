--- conflicted
+++ resolved
@@ -468,17 +468,11 @@
 
             // calculate parameters
             const Array<double>& data = (*historyBufferShared[activeChan])[historyReadInd];
-<<<<<<< HEAD
-            Array<double>& params = (*arParamsShared[activeChan])[arWriteInd];
-            arModelers[activeInputs[activeChan]]->fitModel(data, params);
-
-=======
             {
                 // contain the reference to shared array
                 Array<double>& params = (*arParamsShared[activeChan])[arWriteInd];
-                arModeler.fitModel(data, params);
-            }
->>>>>>> a48b315b
+                arModelers[activeInputs[activeChan]]->fitModel(data, params);
+            }
             // signal that these params are ready/frozen
             arWriters[activeChan]->pushUpdate();
         }
