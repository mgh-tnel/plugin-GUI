/*
------------------------------------------------------------------

This file is part of a plugin for the Open Ephys GUI
Copyright (C) 2017 Translational NeuroEngineering Laboratory, MGH

------------------------------------------------------------------

This program is free software: you can redistribute it and/or modify
it under the terms of the GNU General Public License as published by
the Free Software Foundation, either version 3 of the License, or
(at your option) any later version.

This program is distributed in the hope that it will be useful,
but WITHOUT ANY WARRANTY; without even the implied warranty of
MERCHANTABILITY or FITNESS FOR A PARTICULAR PURPOSE.  See the
GNU General Public License for more details.

You should have received a copy of the GNU General Public License
along with this program.  If not, see <http://www.gnu.org/licenses/>.

*/

#include "PhaseCalculator.h"
#include "PhaseCalculatorEditor.h"
#include <cstring> // memmove

const float PhaseCalculator::PASSBAND_EPS = 0.01F;

PhaseCalculator::PhaseCalculator()
    : GenericProcessor      ("Phase Calculator")
    , Thread                ("AR Modeler")
    , calcInterval          (50)
    , lowCut                (4.0)
    , highCut               (8.0)
    , htScaleFactor         (getScaleFactor(lowCut, highCut))
    , outputMode            (PH)
    , visEventChannel       (-1)
    , visContinuousChannel  (-1)
    , visHilbertBuffer      (VIS_HILBERT_LENGTH)
    , visForwardPlan        (VIS_HILBERT_LENGTH, &visHilbertBuffer, FFTW_MEASURE)
    , visBackwardPlan       (VIS_HILBERT_LENGTH, &visHilbertBuffer, FFTW_BACKWARD, FFTW_MEASURE)
{
    setProcessorType(PROCESSOR_TYPE_FILTER);
    setAROrder(20);
}

PhaseCalculator::~PhaseCalculator() {}

bool PhaseCalculator::hasEditor() const
{
    return true;
}


AudioProcessorEditor* PhaseCalculator::createEditor()
{
    editor = new PhaseCalculatorEditor(this);
    return editor;
}

<<<<<<< HEAD
void PhaseCalculator::createEventChannels()
{
    // add vis phase event channel
    const DataChannel* visChannel = getDataChannel(visContinuousChannel);
    float sampleRate = visChannel ? visChannel->getSampleRate() : CoreServices::getGlobalSampleRate();
    juce::uint16 subproc = visChannel ? visChannel->getSubProcessorIdx() : 0;

    EventChannel* chan = new EventChannel(EventChannel::DOUBLE_ARRAY, 1, 1, sampleRate, this, subproc);
    chan->setName(chan->getName() + ": PC visualized phase (deg.)");
    chan->setDescription("The accurate phase in degrees of each visualized event");
    chan->setIdentifier("phasecalc.visphase");

    // metadata storing source data channel
    if (visChannel)
    {
=======
void PhaseCalculator::updateVisPhaseChannel()
{
    eventChannelArray.clear();
    const DataChannel* visChannel = getDataChannel(visContinuousChannel);

    if (visChannel)
    {
        float sampleRate = visChannel->getSampleRate();

        EventChannel* chan = new EventChannel(EventChannel::DOUBLE_ARRAY, 1, 1, sampleRate, this);
        chan->setName(chan->getName() + ": PC visualized phase (deg.)");
        chan->setDescription("The accurate phase in degrees of each visualized event");
        chan->setIdentifier("phasecalc.visphase");

        // metadata storing source data channel
>>>>>>> a2d260b1
        MetaDataDescriptor sourceChanDesc(MetaDataDescriptor::UINT16, 3, "Source Channel",
            "Index at its source, Source processor ID and Sub Processor index of the channel that triggers this event",
            "source.channel.identifier.full");
        MetaDataValue sourceChanVal(sourceChanDesc);
        uint16 sourceInfo[3];
        sourceInfo[0] = visChannel->getSourceIndex();
        sourceInfo[1] = visChannel->getSourceNodeID();
        sourceInfo[2] = visChannel->getSubProcessorIdx();
        sourceChanVal.setValue(static_cast<const uint16*>(sourceInfo));
        chan->addMetaData(sourceChanDesc, sourceChanVal);
<<<<<<< HEAD
    }

    visPhaseChannel = eventChannelArray.add(chan);
=======

        visPhaseChannel = eventChannelArray.add(chan);
    }
>>>>>>> a2d260b1
}

void PhaseCalculator::setParameter(int parameterIndex, float newValue)
{
    int numInputs = getNumInputs();

    switch (parameterIndex) {
    case RECALC_INTERVAL:
        calcInterval = static_cast<int>(newValue);
        break;

    case AR_ORDER:
        setAROrder(static_cast<int>(newValue));
        break;

    case LOWCUT:
        setLowCut(newValue);
        break;

    case HIGHCUT:
        setHighCut(newValue);
        break;

    case OUTPUT_MODE:
    {
        OutputMode oldMode = outputMode;
        outputMode = static_cast<OutputMode>(static_cast<int>(newValue));
        if (oldMode == PH_AND_MAG || outputMode == PH_AND_MAG)
        {
            CoreServices::updateSignalChain(editor);  // add or remove channels if necessary
        }
        break;
    }

    case VIS_E_CHAN:
        jassert(newValue >= -1);
        visEventChannel = static_cast<int>(newValue);
        break;

    case VIS_C_CHAN:
        setVisContChan(static_cast<int>(newValue));
        break;
    }
}

void PhaseCalculator::process(AudioSampleBuffer& buffer)
{
    // handle subprocessors, if any
    HashMap<int, uint16>::Iterator it(subProcessorMap);
    while (it.next())
    {
        uint32 fullSourceID = static_cast<uint32>(it.getKey());
        int subProcessor = it.getValue();
        uint32 sourceTimestamp = getSourceTimestamp(fullSourceID);
        uint64 sourceSamples = getNumSourceSamples(fullSourceID);
        setTimestampAndSamples(sourceTimestamp, sourceSamples, subProcessor);
    }

    // check for events to visualize
    bool hasCanvas = static_cast<PhaseCalculatorEditor*>(getEditor())->canvas != nullptr;
    if (hasCanvas && visEventChannel > -1)
    {
        checkForEvents();
    }

    // iterate over active input channels
    Array<int> activeInputs = getActiveInputs();
    int nActiveInputs = activeInputs.size();
    for (int activeChan = 0; activeChan < nActiveInputs; ++activeChan)
    {
        int chan = activeInputs[activeChan];
        int nSamples = getNumSamples(chan);
        if (nSamples == 0) // nothing to do
        {
            continue;
        }

        // filter the data
        float* const wpIn = buffer.getWritePointer(chan);
        filters[chan]->process(nSamples, &wpIn);

        // shift old data and copy new data into historyBuffer (as much as can fit)
        int historyStartIndex = jmax(nSamples - historyLength, 0);
        int nSamplesToEnqueue = nSamples - historyStartIndex;
        int nOldSamples = historyLength - nSamplesToEnqueue;

        const double* rpBuffer = historyBuffer.getReadPointer(activeChan, nSamplesToEnqueue);
        double* wpBuffer = historyBuffer.getWritePointer(activeChan);

        // critical section for this channel's historyBuffer
        // note that the floats are coerced to doubles here - this is important to avoid over/underflow when calculating the phase.
        {
            const ScopedLock myHistoryLock(*historyLock[activeChan]);

            // shift old data
            memmove(wpBuffer, rpBuffer, nOldSamples * sizeof(double));

            // copy new data
            for (int i = 0; i < nSamplesToEnqueue; ++i)
            {
                wpBuffer[nOldSamples + i] = wpIn[historyStartIndex + i];
            }
        }

        if (chanState[activeChan] == NOT_FULL)
        {
            int newBufferFreeSpace = jmax(bufferFreeSpace[activeChan] - nSamplesToEnqueue, 0);
            bufferFreeSpace.set(activeChan, newBufferFreeSpace);
            if (newBufferFreeSpace == 0)
            {
                // now that the historyBuffer for this channel is full,
                // let the thread start calculating the AR model.
                chanState.set(activeChan, FULL_NO_AR);
            }
        }

        // calc phase and write out (only if AR model has been calculated)
        if (chanState[activeChan] == FULL_AR) 
        {
            // read current AR parameters safely
            Array<double> localParams;
            localParams.resize(arOrder);
            double* pLocalParam = localParams.getRawDataPointer();
            const double* rpParam = arParams[activeChan]->getRawDataPointer();
            {
                const ScopedLock currParamLock(*arParamLock[activeChan]);

                for (int i = 0; i < arOrder; ++i)
                {
                    pLocalParam[i] = rpParam[i];
                }
            }

            // use AR model to fill predSamps (which is downsampled) based on past data.
            rpBuffer = historyBuffer.getReadPointer(activeChan, historyLength - dsOffset[chan]);
            arPredict(rpBuffer, predSamps, pLocalParam, sampleRateMultiple[chan], arOrder);

            // identify indices of current buffer to execute HT
            htInds.clearQuick();
            for (int i = sampleRateMultiple[chan] - dsOffset[chan]; i < nSamples; i += sampleRateMultiple[chan])
            {
                htInds.add(i);
            }

            int htOutputSamps = htInds.size() + 1;
            if (htOutput.size() < htOutputSamps)
            {
                htOutput.resize(htOutputSamps);
            }

            int kOut = -HT_DELAY;
            for (int kIn = 0; kIn < htInds.size(); ++kIn, ++kOut)
            {
                double samp = htFilterSamp(wpIn[htInds[kIn]], *htState[activeChan]);
                if (kOut >= 0)
                {
                    double rc = wpIn[htInds[kOut]];
                    double ic = htScaleFactor * samp;
                    htOutput.set(kOut, std::complex<double>(rc, ic));
                }
            }

            // copy state to tranform prediction without changing the end-of-buffer state
            htTempState = *htState[activeChan];
            
            // execute transformer on prediction
            for (int i = 0; i <= HT_DELAY; ++i, ++kOut)
            {
                double samp = htFilterSamp(predSamps[i], htTempState);
                if (kOut >= 0)
                {
                    double rc = i == HT_DELAY ? predSamps[0] : wpIn[htInds[kOut]];
                    double ic = htScaleFactor * samp;
                    htOutput.set(kOut, std::complex<double>(rc, ic));
                }
            }

            // output with upsampling (interpolation)
            float* wpOut = buffer.getWritePointer(chan);
            float* wpOut2;
            if (outputMode == PH_AND_MAG)
            {
                // second output channel
                int outChan2 = getNumInputs() + activeChan;
                jassert(outChan2 < buffer.getNumChannels());
                wpOut2 = buffer.getWritePointer(outChan2);
            }

            kOut = 0;
            std::complex<double> prevCS = lastComputedSample[activeChan];
            std::complex<double> nextCS = htOutput[kOut];
            double prevPhase, nextPhase, phaseSpan, thisPhase;
            double prevMag, nextMag, magSpan, thisMag;
            bool needPhase = outputMode != MAG;
            bool needMag = outputMode != PH;

            if (needPhase)
            {
                prevPhase = std::arg(prevCS);
                nextPhase = std::arg(nextCS);
                phaseSpan = circDist(nextPhase, prevPhase, Dsp::doublePi);
            }
            if (needMag)
            {
                prevMag = std::abs(prevCS);
                nextMag = std::abs(nextCS);
                magSpan = nextMag - prevMag;
            }
            int subSample = dsOffset[chan] % sampleRateMultiple[chan];

            for (int i = 0; i < nSamples; ++i, subSample = (subSample + 1) % sampleRateMultiple[chan])
            {
                if (subSample == 0)
                {
                    // update interpolation frame
                    prevCS = nextCS;
                    nextCS = htOutput[++kOut];
                    
                    if (needPhase)
                    {
                        prevPhase = nextPhase;
                        nextPhase = std::arg(nextCS);
                        phaseSpan = circDist(nextPhase, prevPhase, Dsp::doublePi);
                    }
                    if (needMag)
                    {
                        prevMag = nextMag;
                        nextMag = std::abs(nextCS);
                        magSpan = nextMag - prevMag;
                    }
                }

                if (needPhase)
                {
                    thisPhase = prevPhase + phaseSpan * subSample / sampleRateMultiple[chan];
                    thisPhase = circDist(thisPhase, 0, Dsp::doublePi);
                }
                if (needMag)
                {
                    thisMag = prevMag + magSpan * subSample / sampleRateMultiple[chan];
                }

                switch (outputMode)
                {
                case MAG:
                    wpOut[i] = static_cast<float>(thisMag);
                    break;

                case PH_AND_MAG:
                    wpOut2[i] = static_cast<float>(thisMag);
                    // fall through
                case PH:
                    // output in degrees
                    wpOut[i] = static_cast<float>(thisPhase * (180.0 / Dsp::doublePi));
                    break;

                case IM:
                    wpOut[i] = static_cast<float>(thisMag * std::sin(thisPhase));
                    break;
                }
            }
            lastComputedSample.set(activeChan, prevCS);
            dsOffset.set(chan, ((dsOffset[chan] + nSamples - 1) % sampleRateMultiple[chan]) + 1);

            // unwrapping / smoothing
            if (outputMode == PH || outputMode == PH_AND_MAG)
            {
                unwrapBuffer(wpOut, nSamples, activeChan);
                smoothBuffer(wpOut, nSamples, activeChan);
                lastPhase.set(activeChan, wpOut[nSamples - 1]);
            }
        }
        else // fifo not full or AR model not ready
        {
            // just output zeros
            buffer.clear(chan, 0, nSamples);
        }

        // if this is the monitored channel for events, check whether we can add a new phase
        if (hasCanvas && chan == visContinuousChannel && chanState[activeChan] != NOT_FULL)
        {
            calcVisPhases(getTimestamp(chan) + getNumSamples(chan));
        }
    }
}

// starts thread when acquisition begins
bool PhaseCalculator::enable()
{
    if (isEnabled)
    {
        startThread(AR_PRIORITY);

        // have to manually enable editor, I guess...
        PhaseCalculatorEditor* editor = static_cast<PhaseCalculatorEditor*>(getEditor());
        editor->enable();
    }

    return isEnabled;
}

bool PhaseCalculator::disable()
{
    PhaseCalculatorEditor* editor = static_cast<PhaseCalculatorEditor*>(getEditor());
    editor->disable();

    signalThreadShouldExit();

    // reset states of active inputs
    Array<int> activeInputs = getActiveInputs();
    int nActiveInputs = activeInputs.size();
    for (int activeChan = 0; activeChan < nActiveInputs; ++activeChan)
    {
        bufferFreeSpace.set(activeChan, historyLength);
        chanState.set(activeChan, NOT_FULL);
        htState[activeChan]->fill(0);
        lastPhase.set(activeChan, 0);
        lastComputedSample.set(activeChan, 0);
        dsOffset.set(activeChan, sampleRateMultiple[activeChan]);
        filters[activeInputs[activeChan]]->reset();
    }

    // clear timestamp and phase queues
    while (!visTsBuffer.empty())
    {
        visTsBuffer.pop();
    }

    ScopedLock phaseLock(visPhaseBufferLock);
    while (!visPhaseBuffer.empty())
    {
        visPhaseBuffer.pop();
    }

    return true;
}

// thread routine
void PhaseCalculator::run()
{
    Array<double> data;
    data.resize(historyLength);

    Array<double> paramsTemp;
    paramsTemp.resize(arOrder);

    ARTimer timer;
    int currInterval = calcInterval;
    timer.startTimer(currInterval);

    Array<int> activeInputs = getActiveInputs();
    int numActiveChans = activeInputs.size();

    while (true)
    {
        if (threadShouldExit())
        {
            return;
        }

        for (int activeChan = 0; activeChan < numActiveChans; ++activeChan)
        {
            if (chanState[activeChan] == NOT_FULL)
            {
                continue;
            }

            // critical section for historyBuffer
            {
                const ScopedLock myHistoryLock(*historyLock[activeChan]);

                for (int i = 0; i < historyLength; ++i)
                {
                    data.set(i, historyBuffer.getSample(activeChan, i));
                }
            }
            // end critical section

            // calculate parameters
            arModelers[activeInputs[activeChan]]->fitModel(data, paramsTemp);

            // write params safely
            {
                const ScopedLock myParamLock(*arParamLock[activeChan]);

                juce::Array<double>* myParams = arParams[activeChan];
                for (int i = 0; i < arOrder; ++i)
                {
                    myParams->set(i, paramsTemp[i]);
                }
            }

            chanState.set(activeChan, FULL_AR);
        }

        // update interval
        if (calcInterval != currInterval)
        {
            currInterval = calcInterval;
            timer.stopTimer();
            timer.startTimer(currInterval);
        }

        while (!timer.check())
        {
            if (threadShouldExit())
            {
                return;
            }

            if (calcInterval != currInterval)
            {
                currInterval = calcInterval;
                timer.stopTimer();
                timer.startTimer(currInterval);
            }
            sleep(10);
        }
    }
}

void PhaseCalculator::updateSettings()
{
    // update arrays that store one entry per input
    int numInputs = getNumInputs();
    int prevNumInputs = filters.size();
    int numInputsChange = numInputs - prevNumInputs;

    if (numInputsChange > 0)
    {
        // (temporary, until validateSampleRate call):
        sampleRateMultiple.insertMultiple(-1, 1, numInputsChange);
        dsOffset.insertMultiple(-1, 0, numInputsChange);

        // add new objects at new indices
        for (int i = prevNumInputs; i < numInputs; i++)
        {
            filters.add(new BandpassFilter());
            // (temporary, until validateSampleRate call)
            arModelers.add(new ARModeler());
        }
    }
    else if (numInputsChange < 0)
    {
        // delete unneeded entries
        sampleRateMultiple.removeLast(-numInputsChange);
        dsOffset.removeLast(-numInputsChange);
        filters.removeLast(-numInputsChange);
        arModelers.removeLast(-numInputsChange);
    }

    // set filter parameters (sample rates may have changed)
    setFilterParameters();

    // check whether active channels can be processed
    Array<int> activeInputs = getActiveInputs();
    for (int chan : activeInputs)
    {
        validateSampleRate(chan);
    }

    // create new data channels if necessary
    updateSubProcessorMap();
    updateExtraChannels();

    if (outputMode == PH_AND_MAG)
    {
        // keep previously selected input channels from becoming selected extra channels
        deselectAllExtraChannels();
    }
}


Array<int> PhaseCalculator::getActiveInputs()
{
    int numInputs = getNumInputs();
    auto ed = static_cast<PhaseCalculatorEditor*>(getEditor());
    if (numInputs == 0 || !ed)
    {
        return Array<int>();
    }

    Array<int> activeChannels = ed->getActiveChannels();
    int numToRemove = 0;
    for (int i = activeChannels.size() - 1;
        i >= 0 && activeChannels[i] >= numInputs;
        --i, ++numToRemove);
    activeChannels.removeLast(numToRemove);
    return activeChannels;
}


bool PhaseCalculator::isGeneratesTimestamps() const
{
    return true;
}

int PhaseCalculator::getNumSubProcessors() const
{
    return subProcessorMap.size();
}

float PhaseCalculator::getSampleRate(int subProcessorIdx) const
{
    jassert(subProcessorIdx < getNumSubProcessors());
    int chan = getDataChannelIndex(0, getNodeId(), subProcessorIdx);
    return getDataChannel(chan)->getSampleRate();
}

float PhaseCalculator::getBitVolts(int subProcessorIdx) const
{
    jassert(subProcessorIdx < getNumSubProcessors());
    int chan = getDataChannelIndex(0, getNodeId(), subProcessorIdx);
    return getDataChannel(chan)->getBitVolts();
}

int PhaseCalculator::getFullSourceId(int chan)
{
    const DataChannel* chanInfo = getDataChannel(chan);
    if (!chanInfo)
    {
        jassertfalse;
        return 0;
    }
    uint16 sourceNodeId = chanInfo->getSourceNodeID();
    uint16 subProcessorIdx = chanInfo->getSubProcessorIdx();
    int procFullId = static_cast<int>(getProcessorFullId(sourceNodeId, subProcessorIdx));
}

std::queue<double>& PhaseCalculator::getVisPhaseBuffer(ScopedPointer<ScopedLock>& lock)
{
    lock = new ScopedLock(visPhaseBufferLock);
    return visPhaseBuffer;
}

void PhaseCalculator::saveCustomChannelParametersToXml(XmlElement* channelElement,
    int channelNumber, InfoObjectCommon::InfoObjectType channelType)
{
    if (channelType == InfoObjectCommon::DATA_CHANNEL && channelNumber == visContinuousChannel)
    {
        channelElement->setAttribute("visualize", 1);
    }
}

void PhaseCalculator::loadCustomChannelParametersFromXml(XmlElement* channelElement,
    InfoObjectCommon::InfoObjectType channelType)
{
    int chanNum = channelElement->getIntAttribute("number");

    if (chanNum < getNumInputs() && channelElement->hasAttribute("visualize"))
    {
        // The saved channel should be added to the dropdown at this point.
        setVisContChan(chanNum);
        static_cast<PhaseCalculatorEditor*>(getEditor())->refreshVisContinuousChan();
    }
}

double PhaseCalculator::circDist(double x, double ref, double cutoff)
{
    const double TWO_PI = 2 * Dsp::doublePi;
    double xMod = std::fmod(x - ref, TWO_PI);
    double xPos = (xMod < 0 ? xMod + TWO_PI : xMod);
    return (xPos > cutoff ? xPos - TWO_PI : xPos);
}

// ------------ PRIVATE METHODS ---------------

void PhaseCalculator::handleEvent(const EventChannel* eventInfo,
    const MidiMessage& event, int samplePosition)
{
    if (visEventChannel < 0)
    {
        return;
    }

    if (Event::getEventType(event) == EventChannel::TTL)
    {
        TTLEventPtr ttl = TTLEvent::deserializeFromMessage(event, eventInfo);
        if (ttl->getChannel() == visEventChannel && ttl->getState())
        {
            // add timestamp to the queue for visualization
            juce::int64 ts = ttl->getTimestamp();
            jassert(visTsBuffer.empty() || visTsBuffer.back() <= ts);
            visTsBuffer.push(ts);
        }
    }
}

void PhaseCalculator::setAROrder(int newOrder)
{
    if (newOrder == arOrder) { return; }

    arOrder = newOrder;
    updateHistoryLength();

    // update dependent per-channel objects
    int numInputs = getNumInputs();
    for (int chan = 0; chan < numInputs; ++chan)
    {
        bool s = arModelers[chan]->setParams(arOrder, historyLength, sampleRateMultiple[chan]);
        jassert(s);
    }

    for (int i = 0; i < numActiveChansAllocated; i++)
    {
        arParams[i]->resize(arOrder);
    }
}

void PhaseCalculator::setLowCut(float newLowCut)
{
    if (newLowCut == lowCut) { return; }

    lowCut = newLowCut;
    if (lowCut >= highCut)
    {
        // push highCut up
        highCut = lowCut + PASSBAND_EPS;
        static_cast<PhaseCalculatorEditor*>(getEditor())->refreshHighCut();
    }
    updateScaleFactor();
    setFilterParameters();
}

void PhaseCalculator::setHighCut(float newHighCut)
{
    if (newHighCut == highCut) { return; }

    highCut = newHighCut;
    if (highCut <= lowCut)
    {
        // push lowCut down
        lowCut = highCut - PASSBAND_EPS;
        static_cast<PhaseCalculatorEditor*>(getEditor())->refreshLowCut();
    }
    updateScaleFactor();
    setFilterParameters();
}

void PhaseCalculator::setVisContChan(int newChan)
{
    if (newChan >= 0)
    {
        jassert(newChan < filters.size());
        jassert(getActiveInputs().indexOf(newChan) != -1);

        // disable event receival temporarily so we can flush the buffer
        int tempVisEventChan = visEventChannel;
        visEventChannel = -1;

        // clear timestamp queue
        while (!visTsBuffer.empty())
        {
            visTsBuffer.pop();
        }

        // update filter settings
        visReverseFilter.setParams(filters[newChan]->getParams());
        visEventChannel = tempVisEventChan;
    }
    visContinuousChannel = newChan;
    
    // if acquisition is stopped (and thus the new channel might be from a different subprocessor),
    // update the event channel.
    if (!CoreServices::getAcquisitionStatus())
    {
        updateVisPhaseChannel();
    }
}

void PhaseCalculator::updateHistoryLength()
{
    Array<int> activeInputs = getActiveInputs();

    // minimum - must have enough samples to do a Hilbert transform on past values for visualization
    int newHistoryLength = VIS_HILBERT_LENGTH;
    for (int chan : activeInputs)
    {
        newHistoryLength = jmax(newHistoryLength,
            arOrder * sampleRateMultiple[chan] + 1, // minimum to train AR model
            HT_FS * sampleRateMultiple[chan]);      // use @ least 1 second to train model
    }

    if (newHistoryLength == historyLength) { return; }

    historyLength = newHistoryLength;

    // update things that depend on historyLength
    historyBuffer.setSize(numActiveChansAllocated, historyLength);

    for (int i = 0; i < numActiveChansAllocated; ++i)
    {
        bufferFreeSpace.set(i, historyLength);
    }

    for (int chan : activeInputs)
    {
        bool success = arModelers[chan]->setParams(arOrder, historyLength, sampleRateMultiple[chan]);
        jassert(success);
    }
}

void PhaseCalculator::updateScaleFactor()
{
    htScaleFactor = getScaleFactor(lowCut, highCut);
}

void PhaseCalculator::setFilterParameters()
{
    int numInputs = getNumInputs();
    jassert(filters.size() == numInputs);
    double currLowCut = lowCut, currHighCut = highCut;
    jassert(currLowCut >= 0 && currLowCut < currHighCut);

    for (int chan = 0; chan < numInputs; ++chan)
    {
        Dsp::Params params;
        params[0] = getDataChannel(chan)->getSampleRate();  // sample rate
        params[1] = 2;                                      // order
        params[2] = (currHighCut + currLowCut) / 2;         // center frequency
        params[3] = currHighCut - currLowCut;               // bandwidth

        filters[chan]->setParams(params);
    }
}

void PhaseCalculator::addActiveChannel()
{
    numActiveChansAllocated++;

    historyBuffer.setSize(numActiveChansAllocated, historyLength);

    // simple arrays
    bufferFreeSpace.add(historyLength);
    chanState.add(NOT_FULL);
    lastPhase.add(0);
    lastComputedSample.add(0);

    // owned arrays
    historyLock.add(new CriticalSection());
    arParamLock.add(new CriticalSection());
    arParams.add(new Array<double>());
    arParams.getLast()->resize(arOrder);
    htState.add(new std::array<double, HT_ORDER + 1>());
    htState.getLast()->fill(0);
}

bool PhaseCalculator::validateSampleRate(int chan)
{
    auto e = getEditor();
    bool p, r, a;
    e->getChannelSelectionState(chan, &p, &r, &a);
    if (!p) { return false; }

    // test whether sample rate is a multiple of HT_FS
    float fsMult = getDataChannel(chan)->getSampleRate() / HT_FS;
    float fsMultRound = std::round(fsMult);
    if (std::abs(fsMult - fsMultRound) < FLT_EPSILON)
    {
        // leave selected
        int fsMultInt = static_cast<int>(fsMultRound);
        sampleRateMultiple.set(chan, fsMultInt);
        dsOffset.set(chan, fsMultInt);
        bool s = arModelers[chan]->setParams(arOrder, historyLength, fsMultInt);
        jassert(s);
        return true;
    }

    // deselect and send warning
    deselectChannel(chan);
    CoreServices::sendStatusMessage("Channel " + String(chan + 1) + " was deselected because" +
        " its sample rate is not a multiple of " + String(HT_FS));
    return false;
}

void PhaseCalculator::unwrapBuffer(float* wp, int nSamples, int activeChan)
{
    for (int startInd = 0; startInd < nSamples - 1; startInd++)
    {
        float diff = wp[startInd] - (startInd == 0 ? lastPhase[activeChan] : wp[startInd - 1]);
        if (abs(diff) > 180)
        {
            // search forward for a jump in the opposite direction
            int endInd;
            int maxInd;
            if (diff < 0)
            // for downward jumps, unwrap if there's a jump back up within GLITCH_LIMIT samples
            {
                endInd = -1;
                maxInd = jmin(startInd + GLITCH_LIMIT, nSamples - 1);
            }
            else
            // for upward jumps, default to unwrapping until the end of the buffer, but stop if there's a jump back down sooner.
            {
                endInd = nSamples;
                maxInd = nSamples - 1;
            }
            for (int currInd = startInd + 1; currInd <= maxInd; currInd++)
            {
                float diff2 = wp[currInd] - wp[currInd - 1];
                if (abs(diff2) > 180 && ((diff > 0) != (diff2 > 0)))
                {
                    endInd = currInd;
                    break;
                }
            }

            // unwrap [startInd, endInd)
            for (int i = startInd; i < endInd; i++)
            {
                wp[i] -= 360 * (diff / abs(diff));
            }

            if (endInd > -1)
            {
                // skip to the end of this unwrapped section
                startInd = endInd;
            }
        }
    }
}

void PhaseCalculator::smoothBuffer(float* wp, int nSamples, int activeChan)
{
    int actualGL = jmin(GLITCH_LIMIT, nSamples - 1);
    float diff = wp[0] - lastPhase[activeChan];
    if (diff < 0 && diff > -180)
    {
        // identify whether signal exceeds last sample of the previous buffer within glitchLimit samples.
        int endIndex = -1;
        for (int i = 1; i <= actualGL; i++)
        {
            if (wp[i] > lastPhase[activeChan])
            {
                endIndex = i;
                break;
            }
            // corner case where signal wraps before it exceeds lastSample
            else if (wp[i] - wp[i - 1] < -180 && (wp[i] + 360) > lastPhase[activeChan])
            {
                wp[i] += 360;
                endIndex = i;
                break;
            }
        }

        if (endIndex != -1)
        {
            // interpolate points from buffer start to endIndex
            float slope = (wp[endIndex] - lastPhase[activeChan]) / (endIndex + 1);
            for (int i = 0; i < endIndex; i++)
            {
                wp[i] = lastPhase[activeChan] + (i + 1) * slope;
            }
        }
    }
}

void PhaseCalculator::updateSubProcessorMap()
{
    if (outputMode != PH_AND_MAG)
    {
        subProcessorMap.clear();
        return;
    }

    // fill map according to selected channels, and remove outdated entries.
    uint16 maxUsedIdx = 0;
    SortedSet<int> foundFullIds;
    Array<int> unmappedFullIds;

    Array<int> activeInputs = getActiveInputs();
    for (int chan : activeInputs)
    {
        const DataChannel* chanInfo = getDataChannel(chan);
        uint16 sourceNodeId = chanInfo->getSourceNodeID();
        uint16 subProcessorIdx = chanInfo->getSubProcessorIdx();
        int procFullId = static_cast<int>(getProcessorFullId(sourceNodeId, subProcessorIdx));
        foundFullIds.add(procFullId);

        if (subProcessorMap.contains(procFullId))
        {
            maxUsedIdx = jmax(maxUsedIdx, subProcessorMap[subProcessorIdx]);
        }
        else // add new entry for this source subprocessor
        {
            // try to match index if possible
            if (!subProcessorMap.containsValue(subProcessorIdx))
            {
                subProcessorMap.set(procFullId, subProcessorIdx);
                maxUsedIdx = jmax(maxUsedIdx, subProcessorIdx);
            }
            else
            {
                unmappedFullIds.add(procFullId);
            }
        }
    }
    // assign remaining unmapped ids
    for (int id : unmappedFullIds)
    {
        subProcessorMap.set(id, ++maxUsedIdx);
    }

    // remove outdated entries
    Array<int> outdatedFullIds;
    HashMap<int, juce::uint16>::Iterator it(subProcessorMap);
    while (it.next())
    {
        int key = it.getKey();
        if (!foundFullIds.contains(key))
        {
            outdatedFullIds.add(key);
        }
    }
    for (int id : outdatedFullIds)
    {
        subProcessorMap.remove(id);
    }
}

void PhaseCalculator::updateExtraChannels()
{
    // reset dataChannelArray to # of inputs
    int numInputs = getNumInputs();
    int numChannels = dataChannelArray.size();
    jassert(numChannels >= numInputs);
    dataChannelArray.removeLast(numChannels - numInputs);

    if (outputMode == PH_AND_MAG)
    {
        Array<int> activeInputs = getActiveInputs();
        for (int chan : activeInputs)
        {
            // see GenericProcessor::createDataChannelsByType
            DataChannel* baseChan = dataChannelArray[chan];
<<<<<<< HEAD
            uint16 sourceNodeId = baseChan->getSourceNodeID();
            uint16 subProcessorIdx = baseChan->getSubProcessorIdx();
            uint32 baseFullId = getProcessorFullId(sourceNodeId, subProcessorIdx);

=======
            int baseFullId = getFullSourceId(chan);
                        
>>>>>>> a2d260b1
            DataChannel* newChan = new DataChannel(
                baseChan->getChannelType(),
                baseChan->getSampleRate(),
                this,
                subProcessorMap[baseFullId]);
            newChan->setBitVolts(baseChan->getBitVolts());
            newChan->addToHistoricString(getName());
            dataChannelArray.add(newChan);
        }
    }
    settings.numOutputs = dataChannelArray.size();
}

void PhaseCalculator::deselectChannel(int chan)
{
    jassert(chan >= 0 && chan < getTotalDataChannels());

    auto ed = getEditor();
    bool p, r, a;
    ed->getChannelSelectionState(chan, &p, &r, &a);
    ed->setChannelSelectionState(chan - 1, false, r, a);
}

void PhaseCalculator::deselectAllExtraChannels()
{
    jassert(outputMode == PH_AND_MAG);
    Array<int> activeChans = getEditor()->getActiveChannels();
    int nInputs = getNumInputs();
    int nExtraChans = 0;
    for (int chan : activeChans)
    {
        if (chan < nInputs)
        {
            nExtraChans++;
        }
        else if (chan < nInputs + nExtraChans)
        {
            deselectChannel(chan);
        }
    }
}

void PhaseCalculator::calcVisPhases(juce::int64 sdbEndTs)
{
    juce::int64 minTs = sdbEndTs - VIS_TS_MAX_DELAY;
    juce::int64 maxTs = sdbEndTs - VIS_TS_MIN_DELAY;

    // discard any timestamps less than minTs
    while (!visTsBuffer.empty() && visTsBuffer.front() < minTs)
    {
        visTsBuffer.pop();
    }

    if (!visTsBuffer.empty() && visTsBuffer.front() <= maxTs)
    {
        // perform reverse filtering and Hilbert transform
        Array<int> activeInputs = getActiveInputs();
        int visActiveChan = activeInputs.indexOf(visContinuousChannel);
        jassert(visActiveChan != -1);
        const double* rpBuffer = historyBuffer.getReadPointer(visActiveChan, historyLength - 1);
        for (int i = 0; i < VIS_HILBERT_LENGTH; ++i)
        {
            visHilbertBuffer.set(i, rpBuffer[-i]);
        }

        double* realPtr = visHilbertBuffer.getRealPointer();
        visReverseFilter.reset();
        visReverseFilter.process(VIS_HILBERT_LENGTH, &realPtr);

        // un-reverse values
        visHilbertBuffer.reverseReal(VIS_HILBERT_LENGTH);

        visForwardPlan.execute();
        hilbertManip(&visHilbertBuffer);
        visBackwardPlan.execute();

        juce::int64 ts;
        ScopedLock phaseBufferLock(visPhaseBufferLock);
        while (!visTsBuffer.empty() && (ts = visTsBuffer.front()) <= maxTs)
        {
            visTsBuffer.pop();
            juce::int64 delay = sdbEndTs - ts;
            std::complex<double> analyticPt = visHilbertBuffer.getAsComplex(VIS_HILBERT_LENGTH - delay);
            double phaseRad = std::arg(analyticPt);
            visPhaseBuffer.push(phaseRad);

            // add to event channel
            double eventData = phaseRad * 180.0 / Dsp::doublePi;
            juce::int64 eventTs = sdbEndTs - getNumSamples(visContinuousChannel);
            BinaryEventPtr event = BinaryEvent::createBinaryEvent(visPhaseChannel, eventTs, &eventData, sizeof(double));
            addEvent(visPhaseChannel, event, 0);
        }
    }
}

void PhaseCalculator::arPredict(const double* lastSample, double* prediction,
    const double* params, int stride, int order)
{
    for (int s = 0; s <= HT_DELAY; ++s)
    {
        // s = index to write output
        prediction[s] = 0;
        for (int ind = s - 1; ind > s - 1 - order; --ind)
        {
            // ind = index of previous output to read
            prediction[s] -= params[s - 1 - ind] *
                (ind < 0 ? lastSample[(ind + 1) * stride] : prediction[ind]);
        }
    }
}

void PhaseCalculator::hilbertManip(FFTWArray* fftData)
{
    int n = fftData->getLength();

    // Normalize DC and Nyquist, normalize and double prositive freqs, and set negative freqs to 0.
    int lastPosFreq = (n + 1) / 2 - 1;
    int firstNegFreq = n / 2 + 1;
    int numPosNegFreqDoubles = lastPosFreq * 2; // sizeof(complex<double>) = 2 * sizeof(double)
    bool hasNyquist = (n % 2 == 0);

    std::complex<double>* wp = fftData->getComplexPointer();

    // normalize but don't double DC value
    wp[0] /= n;

    // normalize and double positive frequencies
    FloatVectorOperations::multiply(reinterpret_cast<double*>(wp + 1), 2.0 / n, numPosNegFreqDoubles);

    if (hasNyquist)
    {
        // normalize but don't double Nyquist frequency
        wp[lastPosFreq + 1] /= n;
    }

    // set negative frequencies to 0
    FloatVectorOperations::clear(reinterpret_cast<double*>(wp + firstNegFreq), numPosNegFreqDoubles);
}

double PhaseCalculator::getScaleFactor(double lowCut, double highCut)
{
    jassert(HT_SCALE_FACTOR_QUERY_FREQS >= 2);
    int numFreqs = HT_SCALE_FACTOR_QUERY_FREQS;

    double meanAbsResponse = 0;

    // at each frequency, calculate the filter response
    for (int kFreq = 0; kFreq < numFreqs; ++kFreq)
    {
        double freq = lowCut + kFreq * (highCut - lowCut) / (numFreqs - 1);
        double normFreq = freq / (HT_FS / 2);
        std::complex<double> response = 0;

        for (int kCoef = 0; kCoef <= HT_ORDER; ++kCoef)
        {
            response += std::polar(HT_COEF[kCoef], -kCoef * normFreq * Dsp::doublePi);
        }

        meanAbsResponse += std::abs(response) / numFreqs;
    }

    return 1 / meanAbsResponse;
}

double PhaseCalculator::htFilterSamp(double input, std::array<double, HT_ORDER + 1>& state)
{
    double* state_p = state.data();

    // initialize new state entry
    state[HT_ORDER] = 0;

    // incorporate new input
    FloatVectorOperations::addWithMultiply(state_p, HT_COEF, input, HT_ORDER + 1);

    // shift state
    double sampOut = state[0];
    memmove(state_p, state_p + 1, HT_ORDER * sizeof(double));
    return sampOut;
}

// Hilbert transformer coefficients (FIR filter)
// Obtained by matlab call "firpm(HT_ORDER, [4 HT_FS/2-4]/(HT_FS/2), [1 1], 'hilbert')"
// Should be modified if HT_ORDER or HT_FS are changed, or if targeting frequencies lower than 4 Hz.
const double PhaseCalculator::HT_COEF[HT_ORDER + 1] = {
    -0.287572507836144,
    2.76472250749945e-05,
    -0.0946113256432684,
    -0.000258874394997638,
    -0.129436276914844,
    -0.000160842742642405,
    -0.213150968600552,
    -0.00055322197399798,
    -0.636856982103511,
    0,
    0.636856982103511,
    0.00055322197399798,
    0.213150968600552,
    0.000160842742642405,
    0.129436276914844,
    0.000258874394997638,
    0.0946113256432684,
    -2.76472250749945e-05,
    0.287572507836144
};

// ----------- ARTimer ---------------

ARTimer::ARTimer() : Timer()
{
    hasRung = false;
}

ARTimer::~ARTimer() {}

void ARTimer::timerCallback()
{
    hasRung = true;
}

bool ARTimer::check()
{
    bool temp = hasRung;
    hasRung = false;
    return temp;
}<|MERGE_RESOLUTION|>--- conflicted
+++ resolved
@@ -59,23 +59,6 @@
     return editor;
 }
 
-<<<<<<< HEAD
-void PhaseCalculator::createEventChannels()
-{
-    // add vis phase event channel
-    const DataChannel* visChannel = getDataChannel(visContinuousChannel);
-    float sampleRate = visChannel ? visChannel->getSampleRate() : CoreServices::getGlobalSampleRate();
-    juce::uint16 subproc = visChannel ? visChannel->getSubProcessorIdx() : 0;
-
-    EventChannel* chan = new EventChannel(EventChannel::DOUBLE_ARRAY, 1, 1, sampleRate, this, subproc);
-    chan->setName(chan->getName() + ": PC visualized phase (deg.)");
-    chan->setDescription("The accurate phase in degrees of each visualized event");
-    chan->setIdentifier("phasecalc.visphase");
-
-    // metadata storing source data channel
-    if (visChannel)
-    {
-=======
 void PhaseCalculator::updateVisPhaseChannel()
 {
     eventChannelArray.clear();
@@ -91,7 +74,6 @@
         chan->setIdentifier("phasecalc.visphase");
 
         // metadata storing source data channel
->>>>>>> a2d260b1
         MetaDataDescriptor sourceChanDesc(MetaDataDescriptor::UINT16, 3, "Source Channel",
             "Index at its source, Source processor ID and Sub Processor index of the channel that triggers this event",
             "source.channel.identifier.full");
@@ -102,15 +84,9 @@
         sourceInfo[2] = visChannel->getSubProcessorIdx();
         sourceChanVal.setValue(static_cast<const uint16*>(sourceInfo));
         chan->addMetaData(sourceChanDesc, sourceChanVal);
-<<<<<<< HEAD
-    }
-
-    visPhaseChannel = eventChannelArray.add(chan);
-=======
 
         visPhaseChannel = eventChannelArray.add(chan);
     }
->>>>>>> a2d260b1
 }
 
 void PhaseCalculator::setParameter(int parameterIndex, float newValue)
@@ -1047,15 +1023,8 @@
         {
             // see GenericProcessor::createDataChannelsByType
             DataChannel* baseChan = dataChannelArray[chan];
-<<<<<<< HEAD
-            uint16 sourceNodeId = baseChan->getSourceNodeID();
-            uint16 subProcessorIdx = baseChan->getSubProcessorIdx();
-            uint32 baseFullId = getProcessorFullId(sourceNodeId, subProcessorIdx);
-
-=======
             int baseFullId = getFullSourceId(chan);
                         
->>>>>>> a2d260b1
             DataChannel* newChan = new DataChannel(
                 baseChan->getChannelType(),
                 baseChan->getSampleRate(),
