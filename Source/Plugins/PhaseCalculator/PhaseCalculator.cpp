/*
------------------------------------------------------------------

This file is part of a plugin for the Open Ephys GUI
Copyright (C) 2017 Translational NeuroEngineering Laboratory, MGH

------------------------------------------------------------------

This program is free software: you can redistribute it and/or modify
it under the terms of the GNU General Public License as published by
the Free Software Foundation, either version 3 of the License, or
(at your option) any later version.

This program is distributed in the hope that it will be useful,
but WITHOUT ANY WARRANTY; without even the implied warranty of
MERCHANTABILITY or FITNESS FOR A PARTICULAR PURPOSE.  See the
GNU General Public License for more details.

You should have received a copy of the GNU General Public License
along with this program.  If not, see <http://www.gnu.org/licenses/>.

*/

#include <cfloat> // DBL_MAX
#include <cmath>  // sqrt

#include "PhaseCalculator.h"
#include "PhaseCalculatorEditor.h"

#include <iterator>  // std::reverse_iterator

const float PhaseCalculator::PASSBAND_EPS = 0.01F;

PhaseCalculator::PhaseCalculator()
    : GenericProcessor      ("Phase Calculator")
    , Thread                ("AR Modeler")
    , calcInterval          (50)
    , outputMode            (PH)
    , visEventChannel       (-1)
    , visContinuousChannel  (-1)
    , visHilbertBuffer      (VIS_HILBERT_LENGTH)
    , visForwardPlan        (VIS_HILBERT_LENGTH, &visHilbertBuffer, FFTW_MEASURE)
    , visBackwardPlan       (VIS_HILBERT_LENGTH, &visHilbertBuffer, FFTW_BACKWARD, FFTW_MEASURE)
{
    setProcessorType(PROCESSOR_TYPE_FILTER);
    setAROrder(20);
    setBand(ALPHA_THETA, true);
}

PhaseCalculator::~PhaseCalculator() {}

bool PhaseCalculator::hasEditor() const
{
    return true;
}


AudioProcessorEditor* PhaseCalculator::createEditor()
{
    editor = new PhaseCalculatorEditor(this);
    return editor;
}

void PhaseCalculator::createEventChannels()
{
    const DataChannel* visChannel = getDataChannel(visContinuousChannel);

    if (!visChannel)
    {
        visPhaseChannel = nullptr;
        return;
    }

    float sampleRate = visChannel->getSampleRate();

    EventChannel* chan = new EventChannel(EventChannel::DOUBLE_ARRAY, 1, 1, sampleRate, this);
    chan->setName(chan->getName() + ": PC visualized phase (deg.)");
    chan->setDescription("The accurate phase in degrees of each visualized event");
    chan->setIdentifier("phasecalc.visphase");

    // metadata storing source data channel
    MetaDataDescriptor sourceChanDesc(MetaDataDescriptor::UINT16, 3, "Source Channel",
        "Index at its source, Source processor ID and Sub Processor index of the channel that triggers this event",
        "source.channel.identifier.full");
    MetaDataValue sourceChanVal(sourceChanDesc);
    uint16 sourceInfo[3];
    sourceInfo[0] = visChannel->getSourceIndex();
    sourceInfo[1] = visChannel->getSourceNodeID();
    sourceInfo[2] = visChannel->getSubProcessorIdx();
    sourceChanVal.setValue(static_cast<const uint16*>(sourceInfo));
    chan->addMetaData(sourceChanDesc, sourceChanVal);

    visPhaseChannel = eventChannelArray.add(chan);
}

void PhaseCalculator::setParameter(int parameterIndex, float newValue)
{
    int numInputs = getNumInputs();

    switch (parameterIndex) {
    case RECALC_INTERVAL:
        calcInterval = static_cast<int>(newValue);
        notify(); // start next thread iteration now (if applicable)
        break;

    case AR_ORDER:
        setAROrder(static_cast<int>(newValue));
        break;

    case BAND:
        setBand(static_cast<Band>(static_cast<int>(newValue)));
        break;

    case LOWCUT:
        setLowCut(newValue);
        break;

    case HIGHCUT:
        setHighCut(newValue);
        break;

    case OUTPUT_MODE:
    {
        OutputMode oldMode = outputMode;
        outputMode = static_cast<OutputMode>(static_cast<int>(newValue));
        if (oldMode == PH_AND_MAG || outputMode == PH_AND_MAG)
        {
            CoreServices::updateSignalChain(editor);  // add or remove channels if necessary
        }
        break;
    }

    case VIS_E_CHAN:
        jassert(newValue >= -1);
        visEventChannel = static_cast<int>(newValue);
        break;

    case VIS_C_CHAN:
        setVisContChan(static_cast<int>(newValue));
        break;
    }
}

void PhaseCalculator::process(AudioSampleBuffer& buffer)
{
    // handle subprocessors, if any
    HashMap<int, uint16>::Iterator it(subProcessorMap);
    while (it.next())
    {
        uint32 fullSourceID = static_cast<uint32>(it.getKey());
        int subProcessor = it.getValue();
        uint64 sourceTimestamp = getSourceTimestamp(fullSourceID);
        uint32 sourceSamples = getNumSourceSamples(fullSourceID);
        setTimestampAndSamples(sourceTimestamp, sourceSamples, subProcessor);
    }

    // check for events to visualize
    bool hasCanvas = static_cast<PhaseCalculatorEditor*>(getEditor())->canvas != nullptr;
    if (hasCanvas && visEventChannel > -1)
    {
        checkForEvents();
    }

    // iterate over active input channels
    Array<int> activeInputs = getActiveInputs();
    int nActiveInputs = activeInputs.size();
    for (int activeChan = 0; activeChan < nActiveInputs; ++activeChan)
    {
        int chan = activeInputs[activeChan];
        int nSamples = getNumSamples(chan);
        if (nSamples == 0) // nothing to do
        {
            continue;
        }

        // filter the data
        float* const wpIn = buffer.getWritePointer(chan);
        filters[chan]->process(nSamples, &wpIn);

        // shift old data and copy new data into historyBuffer (as much as can fit)
        int historyStartIndex = jmax(nSamples - historyLength, 0);
        int nSamplesToEnqueue = nSamples - historyStartIndex;
        int nOldSamples = historyLength - nSamplesToEnqueue;

        double* wpBuffer = historyBuffer[activeChan]->begin();
        const double* rpBuffer = wpBuffer + nSamplesToEnqueue;

        // shift old data
        for (int i = 0; i < nOldSamples; ++i)
        {
            *(wpBuffer++) = *(rpBuffer++);
        }

        // add new data (promoting floats to doubles)
        const float* rpIn = wpIn + historyStartIndex;
        for (int i = 0; i < nSamplesToEnqueue; ++i)
        {
            *(wpBuffer++) = *(rpIn++);
        }

        // if full...
        bufferFreeSpace.set(activeChan, jmax(bufferFreeSpace[activeChan] - nSamplesToEnqueue, 0));
        if (bufferFreeSpace[activeChan] == 0)
        {    
            // contain shared history buffer access 
            {
                // push history update to shared buffer
                AtomicWriterPtr bufferWriter = historySynchronizers[activeChan]->getWriter();
                int historyWriteInd = bufferWriter->getIndexToUse();
                double* wpSharedBuffer = (*historyBufferShared[activeChan])[historyWriteInd].begin();
                const double* rpBuffer = historyBuffer[activeChan]->begin();

                for (int i = 0; i < historyLength; ++i)
                {
                    *(wpSharedBuffer++) = *(rpBuffer++);
                }
                bufferWriter->pushUpdate();
            }
            // end shared history buffer access

<<<<<<< HEAD
            // get current AR parameters safely
            int arReadInd = arSynchronizers[activeChan]->getReader()->pullUpdate();
            if (arReadInd != -1)
            {
                int dsFactor = sampleRateMultiple[chan];
                int offset = dsOffset[chan];
                
                // use AR model to fill predSamps (which is downsampled) based on past data.
                rpBuffer = historyBuffer[activeChan]->end() - offset;
                const double* rpParam = (*arParamsShared[activeChan])[arReadInd].getRawDataPointer();
                arPredict(rpBuffer, predSamps, rpParam, dsFactor, arOrder);

                // identify indices within current buffer to pass throuth HT
                htInds.clearQuick();
                for (int i = dsFactor - offset; i < nSamples; i += dsFactor)
=======
            // use AR model to fill predSamps (which is downsampled) based on past data.
            int htDelay = Hilbert::DELAY.at(band);
            int stride = sampleRateMultiple[chan];

            rpBuffer = historyBuffer.getReadPointer(activeChan, historyLength - dsOffset[chan]);
            double* pPredSamps = predSamps.getRawDataPointer();
            arPredict(rpBuffer, pPredSamps, pLocalParam, htDelay + 1, stride, arOrder);

            // identify indices of current buffer to execute HT
            htInds.clearQuick();
            for (int i = stride - dsOffset[chan]; i < nSamples; i += stride)
            {
                htInds.add(i);
            }

            int htOutputSamps = htInds.size() + 1;
            if (htOutput.size() < htOutputSamps)
            {
                htOutput.resize(htOutputSamps);
            }

            // execute tranformer on current buffer
            int kOut = -htDelay;
            for (int kIn = 0; kIn < htInds.size(); ++kIn, ++kOut)
            {
                double samp = htFilterSamp(wpIn[htInds[kIn]], band, *htState[activeChan]);
                if (kOut >= 0)
>>>>>>> fe092b4e
                {
                    htInds.add(i);
                }

<<<<<<< HEAD
                int htOutputSamps = htInds.size() + 1;
                if (htOutput.size() < htOutputSamps)
                {
                    htOutput.resize(htOutputSamps);
=======
            // copy state to transform prediction without changing the end-of-buffer state
            htTempState = *htState[activeChan];
            
            // execute transformer on prediction
            for (int i = 0; i <= htDelay; ++i, ++kOut)
            {
                double samp = htFilterSamp(predSamps[i], band, htTempState);
                if (kOut >= 0)
                {
                    double rc = i == htDelay ? predSamps[0] : wpIn[htInds[kOut]];
                    double ic = htScaleFactor * samp;
                    htOutput.set(kOut, std::complex<double>(rc, ic));
>>>>>>> fe092b4e
                }

<<<<<<< HEAD
                int kOut = -HT_DELAY;
                for (int kIn = 0; kIn < htInds.size(); ++kIn, ++kOut)
=======
            kOut = 0;
            std::complex<double> prevCS = lastComputedSample[activeChan];
            std::complex<double> nextCS = htOutput[kOut];
            double prevPhase, nextPhase, phaseSpan, thisPhase;
            double prevMag, nextMag, magSpan, thisMag;
            bool needPhase = outputMode != MAG;
            bool needMag = outputMode != PH;

            if (needPhase)
            {
                prevPhase = std::arg(prevCS);
                nextPhase = std::arg(nextCS);
                phaseSpan = circDist(nextPhase, prevPhase, Dsp::doublePi);
            }
            if (needMag)
            {
                prevMag = std::abs(prevCS);
                nextMag = std::abs(nextCS);
                magSpan = nextMag - prevMag;
            }
            int subSample = dsOffset[chan] % stride;

            for (int i = 0; i < nSamples; ++i, subSample = (subSample + 1) % stride)
            {
                if (subSample == 0)
>>>>>>> fe092b4e
                {
                    double samp = htFilterSamp(wpIn[htInds[kIn]], *htState[activeChan]);
                    if (kOut >= 0)
                    {
                        double rc = wpIn[htInds[kOut]];
                        double ic = htScaleFactor * samp;
                        htOutput.set(kOut, std::complex<double>(rc, ic));
                    }
                }

                // copy state to tranform prediction without changing the end-of-buffer state
                htTempState = *htState[activeChan];
                
                // execute transformer on prediction
                for (int i = 0; i <= HT_DELAY; ++i, ++kOut)
                {
                    double samp = htFilterSamp(predSamps[i], htTempState);
                    if (kOut >= 0)
                    {
                        double rc = i == HT_DELAY ? predSamps[0] : wpIn[htInds[kOut]];
                        double ic = htScaleFactor * samp;
                        htOutput.set(kOut, std::complex<double>(rc, ic));
                    }
                }

                // output with upsampling (interpolation)
                float* wpOut = buffer.getWritePointer(chan);
                float* wpOut2;
                if (outputMode == PH_AND_MAG)
                {
                    // second output channel
                    int outChan2 = getNumInputs() + activeChan;
                    jassert(outChan2 < buffer.getNumChannels());
                    wpOut2 = buffer.getWritePointer(outChan2);
                }

                kOut = 0;
                std::complex<double> prevCS = lastComputedSample[activeChan];
                std::complex<double> nextCS = htOutput[kOut];
                double prevPhase, nextPhase, phaseSpan, thisPhase;
                double prevMag, nextMag, magSpan, thisMag;
                bool needPhase = outputMode != MAG;
                bool needMag = outputMode != PH;

                if (needPhase)
                {
<<<<<<< HEAD
                    prevPhase = std::arg(prevCS);
                    nextPhase = std::arg(nextCS);
                    phaseSpan = circDist(nextPhase, prevPhase, Dsp::doublePi);
                }
                if (needMag)
                {
                    prevMag = std::abs(prevCS);
                    nextMag = std::abs(nextCS);
                    magSpan = nextMag - prevMag;
=======
                    thisPhase = prevPhase + phaseSpan * subSample / stride;
                    thisPhase = circDist(thisPhase, 0, Dsp::doublePi);
                }
                if (needMag)
                {
                    thisMag = prevMag + magSpan * subSample / stride;
>>>>>>> fe092b4e
                }
                int subSample = offset % dsFactor;

                for (int i = 0; i < nSamples; ++i, subSample = (subSample + 1) % dsFactor)
                {
                    if (subSample == 0)
                    {
                        // update interpolation frame
                        prevCS = nextCS;
                        nextCS = htOutput[++kOut];
                        
                        if (needPhase)
                        {
                            prevPhase = nextPhase;
                            nextPhase = std::arg(nextCS);
                            phaseSpan = circDist(nextPhase, prevPhase, Dsp::doublePi);
                        }
                        if (needMag)
                        {
                            prevMag = nextMag;
                            nextMag = std::abs(nextCS);
                            magSpan = nextMag - prevMag;
                        }
                    }

                    if (needPhase)
                    {
                        thisPhase = prevPhase + phaseSpan * subSample / dsFactor;
                        thisPhase = circDist(thisPhase, 0, Dsp::doublePi);
                    }
                    if (needMag)
                    {
                        thisMag = prevMag + magSpan * subSample / dsFactor;
                    }

                    switch (outputMode)
                    {
                    case MAG:
                        wpOut[i] = static_cast<float>(thisMag);
                        break;

                    case PH_AND_MAG:
                        wpOut2[i] = static_cast<float>(thisMag);
                        // fall through
                    case PH:
                        // output in degrees
                        wpOut[i] = static_cast<float>(thisPhase * (180.0 / Dsp::doublePi));
                        break;

                    case IM:
                        wpOut[i] = static_cast<float>(thisMag * std::sin(thisPhase));
                        break;
                    }
                }
<<<<<<< HEAD
                lastComputedSample.set(activeChan, prevCS);
                dsOffset.set(chan, ((offset + nSamples - 1) % dsFactor) + 1);
=======
            }
            lastComputedSample.set(activeChan, prevCS);
            dsOffset.set(chan, ((dsOffset[chan] + nSamples - 1) % stride) + 1);
>>>>>>> fe092b4e

                // unwrapping / smoothing
                if (outputMode == PH || outputMode == PH_AND_MAG)
                {
                    unwrapBuffer(wpOut, nSamples, activeChan);
                    smoothBuffer(wpOut, nSamples, activeChan);
                    lastPhase.set(activeChan, wpOut[nSamples - 1]);
                }
                
                // if this is the monitored channel for events, check whether we can add a new phase
                if (hasCanvas && chan == visContinuousChannel)
                {
                    calcVisPhases(getTimestamp(chan) + getNumSamples(chan));
                }
                
                continue;
            }
        }

        // buffer not full or AR params not ready
        // just output zeros
        buffer.clear(chan, 0, nSamples);
    }
}

// starts thread when acquisition begins
bool PhaseCalculator::enable()
{
    if (isEnabled)
    {
        startThread(AR_PRIORITY);

        // have to manually enable editor, I guess...
        PhaseCalculatorEditor* editor = static_cast<PhaseCalculatorEditor*>(getEditor());
        editor->enable();
    }

    return isEnabled;
}

bool PhaseCalculator::disable()
{
    PhaseCalculatorEditor* editor = static_cast<PhaseCalculatorEditor*>(getEditor());
    editor->disable();

    signalThreadShouldExit();

    // clear timestamp and phase queues
    while (!visTsBuffer.empty())
    {
        visTsBuffer.pop();
    }

    ScopedLock phaseLock(visPhaseBufferLock);
    while (!visPhaseBuffer.empty())
    {
        visPhaseBuffer.pop();
    }

    // reset states of active inputs
    Array<int> activeInputs = getActiveInputs();
    int nActiveInputs = activeInputs.size();
    for (int activeChan = 0; activeChan < nActiveInputs; ++activeChan)
    {
        bufferFreeSpace.set(activeChan, historyLength);
<<<<<<< HEAD
        htState[activeChan]->fill(0);
=======
        chanState.set(activeChan, NOT_FULL);
        FloatVectorOperations::clear(htState[activeChan]->begin(), htState[activeChan]->size());
>>>>>>> fe092b4e
        lastPhase.set(activeChan, 0);
        lastComputedSample.set(activeChan, 0);
        dsOffset.set(activeChan, sampleRateMultiple[activeChan]);
        filters[activeInputs[activeChan]]->reset();
    }

    waitForThreadToExit(-1);
    // Once we're sure there's no more AtomicSynchronizer activity...
    for (int activeChan = 0; activeChan < nActiveInputs; ++activeChan)
    {
        arSynchronizers[activeChan]->reset();
        historySynchronizers[activeChan]->reset();
    }

    return true;
}

// thread routine to fit AR model
void PhaseCalculator::run()
{
    Array<int> activeInputs = getActiveInputs();
    int numActiveChans = activeInputs.size();
    
    Array<AtomicReaderPtr> historyReaders;
    Array<AtomicWriterPtr> arWriters;
    for (int activeChan = 0; activeChan < numActiveChans; ++activeChan)
    {
        historyReaders.add(historySynchronizers[activeChan]->getReader());
        arWriters.add(arSynchronizers[activeChan]->getWriter());
    }

    uint32 startTime, endTime;
    while (!threadShouldExit())
    {
        startTime = Time::getMillisecondCounter();

        for (int activeChan = 0; activeChan < numActiveChans; ++activeChan)
        {
            // try to obtain shared history buffer
            int historyReadInd = historyReaders[activeChan]->pullUpdate();
            if (historyReadInd == -1)
            {
                continue;
            }

            // determine what param buffer to use
            int arWriteInd = arWriters[activeChan]->getIndexToUse();
            if (arWriteInd == -1)
            {
                continue;
            }

            // calculate parameters
            const Array<double>& data = (*historyBufferShared[activeChan])[historyReadInd];
            {
                // contain the reference to shared array
                Array<double>& params = (*arParamsShared[activeChan])[arWriteInd];
                arModelers[activeInputs[activeChan]]->fitModel(data, params);
            }
            // signal that these params are ready/frozen
            arWriters[activeChan]->pushUpdate();
        }

        endTime = Time::getMillisecondCounter();
        int remainingInterval = calcInterval - (endTime - startTime);
        if (remainingInterval >= 10) // avoid WaitForSingleObject
        {
            sleep(remainingInterval);
        }
    }
}

void PhaseCalculator::updateSettings()
{
    // update arrays that store one entry per input
    int numInputs = getNumInputs();
    int prevNumInputs = filters.size();
    int numInputsChange = numInputs - prevNumInputs;

    if (numInputsChange > 0)
    {
        // (temporary, until validateSampleRate call):
        sampleRateMultiple.insertMultiple(-1, 1, numInputsChange);
        dsOffset.insertMultiple(-1, 0, numInputsChange);

        // add new objects at new indices
        for (int i = prevNumInputs; i < numInputs; i++)
        {
            filters.add(new BandpassFilter());
            // (temporary, until validateSampleRate call)
            arModelers.add(new ARModeler());
        }
    }
    else if (numInputsChange < 0)
    {
        // delete unneeded entries
        sampleRateMultiple.removeLast(-numInputsChange);
        dsOffset.removeLast(-numInputsChange);
        filters.removeLast(-numInputsChange);
        arModelers.removeLast(-numInputsChange);
    }

    // set filter parameters (sample rates may have changed)
    setFilterParameters();

    // check whether active channels can be processed
    Array<int> activeInputs = getActiveInputs();
    for (int chan : activeInputs)
    {
        validateSampleRate(chan);
    }

    // create new data channels if necessary
    updateSubProcessorMap();
    updateExtraChannels();

    if (outputMode == PH_AND_MAG)
    {
        // keep previously selected input channels from becoming selected extra channels
        deselectAllExtraChannels();
    }
}


Array<int> PhaseCalculator::getActiveInputs()
{
    int numInputs = getNumInputs();
    auto ed = static_cast<PhaseCalculatorEditor*>(getEditor());
    if (numInputs == 0 || !ed)
    {
        return Array<int>();
    }

    Array<int> activeChannels = ed->getActiveChannels();
    int numToRemove = 0;
    for (int i = activeChannels.size() - 1;
        i >= 0 && activeChannels[i] >= numInputs;
        --i, ++numToRemove);
    activeChannels.removeLast(numToRemove);
    return activeChannels;
}


bool PhaseCalculator::isGeneratesTimestamps() const
{
    return true;
}

int PhaseCalculator::getNumSubProcessors() const
{
    return subProcessorMap.size();
}

float PhaseCalculator::getSampleRate(int subProcessorIdx) const
{
    jassert(subProcessorIdx < getNumSubProcessors());
    int chan = getDataChannelIndex(0, getNodeId(), subProcessorIdx);
    return getDataChannel(chan)->getSampleRate();
}

float PhaseCalculator::getBitVolts(int subProcessorIdx) const
{
    jassert(subProcessorIdx < getNumSubProcessors());
    int chan = getDataChannelIndex(0, getNodeId(), subProcessorIdx);
    return getDataChannel(chan)->getBitVolts();
}

int PhaseCalculator::getFullSourceId(int chan)
{
    const DataChannel* chanInfo = getDataChannel(chan);
    if (!chanInfo)
    {
        jassertfalse;
        return 0;
    }
    uint16 sourceNodeId = chanInfo->getSourceNodeID();
    uint16 subProcessorIdx = chanInfo->getSubProcessorIdx();
    return static_cast<int>(getProcessorFullId(sourceNodeId, subProcessorIdx));
}

std::queue<double>* PhaseCalculator::tryToGetVisPhaseBuffer(ScopedPointer<ScopedTryLock>& lock)
{
    lock = new ScopedTryLock(visPhaseBufferLock);
    return lock->isLocked() ? &visPhaseBuffer : nullptr;
}

void PhaseCalculator::saveCustomChannelParametersToXml(XmlElement* channelElement,
    int channelNumber, InfoObjectCommon::InfoObjectType channelType)
{
    if (channelType == InfoObjectCommon::DATA_CHANNEL && channelNumber == visContinuousChannel)
    {
        channelElement->setAttribute("visualize", 1);
    }
}

void PhaseCalculator::loadCustomChannelParametersFromXml(XmlElement* channelElement,
    InfoObjectCommon::InfoObjectType channelType)
{
    int chanNum = channelElement->getIntAttribute("number");

    if (chanNum < getNumInputs() && channelElement->hasAttribute("visualize"))
    {
        // The saved channel should be added to the dropdown at this point.
        setVisContChan(chanNum);
        static_cast<PhaseCalculatorEditor*>(getEditor())->refreshVisContinuousChan();
    }
}

double PhaseCalculator::circDist(double x, double ref, double cutoff)
{
    const double TWO_PI = 2 * Dsp::doublePi;
    double xMod = std::fmod(x - ref, TWO_PI);
    double xPos = (xMod < 0 ? xMod + TWO_PI : xMod);
    return (xPos > cutoff ? xPos - TWO_PI : xPos);
}

// ------------ PRIVATE METHODS ---------------

void PhaseCalculator::handleEvent(const EventChannel* eventInfo,
    const MidiMessage& event, int samplePosition)
{
    if (visEventChannel < 0)
    {
        return;
    }

    if (Event::getEventType(event) == EventChannel::TTL)
    {
        TTLEventPtr ttl = TTLEvent::deserializeFromMessage(event, eventInfo);
        if (ttl->getChannel() == visEventChannel && ttl->getState())
        {
            // add timestamp to the queue for visualization
            juce::int64 ts = ttl->getTimestamp();
            jassert(visTsBuffer.empty() || visTsBuffer.back() <= ts);
            visTsBuffer.push(ts);
        }
    }
}

void PhaseCalculator::setAROrder(int newOrder)
{
    if (newOrder == arOrder) { return; }

    arOrder = newOrder;
    updateHistoryLength();

    // update dependent per-channel objects
    int numInputs = getNumInputs();
    for (int chan = 0; chan < numInputs; ++chan)
    {
        bool s = arModelers[chan]->setParams(arOrder, historyLength, sampleRateMultiple[chan]);
        jassert(s);
    }

    for (int i = 0; i < numActiveChansAllocated; i++)
    {
        for (auto& arr : *arParamsShared[i])
        {
            arr.resize(arOrder);
        }
    }
}

void PhaseCalculator::setBand(Band newBand, bool force)
{
    if (!force && newBand == band) { return; }
    if (newBand < 0 || newBand >= NUM_BANDS)
    {
        jassertfalse;
        return;
    }

    band = newBand;

    // set low and high cut to the defaults for this band, making sure to notify the editor
    resetCutsToDefaults();

    // resize htState for each active channel, htTempState, and predSamps
    int delay = Hilbert::DELAY.at(band);
    for (int i = 0; i < numActiveChansAllocated; ++i)
    {
        htState[i]->resize(delay * 2 + 1);
    }
    htTempState.resize(delay * 2 + 1);
    predSamps.resize(delay + 1);
}

void PhaseCalculator::resetCutsToDefaults()
{
    auto& defaultBand = Hilbert::DEFAULT_BAND.at(band);
    lowCut = defaultBand[0];
    highCut = defaultBand[1];

    updateScaleFactor();
    setFilterParameters();

    auto editor = static_cast<PhaseCalculatorEditor*>(getEditor());
    if (editor)
    {
        editor->refreshLowCut();
        editor->refreshHighCut();
    }
}

void PhaseCalculator::setLowCut(float newLowCut)
{
    if (newLowCut == lowCut) { return; }
    
    auto editor = static_cast<PhaseCalculatorEditor*>(getEditor());
    const Array<float>& validBand = Hilbert::VALID_BAND.at(band);

    if (newLowCut < validBand[0] || newLowCut >= validBand[1])
    {
        // invalid; don't set parameter and reset editor
        editor->refreshLowCut();
        CoreServices::sendStatusMessage("Low cut outside valid band of selected filter.");
        return;
    }
        
    lowCut = newLowCut;
    if (lowCut >= highCut)
    {
        // push highCut up
        highCut = jmin(lowCut + PASSBAND_EPS, validBand[1]);
        editor->refreshHighCut();
    }
    updateScaleFactor();
    setFilterParameters();
}

void PhaseCalculator::setHighCut(float newHighCut)
{
    if (newHighCut == highCut) { return; }

    auto editor = static_cast<PhaseCalculatorEditor*>(getEditor());
    const Array<float>& validBand = Hilbert::VALID_BAND.at(band);

    if (newHighCut <= validBand[0] || newHighCut > validBand[1])
    {
        // invalid; don't set parameter and reset editor
        editor->refreshHighCut();
        CoreServices::sendStatusMessage("High cut outside valid band of selected filter.");
        return;
    }

    highCut = newHighCut;
    if (highCut <= lowCut)
    {
        // push lowCut down
        lowCut = jmax(highCut - PASSBAND_EPS, validBand[0]);
        editor->refreshLowCut();
    }
    updateScaleFactor();
    setFilterParameters();
}

void PhaseCalculator::setVisContChan(int newChan)
{
    if (newChan >= 0)
    {
        jassert(newChan < filters.size());
        jassert(getActiveInputs().indexOf(newChan) != -1);

        // disable event receival temporarily so we can flush the buffer
        int tempVisEventChan = visEventChannel;
        visEventChannel = -1;

        // clear timestamp queue
        while (!visTsBuffer.empty())
        {
            visTsBuffer.pop();
        }

        // update filter settings
        visReverseFilter.setParams(filters[newChan]->getParams());
        visEventChannel = tempVisEventChan;
    }
    visContinuousChannel = newChan;
    
    // If acquisition is stopped (and thus the new channel might be from a different subprocessor),
    // update signal chain. Sinks such as LFP Viewer should receive this information.
    if (!CoreServices::getAcquisitionStatus())
    {
        CoreServices::updateSignalChain(getEditor());
    }
}

void PhaseCalculator::updateHistoryLength()
{
    Array<int> activeInputs = getActiveInputs();

    // minimum - must have enough samples to do a Hilbert transform on past values for visualization
    int newHistoryLength = VIS_HILBERT_LENGTH;
    for (int chan : activeInputs)
    {
        newHistoryLength = jmax(newHistoryLength,
            arOrder * sampleRateMultiple[chan] + 1,  // minimum to train AR model
            Hilbert::FS * sampleRateMultiple[chan]); // use @ least 1 second to train model
    }

    if (newHistoryLength == historyLength) { return; }

    historyLength = newHistoryLength;

    // update things that depend on historyLength
    for (int i = 0; i < numActiveChansAllocated; ++i)
    {
        bufferFreeSpace.set(i, historyLength);
        historyBuffer[i]->resize(historyLength);
        for (auto& arr : *historyBufferShared[i])
        {
            arr.resize(historyLength);
        }
    }

    for (int chan : activeInputs)
    {
        bool success = arModelers[chan]->setParams(arOrder, historyLength, sampleRateMultiple[chan]);
        jassert(success);
    }
}

void PhaseCalculator::updateScaleFactor()
{
    htScaleFactor = getScaleFactor(band, lowCut, highCut);
}

void PhaseCalculator::setFilterParameters()
{
    int numInputs = getNumInputs();
    jassert(filters.size() == numInputs);
    double currLowCut = lowCut, currHighCut = highCut;
    jassert(currLowCut >= 0 && currLowCut < currHighCut);

    for (int chan = 0; chan < numInputs; ++chan)
    {
        Dsp::Params params;
        params[0] = getDataChannel(chan)->getSampleRate();  // sample rate
        params[1] = 2;                                      // order
        params[2] = (currHighCut + currLowCut) / 2;         // center frequency
        params[3] = currHighCut - currLowCut;               // bandwidth

        filters[chan]->setParams(params);
    }
}

void PhaseCalculator::addActiveChannel()
{
    numActiveChansAllocated++;

    // simple arrays
    bufferFreeSpace.add(historyLength);
    lastPhase.add(0);
    lastComputedSample.add(0);

    // owned arrays
<<<<<<< HEAD
    historyBuffer.add(new Array<double>());
    historyBuffer.getLast()->resize(historyLength);
    htState.add(new std::array<double, HT_ORDER + 1>());
    htState.getLast()->fill(0);
    
    // shared arrays/synchronizers
    historySynchronizers.add(new AtomicSynchronizer());
    historyBufferShared.add(new std::array<Array<double>, 3>());
    for (auto& arr : *historyBufferShared.getLast())
    {
        arr.resize(historyLength);
    }
    arSynchronizers.add(new AtomicSynchronizer());
    arParamsShared.add(new std::array<Array<double>, 3>());
    for (auto& arr : *arParamsShared.getLast())
    {
        arr.resize(arOrder);
    }
=======
    historyLock.add(new CriticalSection());
    arParamLock.add(new CriticalSection());
    arParams.add(new Array<double>());
    arParams.getLast()->resize(arOrder);
    htState.add(new Array<double>());
    htState.getLast()->resize(Hilbert::DELAY.at(band) * 2 + 1);
>>>>>>> fe092b4e
}

bool PhaseCalculator::validateSampleRate(int chan)
{
    auto e = getEditor();
    bool p, r, a;
    e->getChannelSelectionState(chan, &p, &r, &a);
    if (!p) { return false; }

    // test whether sample rate is a multiple of HT_FS
    float fsMult = getDataChannel(chan)->getSampleRate() / Hilbert::FS;
    float fsMultRound = std::round(fsMult);
    if (std::abs(fsMult - fsMultRound) < FLT_EPSILON)
    {
        // leave selected
        int fsMultInt = static_cast<int>(fsMultRound);
        sampleRateMultiple.set(chan, fsMultInt);
        dsOffset.set(chan, fsMultInt);
        bool s = arModelers[chan]->setParams(arOrder, historyLength, fsMultInt);
        jassert(s);
        return true;
    }

    // deselect and send warning
    deselectChannel(chan);
    CoreServices::sendStatusMessage("Channel " + String(chan + 1) + " was deselected because" +
        " its sample rate is not a multiple of " + String(Hilbert::FS));
    return false;
}

void PhaseCalculator::unwrapBuffer(float* wp, int nSamples, int activeChan)
{
    for (int startInd = 0; startInd < nSamples - 1; startInd++)
    {
        float diff = wp[startInd] - (startInd == 0 ? lastPhase[activeChan] : wp[startInd - 1]);
        if (abs(diff) > 180)
        {
            // search forward for a jump in the opposite direction
            int endInd;
            int maxInd;
            if (diff < 0)
            // for downward jumps, unwrap if there's a jump back up within GLITCH_LIMIT samples
            {
                endInd = -1;
                maxInd = jmin(startInd + GLITCH_LIMIT, nSamples - 1);
            }
            else
            // for upward jumps, default to unwrapping until the end of the buffer, but stop if there's a jump back down sooner.
            {
                endInd = nSamples;
                maxInd = nSamples - 1;
            }
            for (int currInd = startInd + 1; currInd <= maxInd; currInd++)
            {
                float diff2 = wp[currInd] - wp[currInd - 1];
                if (abs(diff2) > 180 && ((diff > 0) != (diff2 > 0)))
                {
                    endInd = currInd;
                    break;
                }
            }

            // unwrap [startInd, endInd)
            for (int i = startInd; i < endInd; i++)
            {
                wp[i] -= 360 * (diff / abs(diff));
            }

            if (endInd > -1)
            {
                // skip to the end of this unwrapped section
                startInd = endInd;
            }
        }
    }
}

void PhaseCalculator::smoothBuffer(float* wp, int nSamples, int activeChan)
{
    int actualGL = jmin(GLITCH_LIMIT, nSamples - 1);
    float diff = wp[0] - lastPhase[activeChan];
    if (diff < 0 && diff > -180)
    {
        // identify whether signal exceeds last sample of the previous buffer within glitchLimit samples.
        int endIndex = -1;
        for (int i = 1; i <= actualGL; i++)
        {
            if (wp[i] > lastPhase[activeChan])
            {
                endIndex = i;
                break;
            }
            // corner case where signal wraps before it exceeds lastPhase
            else if (wp[i] - wp[i - 1] < -180 && (wp[i] + 360) > lastPhase[activeChan])
            {
                wp[i] += 360;
                endIndex = i;
                break;
            }
        }

        if (endIndex != -1)
        {
            // interpolate points from buffer start to endIndex
            float slope = (wp[endIndex] - lastPhase[activeChan]) / (endIndex + 1);
            for (int i = 0; i < endIndex; i++)
            {
                wp[i] = lastPhase[activeChan] + (i + 1) * slope;
            }
        }
    }
}

void PhaseCalculator::updateSubProcessorMap()
{
    if (outputMode != PH_AND_MAG)
    {
        subProcessorMap.clear();
        return;
    }

    // fill map according to selected channels, and remove outdated entries.
    uint16 maxUsedIdx = 0;
    SortedSet<int> foundFullIds;
    Array<int> unmappedFullIds;

    Array<int> activeInputs = getActiveInputs();
    for (int chan : activeInputs)
    {
        const DataChannel* chanInfo = getDataChannel(chan);
        uint16 sourceNodeId = chanInfo->getSourceNodeID();
        uint16 subProcessorIdx = chanInfo->getSubProcessorIdx();
        int procFullId = static_cast<int>(getProcessorFullId(sourceNodeId, subProcessorIdx));
        foundFullIds.add(procFullId);

        if (subProcessorMap.contains(procFullId))
        {
            maxUsedIdx = jmax(maxUsedIdx, subProcessorMap[subProcessorIdx]);
        }
        else // add new entry for this source subprocessor
        {
            // try to match index if possible
            if (!subProcessorMap.containsValue(subProcessorIdx))
            {
                subProcessorMap.set(procFullId, subProcessorIdx);
                maxUsedIdx = jmax(maxUsedIdx, subProcessorIdx);
            }
            else
            {
                unmappedFullIds.add(procFullId);
            }
        }
    }
    // assign remaining unmapped ids
    for (int id : unmappedFullIds)
    {
        subProcessorMap.set(id, ++maxUsedIdx);
    }

    // remove outdated entries
    Array<int> outdatedFullIds;
    HashMap<int, juce::uint16>::Iterator it(subProcessorMap);
    while (it.next())
    {
        int key = it.getKey();
        if (!foundFullIds.contains(key))
        {
            outdatedFullIds.add(key);
        }
    }
    for (int id : outdatedFullIds)
    {
        subProcessorMap.remove(id);
    }
}

void PhaseCalculator::updateExtraChannels()
{
    // reset dataChannelArray to # of inputs
    int numInputs = getNumInputs();
    int numChannels = dataChannelArray.size();
    jassert(numChannels >= numInputs);
    dataChannelArray.removeLast(numChannels - numInputs);

    if (outputMode == PH_AND_MAG)
    {
        Array<int> activeInputs = getActiveInputs();
        for (int chan : activeInputs)
        {
            // see GenericProcessor::createDataChannelsByType
            DataChannel* baseChan = dataChannelArray[chan];
            int baseFullId = getFullSourceId(chan);
                        
            DataChannel* newChan = new DataChannel(
                baseChan->getChannelType(),
                baseChan->getSampleRate(),
                this,
                subProcessorMap[baseFullId]);

            // rename to match base channel (implies that it contains magnitude data)
            newChan->setName(baseChan->getName() + "MAG");
            newChan->setBitVolts(baseChan->getBitVolts());
            newChan->addToHistoricString(getName());
            dataChannelArray.add(newChan);
        }
    }
    settings.numOutputs = dataChannelArray.size();
}

void PhaseCalculator::deselectChannel(int chan)
{
    jassert(chan >= 0 && chan < getTotalDataChannels());

    auto ed = getEditor();
    bool p, r, a;
    ed->getChannelSelectionState(chan, &p, &r, &a);
    ed->setChannelSelectionState(chan - 1, false, r, a);
}

void PhaseCalculator::deselectAllExtraChannels()
{
    jassert(outputMode == PH_AND_MAG);
    Array<int> activeChans = getEditor()->getActiveChannels();
    int nInputs = getNumInputs();
    int nExtraChans = 0;
    for (int chan : activeChans)
    {
        if (chan < nInputs)
        {
            nExtraChans++;
        }
        else if (chan < nInputs + nExtraChans)
        {
            deselectChannel(chan);
        }
    }
}

void PhaseCalculator::calcVisPhases(juce::int64 sdbEndTs)
{
    juce::int64 minTs = sdbEndTs - VIS_TS_MAX_DELAY;
    juce::int64 maxTs = sdbEndTs - VIS_TS_MIN_DELAY;

    // discard any timestamps less than minTs
    while (!visTsBuffer.empty() && visTsBuffer.front() < minTs)
    {
        visTsBuffer.pop();
    }

    if (!visTsBuffer.empty() && visTsBuffer.front() <= maxTs)
    {
        // perform reverse filtering and Hilbert transform
        Array<int> activeInputs = getActiveInputs();
        int visActiveChan = activeInputs.indexOf(visContinuousChannel);
        jassert(visActiveChan != -1);

        // copy history in reverse to visHilbertBuffer
        std::reverse_iterator<const double*> rpBuffer(historyBuffer[visActiveChan]->end());
        std::copy(rpBuffer, rpBuffer + VIS_HILBERT_LENGTH, visHilbertBuffer.getRealPointer());

        double* realPtr = visHilbertBuffer.getRealPointer();
        visReverseFilter.reset();
        visReverseFilter.process(VIS_HILBERT_LENGTH, &realPtr);

        // un-reverse values
        visHilbertBuffer.reverseReal(VIS_HILBERT_LENGTH);

        visForwardPlan.execute();
        hilbertManip(&visHilbertBuffer);
        visBackwardPlan.execute();

        // gather the values to push onto the phase queue
        std::queue<double> tempBuffer;
        juce::int64 ts;
        while (!visTsBuffer.empty() && (ts = visTsBuffer.front()) <= maxTs)
        {
            visTsBuffer.pop();
            int delay = static_cast<int>(sdbEndTs - ts);
            std::complex<double> analyticPt = visHilbertBuffer.getAsComplex(VIS_HILBERT_LENGTH - delay);
            double phaseRad = std::arg(analyticPt);
            tempBuffer.push(phaseRad);

            // add to event channel
            if (!visPhaseChannel)
            {
                jassertfalse; // event channel should not be null here.
                continue;
            }
            double eventData = phaseRad * 180.0 / Dsp::doublePi;
            juce::int64 eventTs = sdbEndTs - getNumSamples(visContinuousChannel);
            BinaryEventPtr event = BinaryEvent::createBinaryEvent(visPhaseChannel, eventTs, &eventData, sizeof(double));
            addEvent(visPhaseChannel, event, 0);
        }

        // now modify the phase queue
        // this is important so we'll use a full lock, but hopefully it'll always be fast
        ScopedLock phaseBufferLock(visPhaseBufferLock);
        while (!tempBuffer.empty())
        {
            visPhaseBuffer.push(tempBuffer.front());
            tempBuffer.pop();
        }
    }
}

void PhaseCalculator::arPredict(const double* lastSample, double* prediction,
    const double* params, int samps, int stride, int order)
{
    for (int s = 0; s < samps; ++s)
    {
        // s = index to write output
        prediction[s] = 0;
        for (int ind = s - 1; ind > s - 1 - order; --ind)
        {
            // ind = index of previous output to read
            prediction[s] -= params[s - 1 - ind] *
                (ind < 0 ? lastSample[(ind + 1) * stride] : prediction[ind]);
        }
    }
}

void PhaseCalculator::hilbertManip(FFTWArray* fftData)
{
    int n = fftData->getLength();

    // Normalize DC and Nyquist, normalize and double prositive freqs, and set negative freqs to 0.
    int lastPosFreq = (n + 1) / 2 - 1;
    int firstNegFreq = n / 2 + 1;
    int numPosNegFreqDoubles = lastPosFreq * 2; // sizeof(complex<double>) = 2 * sizeof(double)
    bool hasNyquist = (n % 2 == 0);

    std::complex<double>* wp = fftData->getComplexPointer();

    // normalize but don't double DC value
    wp[0] /= n;

    // normalize and double positive frequencies
    FloatVectorOperations::multiply(reinterpret_cast<double*>(wp + 1), 2.0 / n, numPosNegFreqDoubles);

    if (hasNyquist)
    {
        // normalize but don't double Nyquist frequency
        wp[lastPosFreq + 1] /= n;
    }

    // set negative frequencies to 0
    FloatVectorOperations::clear(reinterpret_cast<double*>(wp + firstNegFreq), numPosNegFreqDoubles);
}

double PhaseCalculator::getScaleFactor(Band band, double lowCut, double highCut)
{
    double maxResponse = -DBL_MAX;
    double minResponse = DBL_MAX;

    Array<double> testFreqs({ lowCut, highCut });
    // also look at any magnitude response extrema that fall within the selected band
    for (double freq : Hilbert::EXTREMA.at(band))
    {
        if (freq > lowCut && freq < highCut)
        {
            testFreqs.add(freq);
        }
    }

    // at each frequency, calculate the filter response
    int nCoefs = Hilbert::DELAY.at(band);
    for (double freq : testFreqs)
    {
        double normFreq = freq * Dsp::doublePi / (Hilbert::FS / 2);
        std::complex<double> response = 0;

        auto* transf = Hilbert::TRANSFORMER.at(band);
        for (int kCoef = 0; kCoef < nCoefs; ++kCoef)
        {
            double coef = transf[kCoef];
            
            // near component
            response += coef * std::polar(1.0, -(kCoef * normFreq));

            // mirrored component
            // there is no term for -nCoefs because that coefficient is 0.
            response -= coef * std::polar(1.0, -((2 * nCoefs - kCoef) * normFreq));
        }

        double absResponse = std::abs(response);
        maxResponse = jmax(maxResponse, absResponse);
        minResponse = jmin(minResponse, absResponse);
    }

    // scale factor is reciprocal of geometric mean of max and min
    return 1 / std::sqrt(minResponse * maxResponse);
}

double PhaseCalculator::htFilterSamp(double input, Band band, Array<double>& state)
{
    double* state_p = state.getRawDataPointer();

    // initialize new state entry
    int nCoefs = Hilbert::DELAY.at(band);
    int order = nCoefs * 2;
    jassert(order == state.size() - 1);
    state_p[order] = 0;

    // incorporate new input
    auto& transf = Hilbert::TRANSFORMER.at(band);
    for (int kCoef = 0; kCoef < nCoefs; ++kCoef)
    {
        double val = input * transf[kCoef];
        state_p[kCoef] += val;          // near component
        state_p[order - kCoef] -= val;  // mirrored component
    }

    // output and shift state
    double sampOut = state_p[0];
    memmove(state_p, state_p + 1, order * sizeof(double));
    return sampOut;
}<|MERGE_RESOLUTION|>--- conflicted
+++ resolved
@@ -218,108 +218,38 @@
             }
             // end shared history buffer access
 
-<<<<<<< HEAD
             // get current AR parameters safely
             int arReadInd = arSynchronizers[activeChan]->getReader()->pullUpdate();
             if (arReadInd != -1)
             {
+                int htDelay = Hilbert::DELAY.at(band);
                 int dsFactor = sampleRateMultiple[chan];
                 int offset = dsOffset[chan];
                 
                 // use AR model to fill predSamps (which is downsampled) based on past data.
                 rpBuffer = historyBuffer[activeChan]->end() - offset;
                 const double* rpParam = (*arParamsShared[activeChan])[arReadInd].getRawDataPointer();
-                arPredict(rpBuffer, predSamps, rpParam, dsFactor, arOrder);
+                double* pPredSamps = predSamps.getRawDataPointer();
+                arPredict(rpBuffer, pPredSamps, rpParam, htDelay + 1, dsFactor, arOrder);
 
                 // identify indices within current buffer to pass throuth HT
                 htInds.clearQuick();
                 for (int i = dsFactor - offset; i < nSamples; i += dsFactor)
-=======
-            // use AR model to fill predSamps (which is downsampled) based on past data.
-            int htDelay = Hilbert::DELAY.at(band);
-            int stride = sampleRateMultiple[chan];
-
-            rpBuffer = historyBuffer.getReadPointer(activeChan, historyLength - dsOffset[chan]);
-            double* pPredSamps = predSamps.getRawDataPointer();
-            arPredict(rpBuffer, pPredSamps, pLocalParam, htDelay + 1, stride, arOrder);
-
-            // identify indices of current buffer to execute HT
-            htInds.clearQuick();
-            for (int i = stride - dsOffset[chan]; i < nSamples; i += stride)
-            {
-                htInds.add(i);
-            }
-
-            int htOutputSamps = htInds.size() + 1;
-            if (htOutput.size() < htOutputSamps)
-            {
-                htOutput.resize(htOutputSamps);
-            }
-
-            // execute tranformer on current buffer
-            int kOut = -htDelay;
-            for (int kIn = 0; kIn < htInds.size(); ++kIn, ++kOut)
-            {
-                double samp = htFilterSamp(wpIn[htInds[kIn]], band, *htState[activeChan]);
-                if (kOut >= 0)
->>>>>>> fe092b4e
                 {
                     htInds.add(i);
                 }
-
-<<<<<<< HEAD
+                
                 int htOutputSamps = htInds.size() + 1;
                 if (htOutput.size() < htOutputSamps)
                 {
                     htOutput.resize(htOutputSamps);
-=======
-            // copy state to transform prediction without changing the end-of-buffer state
-            htTempState = *htState[activeChan];
-            
-            // execute transformer on prediction
-            for (int i = 0; i <= htDelay; ++i, ++kOut)
-            {
-                double samp = htFilterSamp(predSamps[i], band, htTempState);
-                if (kOut >= 0)
+                }
+                
+                // execute tranformer on current buffer
+                int kOut = -htDelay;
+                for (int kIn = 0; kIn < htInds.size(); ++kIn, ++kOut)
                 {
-                    double rc = i == htDelay ? predSamps[0] : wpIn[htInds[kOut]];
-                    double ic = htScaleFactor * samp;
-                    htOutput.set(kOut, std::complex<double>(rc, ic));
->>>>>>> fe092b4e
-                }
-
-<<<<<<< HEAD
-                int kOut = -HT_DELAY;
-                for (int kIn = 0; kIn < htInds.size(); ++kIn, ++kOut)
-=======
-            kOut = 0;
-            std::complex<double> prevCS = lastComputedSample[activeChan];
-            std::complex<double> nextCS = htOutput[kOut];
-            double prevPhase, nextPhase, phaseSpan, thisPhase;
-            double prevMag, nextMag, magSpan, thisMag;
-            bool needPhase = outputMode != MAG;
-            bool needMag = outputMode != PH;
-
-            if (needPhase)
-            {
-                prevPhase = std::arg(prevCS);
-                nextPhase = std::arg(nextCS);
-                phaseSpan = circDist(nextPhase, prevPhase, Dsp::doublePi);
-            }
-            if (needMag)
-            {
-                prevMag = std::abs(prevCS);
-                nextMag = std::abs(nextCS);
-                magSpan = nextMag - prevMag;
-            }
-            int subSample = dsOffset[chan] % stride;
-
-            for (int i = 0; i < nSamples; ++i, subSample = (subSample + 1) % stride)
-            {
-                if (subSample == 0)
->>>>>>> fe092b4e
-                {
-                    double samp = htFilterSamp(wpIn[htInds[kIn]], *htState[activeChan]);
+                    double samp = htFilterSamp(wpIn[htInds[kIn]], band, *htState[activeChan]);
                     if (kOut >= 0)
                     {
                         double rc = wpIn[htInds[kOut]];
@@ -328,16 +258,16 @@
                     }
                 }
 
-                // copy state to tranform prediction without changing the end-of-buffer state
+                // copy state to transform prediction without changing the end-of-buffer state
                 htTempState = *htState[activeChan];
-                
+            
                 // execute transformer on prediction
-                for (int i = 0; i <= HT_DELAY; ++i, ++kOut)
+                for (int i = 0; i <= htDelay; ++i, ++kOut)
                 {
-                    double samp = htFilterSamp(predSamps[i], htTempState);
+                    double samp = htFilterSamp(predSamps[i], band, htTempState);
                     if (kOut >= 0)
                     {
-                        double rc = i == HT_DELAY ? predSamps[0] : wpIn[htInds[kOut]];
+                        double rc = i == htDelay ? predSamps[0] : wpIn[htInds[kOut]];
                         double ic = htScaleFactor * samp;
                         htOutput.set(kOut, std::complex<double>(rc, ic));
                     }
@@ -364,7 +294,6 @@
 
                 if (needPhase)
                 {
-<<<<<<< HEAD
                     prevPhase = std::arg(prevCS);
                     nextPhase = std::arg(nextCS);
                     phaseSpan = circDist(nextPhase, prevPhase, Dsp::doublePi);
@@ -374,14 +303,6 @@
                     prevMag = std::abs(prevCS);
                     nextMag = std::abs(nextCS);
                     magSpan = nextMag - prevMag;
-=======
-                    thisPhase = prevPhase + phaseSpan * subSample / stride;
-                    thisPhase = circDist(thisPhase, 0, Dsp::doublePi);
-                }
-                if (needMag)
-                {
-                    thisMag = prevMag + magSpan * subSample / stride;
->>>>>>> fe092b4e
                 }
                 int subSample = offset % dsFactor;
 
@@ -436,14 +357,8 @@
                         break;
                     }
                 }
-<<<<<<< HEAD
                 lastComputedSample.set(activeChan, prevCS);
                 dsOffset.set(chan, ((offset + nSamples - 1) % dsFactor) + 1);
-=======
-            }
-            lastComputedSample.set(activeChan, prevCS);
-            dsOffset.set(chan, ((dsOffset[chan] + nSamples - 1) % stride) + 1);
->>>>>>> fe092b4e
 
                 // unwrapping / smoothing
                 if (outputMode == PH || outputMode == PH_AND_MAG)
@@ -509,12 +424,7 @@
     for (int activeChan = 0; activeChan < nActiveInputs; ++activeChan)
     {
         bufferFreeSpace.set(activeChan, historyLength);
-<<<<<<< HEAD
-        htState[activeChan]->fill(0);
-=======
-        chanState.set(activeChan, NOT_FULL);
         FloatVectorOperations::clear(htState[activeChan]->begin(), htState[activeChan]->size());
->>>>>>> fe092b4e
         lastPhase.set(activeChan, 0);
         lastComputedSample.set(activeChan, 0);
         dsOffset.set(activeChan, sampleRateMultiple[activeChan]);
@@ -971,11 +881,10 @@
     lastComputedSample.add(0);
 
     // owned arrays
-<<<<<<< HEAD
     historyBuffer.add(new Array<double>());
     historyBuffer.getLast()->resize(historyLength);
-    htState.add(new std::array<double, HT_ORDER + 1>());
-    htState.getLast()->fill(0);
+    htState.add(new Array<double>());
+    htState.getLast()->resize(Hilbert::DELAY.at(band) * 2 + 1);
     
     // shared arrays/synchronizers
     historySynchronizers.add(new AtomicSynchronizer());
@@ -990,14 +899,6 @@
     {
         arr.resize(arOrder);
     }
-=======
-    historyLock.add(new CriticalSection());
-    arParamLock.add(new CriticalSection());
-    arParams.add(new Array<double>());
-    arParams.getLast()->resize(arOrder);
-    htState.add(new Array<double>());
-    htState.getLast()->resize(Hilbert::DELAY.at(band) * 2 + 1);
->>>>>>> fe092b4e
 }
 
 bool PhaseCalculator::validateSampleRate(int chan)
