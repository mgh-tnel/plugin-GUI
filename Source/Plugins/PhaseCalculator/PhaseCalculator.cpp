/*
------------------------------------------------------------------

This file is part of a plugin for the Open Ephys GUI
Copyright (C) 2017 Translational NeuroEngineering Laboratory, MGH

------------------------------------------------------------------

This program is free software: you can redistribute it and/or modify
it under the terms of the GNU General Public License as published by
the Free Software Foundation, either version 3 of the License, or
(at your option) any later version.

This program is distributed in the hope that it will be useful,
but WITHOUT ANY WARRANTY; without even the implied warranty of
MERCHANTABILITY or FITNESS FOR A PARTICULAR PURPOSE.  See the
GNU General Public License for more details.

You should have received a copy of the GNU General Public License
along with this program.  If not, see <http://www.gnu.org/licenses/>.

*/

#include "PhaseCalculator.h"
#include "PhaseCalculatorEditor.h"

const float PhaseCalculator::PASSBAND_EPS = 0.01F;

PhaseCalculator::PhaseCalculator()
    : GenericProcessor      ("Phase Calculator")
    , Thread                ("AR Modeler")
    , calcInterval          (50)
    , lowCut                (4.0)
    , highCut               (8.0)
    , minNyquist            (FLT_MAX)
    , hilbertLength         (16384)
    , predictionLength      (8132) // = hilbertLength / 2 - (half of 120-sample buffer)
    , haveSentWarning       (false)
    , outputMode            (PH)
    , visEventChannel       (-1)
    , visContinuousChannel  (-1)
    , visHilbertBuffer      (VIS_HILBERT_LENGTH)
    , visForwardPlan        (VIS_HILBERT_LENGTH, &visHilbertBuffer, FFTW_MEASURE)
    , visBackwardPlan       (VIS_HILBERT_LENGTH, &visHilbertBuffer, FFTW_BACKWARD, FFTW_MEASURE)
{
    setProcessorType(PROCESSOR_TYPE_FILTER);
    setAROrder(20);
}

PhaseCalculator::~PhaseCalculator() {}

bool PhaseCalculator::hasEditor() const
{
    return true;
}


AudioProcessorEditor* PhaseCalculator::createEditor()
{
    editor = new PhaseCalculatorEditor(this);
    return editor;
}

void PhaseCalculator::createEventChannels()
{
    const DataChannel* visChannel = getDataChannel(visContinuousChannel);

    if (!visChannel)
    {
        visPhaseChannel = nullptr;
        return;
    }

    float sampleRate = visChannel->getSampleRate();

    EventChannel* chan = new EventChannel(EventChannel::DOUBLE_ARRAY, 1, 1, sampleRate, this);
    chan->setName(chan->getName() + ": PC visualized phase (deg.)");
    chan->setDescription("The accurate phase in degrees of each visualized event");
    chan->setIdentifier("phasecalc.visphase");

    // metadata storing source data channel
    MetaDataDescriptor sourceChanDesc(MetaDataDescriptor::UINT16, 3, "Source Channel",
        "Index at its source, Source processor ID and Sub Processor index of the channel that triggers this event",
        "source.channel.identifier.full");
    MetaDataValue sourceChanVal(sourceChanDesc);
    uint16 sourceInfo[3];
    sourceInfo[0] = visChannel->getSourceIndex();
    sourceInfo[1] = visChannel->getSourceNodeID();
    sourceInfo[2] = visChannel->getSubProcessorIdx();
    sourceChanVal.setValue(static_cast<const uint16*>(sourceInfo));
    chan->addMetaData(sourceChanDesc, sourceChanVal);

    visPhaseChannel = eventChannelArray.add(chan);
}

void PhaseCalculator::setParameter(int parameterIndex, float newValue)
{
    int numInputs = getNumInputs();

    switch (parameterIndex) {
    case HILBERT_LENGTH:
        setHilbertLength(static_cast<int>(newValue));
        break;

    case PAST_LENGTH:
        setPredLength(hilbertLength - static_cast<int>(newValue));
        break;

    case PRED_LENGTH:
        setPredLength(static_cast<int>(newValue));
        break;

    case RECALC_INTERVAL:
        calcInterval = static_cast<int>(newValue);
        notify(); // start next thread iteration now (if applicable)
        break;

    case AR_ORDER:
        setAROrder(static_cast<int>(newValue));
        break;

    case LOWCUT:
        setLowCut(newValue);
        break;

    case HIGHCUT:
        setHighCut(newValue);
        break;

    case OUTPUT_MODE:
    {
        OutputMode oldMode = outputMode;
        outputMode = static_cast<OutputMode>(static_cast<int>(newValue));
        if (oldMode == PH_AND_MAG || outputMode == PH_AND_MAG)
        {
            CoreServices::updateSignalChain(editor);  // add or remove channels if necessary
        }
        break;
    }

    case VIS_E_CHAN:
        jassert(newValue >= -1);
        visEventChannel = static_cast<int>(newValue);
        break;

    case VIS_C_CHAN:
        setVisContChan(static_cast<int>(newValue));
        break;
    }
}

void PhaseCalculator::process(AudioSampleBuffer& buffer)
{
    // handle subprocessors, if any
    HashMap<int, uint16>::Iterator it(subProcessorMap);
    while (it.next())
    {
        uint32 fullSourceID = static_cast<uint32>(it.getKey());
        int subProcessor = it.getValue();
        uint32 sourceTimestamp = getSourceTimestamp(fullSourceID);
        uint64 sourceSamples = getNumSourceSamples(fullSourceID);
        setTimestampAndSamples(sourceTimestamp, sourceSamples, subProcessor);
    }

    // check for events to visualize
    bool hasCanvas = static_cast<PhaseCalculatorEditor*>(getEditor())->canvas != nullptr;
    if (hasCanvas && visEventChannel > -1)
    {
        checkForEvents();
    }

    // iterate over active input channels
    Array<int> activeInputs = getActiveInputs();
    int nActiveInputs = activeInputs.size();
    for (int activeChan = 0; activeChan < nActiveInputs; ++activeChan)
    {
        int chan = activeInputs[activeChan];
        int nSamples = getNumSamples(chan);
        if (nSamples == 0)
        {
            continue;
        }

        // Filter the data.
        float* wpIn = buffer.getWritePointer(chan);
        filters[activeChan]->process(nSamples, &wpIn);

        // If there are more samples than we have room to process, process the most recent samples and output zero
        // for the rest (this is an error that should be noticed and fixed).
        int hilbertPastLength = hilbertLength - predictionLength;
        int historyStartIndex = jmax(nSamples - historyLength, 0);
        int outputStartIndex = jmax(nSamples - hilbertPastLength, 0);
        
        jassert(outputStartIndex >= historyStartIndex); // since historyLength >= hilbertPastLength
        
        int nSamplesToEnqueue = nSamples - historyStartIndex;
        int nSamplesToProcess = nSamples - outputStartIndex;

        if (outputStartIndex != 0)
        {
            // clear the extra samples and send a warning message
            buffer.clear(chan, 0, outputStartIndex);
            if (!haveSentWarning)
            {
                CoreServices::sendStatusMessage("WARNING: Phase Calculator buffer is shorter than the sample buffer!");
                haveSentWarning = true;
            }
        }

        // shift old data and copy new data into historyBuffer
        int nOldSamples = historyLength - nSamplesToEnqueue;

        const double* rpBuffer = historyBuffer.getReadPointer(activeChan, nSamplesToEnqueue);
        double* wpBuffer = historyBuffer.getWritePointer(activeChan);

        // critical section for this channel's historyBuffer
        // note that the floats are coerced to doubles here - this is important to avoid over/underflow when calculating the phase.
        {
            const ScopedLock myHistoryLock(*historyLock[activeChan]);

            // shift old data
            for (int i = 0; i < nOldSamples; ++i)
            {
                *wpBuffer++ = *rpBuffer++;
            }

            // copy new data
            wpIn += historyStartIndex;
            for (int i = 0; i < nSamplesToEnqueue; ++i)
            {
                *wpBuffer++ = *wpIn++;
            }
        }

        if (chanState[activeChan] == NOT_FULL)
        {
            int newBufferFreeSpace = jmax(bufferFreeSpace[activeChan] - nSamplesToEnqueue, 0);
            bufferFreeSpace.set(activeChan, newBufferFreeSpace);
            if (newBufferFreeSpace == 0)
            {
                // now that dataToProcess for this channel is full,
                // let the thread start calculating the AR model.
                chanState.set(activeChan, FULL);
            }
        }

        // get current AR parameters safely
        int arReadInd = arSynchronizers[activeChan]->getReader()->pullUpdate();

        // calc phase and write out (only if full and AR model has been calculated)
        if (chanState[activeChan] == FULL && arReadInd != -1) 
        {
            // copy data to dataToProcess
            if (hilbertPastLength > 0)
            {
                rpBuffer = historyBuffer.getReadPointer(activeChan, historyLength - hilbertPastLength);
                hilbertBuffer[activeChan]->copyFrom(rpBuffer, hilbertPastLength);
            }            

            // use AR(20) model to predict upcoming data and append to dataToProcess
            // get beyond end of history buffer indirectly to avoid juce assertion failure
            rpBuffer = historyBuffer.getReadPointer(activeChan, historyLength - 1) + 1;
            const double* rpParam = (*arParamsShared[activeChan])[arReadInd].getRawDataPointer();
            double* wpHilbert = hilbertBuffer[activeChan]->getRealPointer(hilbertPastLength);

            arPredict(rpBuffer, wpHilbert, predictionLength, rpParam, arOrder);

            // Hilbert-transform dataToProcess
            forwardPlan[activeChan]->execute();      // reads from dataToProcess, writes to fftData
            hilbertManip(hilbertBuffer[activeChan]);
            backwardPlan[activeChan]->execute();     // reads from fftData, writes to dataOut

            // calculate phase and write out to buffer
            auto rpHilbert = hilbertBuffer[activeChan]->getComplexPointer(hilbertPastLength - nSamplesToProcess);
            float* wpOut = buffer.getWritePointer(chan);
            float* wpOut2;
            if (outputMode == PH_AND_MAG)
            {
                // second output channel
                int outChan2 = getNumInputs() + activeChan;
                jassert(outChan2 < buffer.getNumChannels());
                wpOut2 = buffer.getWritePointer(outChan2);
            }

            for (int i = 0; i < nSamplesToProcess; ++i)
            {
                switch (outputMode)
                {
                case MAG:
                    wpOut[i + outputStartIndex] = static_cast<float>(std::abs(rpHilbert[i]));
                    break;
                
                case PH_AND_MAG:
                    wpOut2[i + outputStartIndex] = static_cast<float>(std::abs(rpHilbert[i]));
                    // fall through
                case PH:
                    // output in degrees
                    wpOut[i + outputStartIndex] = static_cast<float>(std::arg(rpHilbert[i]) * (180.0 / Dsp::doublePi));
                    break;
                    
                case IM:
                    wpOut[i + outputStartIndex] = static_cast<float>(std::imag(rpHilbert[i]));
                    break;
                }
            }

            // unwrapping / smoothing
            if (outputMode == PH || outputMode == PH_AND_MAG)
            {
                unwrapBuffer(wpOut, nSamples, activeChan);
                smoothBuffer(wpOut, nSamples, activeChan);
            }
        }
        else // fifo not full or AR model not ready
        {
            // just output zeros
            buffer.clear(chan, outputStartIndex, nSamplesToProcess);
        }

        // if this is the monitored channel for events, check whether we can add a new phase
        if (hasCanvas && chan == visContinuousChannel && chanState[activeChan] != NOT_FULL)
        {
            calcVisPhases(getTimestamp(chan) + getNumSamples(chan));
        }

        // keep track of last sample
        lastSample.set(activeChan, buffer.getSample(chan, nSamples - 1));
    }
}

// starts thread when acquisition begins
bool PhaseCalculator::enable()
{
    if (isEnabled)
    {
        startThread(AR_PRIORITY);

        // have to manually enable editor, I guess...
        PhaseCalculatorEditor* editor = static_cast<PhaseCalculatorEditor*>(getEditor());
        editor->enable();
    }

    return isEnabled;
}

bool PhaseCalculator::disable()
{
    PhaseCalculatorEditor* editor = static_cast<PhaseCalculatorEditor*>(getEditor());
    editor->disable();

    signalThreadShouldExit();
    notify();

    haveSentWarning = false;

    // clear timestamp and phase queues
    while (!visTsBuffer.empty())
    {
        visTsBuffer.pop();
    }

    ScopedLock phaseLock(visPhaseBufferLock);
    while (!visPhaseBuffer.empty())
    {
        visPhaseBuffer.pop();
    }

    // reset states of active inputs
    Array<int> activeInputs = getActiveInputs();
    int nActiveInputs = activeInputs.size();
    for (int activeChan = 0; activeChan < nActiveInputs; ++activeChan)
    {
        bufferFreeSpace.set(activeChan, historyLength);
        chanState.set(activeChan, NOT_FULL);
        lastSample.set(activeChan, 0);
        filters[activeChan]->reset();
    }

    waitForThreadToExit(-1);
    // Once we're sure there's no more AtomicSynchronizer activity...
    for (int activeChan = 0; activeChan < nActiveInputs; ++activeChan)
    {
        arSynchronizers[activeChan]->reset();
    }

    return true;
}

// thread routine to fit AR model
void PhaseCalculator::run()
{
    Array<double> data;
    data.resize(historyLength);

<<<<<<< HEAD
=======
    Array<double> paramsTemp;
    paramsTemp.resize(arOrder);

>>>>>>> 2d923e92
    int numActiveChans = getActiveInputs().size();
    
    Array<AtomicWriterPtr> arWriters;
    for (int activeChan = 0; activeChan < numActiveChans; ++activeChan)
    {
        arWriters.add(arSynchronizers[activeChan]->getWriter());
    }

<<<<<<< HEAD
    while (!threadShouldExit())
    {
        uint32 startTime = Time::getMillisecondCounter();
=======
    uint32 startTime, endTime;
    while (!threadShouldExit())
    {
        startTime = Time::getMillisecondCounter();
>>>>>>> 2d923e92

        for (int activeChan = 0; activeChan < numActiveChans; ++activeChan)
        {
            // determine what param buffer to use
            int arWriteInd = arWriters[activeChan]->getIndexToUse();

            if (chanState[activeChan] == NOT_FULL || arWriteInd == -1)
            {
                continue;
            }

            // critical section for historyBuffer
            {
                const ScopedLock myHistoryLock(*historyLock[activeChan]);
                
                for (int i = 0; i < historyLength; ++i)
                {
                    data.set(i, historyBuffer.getSample(activeChan, i));
                }
            }
            // end critical section 

            // calculate parameters
            Array<double>& params = (*arParamsShared[activeChan])[arWriteInd];
            arModeler.fitModel(data, params);

            // signal that these params are ready/frozen
            arWriters[activeChan]->pushUpdate();
        }

<<<<<<< HEAD
        uint32 endTime = Time::getMillisecondCounter();
        int remainingInterval = calcInterval - (endTime - startTime);
        wait(jmax(0, remainingInterval));
=======
        endTime = Time::getMillisecondCounter();
        int remainingInterval = calcInterval - (endTime - startTime);
        if (remainingInterval >= 10) // avoid WaitForSingleObject
        {
            sleep(remainingInterval);
        }
>>>>>>> 2d923e92
    }
}

void PhaseCalculator::updateSettings()
{
    // handle changed sample rates
    updateMinNyquist();
    setFilterParameters();

    // create new data channels if necessary
    updateSubProcessorMap();
    updateExtraChannels();

    if (outputMode == PH_AND_MAG)
    {
        // keep previously selected input channels from becoming selected extra channels
        deselectAllExtraChannels();
    }
}


Array<int> PhaseCalculator::getActiveInputs()
{
    int numInputs = getNumInputs();
    auto ed = static_cast<PhaseCalculatorEditor*>(getEditor());
    if (numInputs == 0 || !ed)
    {
        return Array<int>();
    }

    Array<int> activeChannels = ed->getActiveChannels();
    int numToRemove = 0;
    for (int i = activeChannels.size() - 1;
        i >= 0 && activeChannels[i] >= numInputs;
        --i, ++numToRemove);
    activeChannels.removeLast(numToRemove);
    return activeChannels;
}


bool PhaseCalculator::isGeneratesTimestamps() const
{
    return true;
}

int PhaseCalculator::getNumSubProcessors() const
{
    return subProcessorMap.size();
}

float PhaseCalculator::getSampleRate(int subProcessorIdx) const
{
    jassert(subProcessorIdx < getNumSubProcessors());
    int chan = getDataChannelIndex(0, getNodeId(), subProcessorIdx);
    return getDataChannel(chan)->getSampleRate();
}

float PhaseCalculator::getBitVolts(int subProcessorIdx) const
{
    jassert(subProcessorIdx < getNumSubProcessors());
    int chan = getDataChannelIndex(0, getNodeId(), subProcessorIdx);
    return getDataChannel(chan)->getBitVolts();
}

int PhaseCalculator::getFullSourceId(int chan)
{
    const DataChannel* chanInfo = getDataChannel(chan);
    if (!chanInfo)
    {
        jassertfalse;
        return 0;
    }
    uint16 sourceNodeId = chanInfo->getSourceNodeID();
    uint16 subProcessorIdx = chanInfo->getSubProcessorIdx();
    int procFullId = static_cast<int>(getProcessorFullId(sourceNodeId, subProcessorIdx));
}

std::queue<double>& PhaseCalculator::getVisPhaseBuffer(ScopedPointer<ScopedLock>& lock)
{
    lock = new ScopedLock(visPhaseBufferLock);
    return visPhaseBuffer;
}

void PhaseCalculator::saveCustomChannelParametersToXml(XmlElement* channelElement,
    int channelNumber, InfoObjectCommon::InfoObjectType channelType)
{
    if (channelType == InfoObjectCommon::DATA_CHANNEL && channelNumber == visContinuousChannel)
    {
        channelElement->setAttribute("visualize", 1);
    }
}

void PhaseCalculator::loadCustomChannelParametersFromXml(XmlElement* channelElement,
    InfoObjectCommon::InfoObjectType channelType)
{
    int chanNum = channelElement->getIntAttribute("number");

    if (chanNum < getNumInputs() && channelElement->hasAttribute("visualize"))
    {
        // The saved channel should be added to the dropdown at this point.
        setVisContChan(chanNum);
        static_cast<PhaseCalculatorEditor*>(getEditor())->refreshVisContinuousChan();
    }
}

// ------------ PRIVATE METHODS ---------------

void PhaseCalculator::handleEvent(const EventChannel* eventInfo,
    const MidiMessage& event, int samplePosition)
{
    if (visEventChannel < 0)
    {
        return;
    }

    if (Event::getEventType(event) == EventChannel::TTL)
    {
        TTLEventPtr ttl = TTLEvent::deserializeFromMessage(event, eventInfo);
        if (ttl->getChannel() == visEventChannel && ttl->getState())
        {
            // add timestamp to the queue for visualization
            juce::int64 ts = ttl->getTimestamp();
            jassert(visTsBuffer.empty() || visTsBuffer.back() <= ts);
            visTsBuffer.push(ts);
        }
    }
}

void PhaseCalculator::setHilbertLength(int newHilbertLength)
{
    if (newHilbertLength == hilbertLength) { return; }

    float predLengthRatio = static_cast<float>(predictionLength) / hilbertLength;
    hilbertLength = newHilbertLength;

    static_cast<PhaseCalculatorEditor*>(getEditor())->refreshHilbertLength();

    // update dependent variables    
    int newPredLength = static_cast<int>(roundf(predLengthRatio * hilbertLength));
    setPredLength(newPredLength);

    // update dependent per-channel objects
    for (int i = 0; i < numActiveChansAllocated; i++)
    {
        // processing buffers
        hilbertBuffer[i]->resize(hilbertLength);

        // FFT plans
        forwardPlan.set(i, new FFTWPlan(hilbertLength, hilbertBuffer[i], FFTW_MEASURE));
        backwardPlan.set(i, new FFTWPlan(hilbertLength, hilbertBuffer[i], FFTW_BACKWARD, FFTW_MEASURE));
    }
}

void PhaseCalculator::setPredLength(int newPredLength)
{
    if (newPredLength == predictionLength) { return; }

    predictionLength = newPredLength;
    static_cast<PhaseCalculatorEditor*>(getEditor())->refreshPredLength();
}

void PhaseCalculator::setAROrder(int newOrder)
{
    if (newOrder == arOrder) { return; }
    
    arOrder = newOrder;
    updateHistoryLength();
    bool s = arModeler.setParams(arOrder, historyLength);
    jassert(s);

    // update dependent per-channel objects
    for (int i = 0; i < numActiveChansAllocated; i++)
    {
        for (auto& arr : *arParamsShared[i])
        {
            arr.resize(arOrder);
        }
    }
}

void PhaseCalculator::setLowCut(float newLowCut)
{
    if (newLowCut == lowCut) { return; }

    lowCut = newLowCut;
    if (lowCut >= highCut)
    {
        // push highCut up
        highCut = lowCut + PASSBAND_EPS;
        static_cast<PhaseCalculatorEditor*>(getEditor())->refreshHighCut();
    }
    setFilterParameters();
}

void PhaseCalculator::setHighCut(float newHighCut)
{
    if (newHighCut == highCut) { return; }

    highCut = newHighCut;
    if (highCut <= lowCut)
    {
        // push lowCut down
        lowCut = highCut - PASSBAND_EPS;
        static_cast<PhaseCalculatorEditor*>(getEditor())->refreshLowCut();
    }
    setFilterParameters();
}

void PhaseCalculator::setVisContChan(int newChan)
{
    if (newChan >= 0)
    {
        Array<int> activeInputs = getActiveInputs();
        int visActiveChan = activeInputs.indexOf(newChan);
        jassert(visActiveChan >= 0 && visActiveChan < filters.size());

        // disable event receival temporarily so we can flush the buffer
        int tempVisEventChan = visEventChannel;
        visEventChannel = -1;

        // clear timestamp queue
        while (!visTsBuffer.empty())
        {
            visTsBuffer.pop();
        }

        // update filter settings
        visReverseFilter.setParams(filters[visActiveChan]->getParams());
        visEventChannel = tempVisEventChan;
    }
    visContinuousChannel = newChan;
    
    // If acquisition is stopped (and thus the new channel might be from a different subprocessor),
    // update signal chain. Sinks such as LFP Viewer should receive this information.
    if (!CoreServices::getAcquisitionStatus())
    {
        CoreServices::updateSignalChain(getEditor());
    }
}

void PhaseCalculator::updateHistoryLength()
{
    jassert(VIS_HILBERT_LENGTH >= (1 << MAX_HILB_LEN_POW));
    int newHistoryLength = juce::jmax(
        VIS_HILBERT_LENGTH,   // must have enough samples for current and delayed Hilbert transforms
        arOrder + 1);         // must be longer than arOrder to train the AR model

    if (newHistoryLength == historyLength) { return; }
    
    historyLength = newHistoryLength;

    // update things that depend on historyLength
    historyBuffer.setSize(numActiveChansAllocated, historyLength);

    for (int i = 0; i < numActiveChansAllocated; ++i)
    {
        bufferFreeSpace.set(i, historyLength);
    }

    bool s = arModeler.setParams(arOrder, historyLength);
    jassert(s);
}

void PhaseCalculator::updateMinNyquist()
{
    float currMinNyquist = FLT_MAX;

    auto ed = static_cast<PhaseCalculatorEditor*>(getEditor());
    int nInputs = getNumInputs();
    Array<int> activeInputs = getActiveInputs();
    for (int chan : activeInputs)
    {
        float sampleRate = getDataChannel(chan)->getSampleRate();
        currMinNyquist = jmin(currMinNyquist, sampleRate / 2);
    }

    minNyquist = currMinNyquist;
    if (highCut > minNyquist)
    {
        // push down highCut to make it valid
        CoreServices::sendStatusMessage("Lowering Phase Calculator upper passband limit to the Nyquist frequency (" +
            String(minNyquist) + " Hz)");
        setHighCut(minNyquist);
        ed->refreshHighCut();
    }
}

void PhaseCalculator::setFilterParameters()
{
    Array<int> activeInputs = getActiveInputs();
    int nActiveInputs = activeInputs.size();

    double currLowCut = lowCut, currHighCut = highCut;
    jassert(currLowCut >= 0 && currLowCut < currHighCut);

    for (int activeChan = 0; activeChan < nActiveInputs; ++activeChan)
    {
        jassert(activeChan < filters.size());
        int chan = activeInputs[activeChan];

        Dsp::Params params;
        params[0] = getDataChannel(chan)->getSampleRate();  // sample rate
        params[1] = 2;                                      // order
        params[2] = (currHighCut + currLowCut) / 2;         // center frequency
        params[3] = currHighCut - currLowCut;               // bandwidth

        filters[activeChan]->setParams(params);
    }
}

void PhaseCalculator::addActiveChannel()
{
    numActiveChansAllocated++;

    historyBuffer.setSize(numActiveChansAllocated, historyLength);

    // simple arrays
    bufferFreeSpace.add(historyLength);
    chanState.add(NOT_FULL);
    lastSample.add(0);

    // owned arrays
    hilbertBuffer.add(new FFTWArray(hilbertLength));
    forwardPlan.add(new FFTWPlan(hilbertLength, hilbertBuffer.getLast(), FFTW_MEASURE));
    backwardPlan.add(new FFTWPlan(hilbertLength, hilbertBuffer.getLast(), FFTW_BACKWARD, FFTW_MEASURE));
    historyLock.add(new CriticalSection());
    filters.add(new BandpassFilter());
    arSynchronizers.add(new AtomicSynchronizer());
    arParamsShared.add(new std::array<Array<double>, 3>());
    for (auto& arr : *arParamsShared.getLast())
    {
        arr.resize(arOrder);
    }
}

void PhaseCalculator::unwrapBuffer(float* wp, int nSamples, int activeChan)
{
    for (int startInd = 0; startInd < nSamples - 1; startInd++)
    {
        float diff = wp[startInd] - (startInd == 0 ? lastSample[activeChan] : wp[startInd - 1]);
        if (abs(diff) > 180)
        {
            // search forward for a jump in the opposite direction
            int endInd;
            int maxInd;
            if (diff < 0)
            // for downward jumps, unwrap if there's a jump back up within GLITCH_LIMIT samples
            {
                endInd = -1;
                maxInd = jmin(startInd + GLITCH_LIMIT, nSamples - 1);
            }
            else
            // for upward jumps, default to unwrapping until the end of the buffer, but stop if there's a jump back down sooner.
            {
                endInd = nSamples;
                maxInd = nSamples - 1;
            }
            for (int currInd = startInd + 1; currInd <= maxInd; currInd++)
            {
                float diff2 = wp[currInd] - wp[currInd - 1];
                if (abs(diff2) > 180 && ((diff > 0) != (diff2 > 0)))
                {
                    endInd = currInd;
                    break;
                }
            }

            // unwrap [startInd, endInd)
            for (int i = startInd; i < endInd; i++)
            {
                wp[i] -= 360 * (diff / abs(diff));
            }

            if (endInd > -1)
            {
                // skip to the end of this unwrapped section
                startInd = endInd;
            }
        }
    }
}

void PhaseCalculator::smoothBuffer(float* wp, int nSamples, int activeChan)
{
    int actualGL = jmin(GLITCH_LIMIT, nSamples - 1);
    float diff = wp[0] - lastSample[activeChan];
    if (diff < 0 && diff > -180)
    {
        // identify whether signal exceeds last sample of the previous buffer within glitchLimit samples.
        int endIndex = -1;
        for (int i = 1; i <= actualGL; i++)
        {
            if (wp[i] > lastSample[activeChan])
            {
                endIndex = i;
                break;
            }
            // corner case where signal wraps before it exceeds lastSample
            else if (wp[i] - wp[i - 1] < -180 && (wp[i] + 360) > lastSample[activeChan])
            {
                wp[i] += 360;
                endIndex = i;
                break;
            }
        }

        if (endIndex != -1)
        {
            // interpolate points from buffer start to endIndex
            float slope = (wp[endIndex] - lastSample[activeChan]) / (endIndex + 1);
            for (int i = 0; i < endIndex; i++)
            {
                wp[i] = lastSample[activeChan] + (i + 1) * slope;
            }
        }
    }
}

void PhaseCalculator::updateSubProcessorMap()
{
    if (outputMode != PH_AND_MAG)
    {
        subProcessorMap.clear();
        return;
    }

    // fill map according to selected channels, and remove outdated entries.
    uint16 maxUsedIdx = 0;
    SortedSet<int> foundFullIds;
    Array<int> unmappedFullIds;

    Array<int> activeInputs = getActiveInputs();
    for (int chan : activeInputs)
    {
        const DataChannel* chanInfo = getDataChannel(chan);
        uint16 sourceNodeId = chanInfo->getSourceNodeID();
        uint16 subProcessorIdx = chanInfo->getSubProcessorIdx();
        int procFullId = static_cast<int>(getProcessorFullId(sourceNodeId, subProcessorIdx));
        foundFullIds.add(procFullId);
        
        if (subProcessorMap.contains(procFullId))
        {
            maxUsedIdx = jmax(maxUsedIdx, subProcessorMap[subProcessorIdx]);
        }
        else // add new entry for this source subprocessor
        {
            // try to match index if possible
            if (!subProcessorMap.containsValue(subProcessorIdx))
            {
                subProcessorMap.set(procFullId, subProcessorIdx);
                maxUsedIdx = jmax(maxUsedIdx, subProcessorIdx);
            }
            else
            {
                unmappedFullIds.add(procFullId);
            }
        }
    }
    // assign remaining unmapped ids
    for (int id : unmappedFullIds)
    {
        subProcessorMap.set(id, ++maxUsedIdx);
    }

    // remove outdated entries
    Array<int> outdatedFullIds;
    HashMap<int, juce::uint16>::Iterator it(subProcessorMap);
    while (it.next())
    {
        int key = it.getKey();
        if (!foundFullIds.contains(key))
        {
            outdatedFullIds.add(key);
        }
    }
    for (int id : outdatedFullIds)
    {
        subProcessorMap.remove(id);
    }
}

void PhaseCalculator::updateExtraChannels()
{
    // reset dataChannelArray to # of inputs
    int numInputs = getNumInputs();
    int numChannels = dataChannelArray.size();
    jassert(numChannels >= numInputs);
    dataChannelArray.removeLast(numChannels - numInputs);

    if (outputMode == PH_AND_MAG)
    {
        Array<int> activeInputs = getActiveInputs();
        for (int chan : activeInputs)
        {
            // see GenericProcessor::createDataChannelsByType
            DataChannel* baseChan = dataChannelArray[chan];
            int baseFullId = getFullSourceId(chan);
                        
            DataChannel* newChan = new DataChannel(
                baseChan->getChannelType(),
                baseChan->getSampleRate(),
                this,
                subProcessorMap[baseFullId]);

            // rename to match base channel (implies that it contains magnitude data)
            newChan->setName(baseChan->getName() + "MAG");
            newChan->setBitVolts(baseChan->getBitVolts());
            newChan->addToHistoricString(getName());
            dataChannelArray.add(newChan);
        }
    }
    settings.numOutputs = dataChannelArray.size();
}

void PhaseCalculator::deselectChannel(int chan)
{
    jassert(chan >= 0 && chan < getTotalDataChannels());

    auto ed = getEditor();
    bool p, r, a;
    ed->getChannelSelectionState(chan, &p, &r, &a);
    ed->setChannelSelectionState(chan - 1, false, r, a);
}

void PhaseCalculator::deselectAllExtraChannels()
{
    jassert(outputMode == PH_AND_MAG);
    Array<int> activeChans = getEditor()->getActiveChannels();
    int nInputs = getNumInputs();
    int nExtraChans = 0;
    for (int chan : activeChans)
    {
        if (chan < nInputs)
        {
            nExtraChans++;
        }
        else if (chan < nInputs + nExtraChans)
        {
            deselectChannel(chan);
        }
    }
}

void PhaseCalculator::calcVisPhases(juce::int64 sdbEndTs)
{
    juce::int64 minTs = sdbEndTs - VIS_TS_MAX_DELAY;
    juce::int64 maxTs = sdbEndTs - VIS_TS_MIN_DELAY;

    // discard any timestamps less than minTs
    while (!visTsBuffer.empty() && visTsBuffer.front() < minTs)
    {
        visTsBuffer.pop();
    }

    if (!visTsBuffer.empty() && visTsBuffer.front() <= maxTs)
    {
        // perform reverse filtering and Hilbert transform
        Array<int> activeInputs = getActiveInputs();
        int visActiveChan = activeInputs.indexOf(visContinuousChannel);
        jassert(visActiveChan != -1);
        const double* rpBuffer = historyBuffer.getReadPointer(visActiveChan, historyLength - 1);
        for (int i = 0; i < VIS_HILBERT_LENGTH; ++i)
        {
            visHilbertBuffer.set(i, rpBuffer[-i]);
        }

        double* realPtr = visHilbertBuffer.getRealPointer();
        visReverseFilter.reset();
        visReverseFilter.process(VIS_HILBERT_LENGTH, &realPtr);

        // un-reverse values
        visHilbertBuffer.reverseReal(VIS_HILBERT_LENGTH);

        visForwardPlan.execute();
        hilbertManip(&visHilbertBuffer);
        visBackwardPlan.execute();

        juce::int64 ts;
        ScopedLock phaseBufferLock(visPhaseBufferLock);
        while (!visTsBuffer.empty() && (ts = visTsBuffer.front()) <= maxTs)
        {
            visTsBuffer.pop();
            juce::int64 delay = sdbEndTs - ts;
            std::complex<double> analyticPt = visHilbertBuffer.getAsComplex(VIS_HILBERT_LENGTH - delay);
            double phaseRad = std::arg(analyticPt);
            visPhaseBuffer.push(phaseRad);

            // add to event channel
            if (!visPhaseChannel)
            {
                jassertfalse; // event channel should not be null here.
                continue;
            }
            double eventData = phaseRad * 180.0 / Dsp::doublePi;
            juce::int64 eventTs = sdbEndTs - getNumSamples(visContinuousChannel);
            BinaryEventPtr event = BinaryEvent::createBinaryEvent(visPhaseChannel, eventTs, &eventData, sizeof(double));
            addEvent(visPhaseChannel, event, 0);
        }
    }
}

void PhaseCalculator::arPredict(const double* readEnd, double* writeStart, int writeNum, const double* params, int order)
{
    for (int s = 0; s < writeNum; ++s)
    {
        // s = index to write output
        writeStart[s] = 0;
        for (int ind = s - 1; ind > s - 1 - order; --ind)
        {
            // ind = index of previous output to read
            writeStart[s] -= params[s - 1 - ind] * (ind < 0 ? readEnd[ind] : writeStart[ind]);
        }
    }
}

void PhaseCalculator::hilbertManip(FFTWArray* fftData)
{
    int n = fftData->getLength();

    // Normalize DC and Nyquist, normalize and double prositive freqs, and set negative freqs to 0.
    int lastPosFreq = (n + 1) / 2 - 1;
    int firstNegFreq = n / 2 + 1;
    int numPosNegFreqDoubles = lastPosFreq * 2; // sizeof(complex<double>) = 2 * sizeof(double)
    bool hasNyquist = (n % 2 == 0);

    std::complex<double>* wp = fftData->getComplexPointer();

    // normalize but don't double DC value
    wp[0] /= n;

    // normalize and double positive frequencies
    FloatVectorOperations::multiply(reinterpret_cast<double*>(wp + 1), 2.0 / n, numPosNegFreqDoubles);
    
    if (hasNyquist)
    {
        // normalize but don't double Nyquist frequency
        wp[lastPosFreq + 1] /= n;
    }

    // set negative frequencies to 0
    FloatVectorOperations::clear(reinterpret_cast<double*>(wp + firstNegFreq), numPosNegFreqDoubles);
}<|MERGE_RESOLUTION|>--- conflicted
+++ resolved
@@ -349,7 +349,6 @@
     editor->disable();
 
     signalThreadShouldExit();
-    notify();
 
     haveSentWarning = false;
 
@@ -392,12 +391,6 @@
     Array<double> data;
     data.resize(historyLength);
 
-<<<<<<< HEAD
-=======
-    Array<double> paramsTemp;
-    paramsTemp.resize(arOrder);
-
->>>>>>> 2d923e92
     int numActiveChans = getActiveInputs().size();
     
     Array<AtomicWriterPtr> arWriters;
@@ -406,16 +399,10 @@
         arWriters.add(arSynchronizers[activeChan]->getWriter());
     }
 
-<<<<<<< HEAD
-    while (!threadShouldExit())
-    {
-        uint32 startTime = Time::getMillisecondCounter();
-=======
     uint32 startTime, endTime;
     while (!threadShouldExit())
     {
         startTime = Time::getMillisecondCounter();
->>>>>>> 2d923e92
 
         for (int activeChan = 0; activeChan < numActiveChans; ++activeChan)
         {
@@ -446,18 +433,12 @@
             arWriters[activeChan]->pushUpdate();
         }
 
-<<<<<<< HEAD
-        uint32 endTime = Time::getMillisecondCounter();
-        int remainingInterval = calcInterval - (endTime - startTime);
-        wait(jmax(0, remainingInterval));
-=======
         endTime = Time::getMillisecondCounter();
         int remainingInterval = calcInterval - (endTime - startTime);
         if (remainingInterval >= 10) // avoid WaitForSingleObject
         {
             sleep(remainingInterval);
         }
->>>>>>> 2d923e92
     }
 }
 
