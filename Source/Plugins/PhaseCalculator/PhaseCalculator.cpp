/*
------------------------------------------------------------------

This file is part of a plugin for the Open Ephys GUI
Copyright (C) 2017 Translational NeuroEngineering Laboratory, MGH

------------------------------------------------------------------

This program is free software: you can redistribute it and/or modify
it under the terms of the GNU General Public License as published by
the Free Software Foundation, either version 3 of the License, or
(at your option) any later version.

This program is distributed in the hope that it will be useful,
but WITHOUT ANY WARRANTY; without even the implied warranty of
MERCHANTABILITY or FITNESS FOR A PARTICULAR PURPOSE.  See the
GNU General Public License for more details.

You should have received a copy of the GNU General Public License
along with this program.  If not, see <http://www.gnu.org/licenses/>.

*/

#include <cstring>       // memset (for Burg method)
#include <numeric>       // inner_product

#include "PhaseCalculator.h"
#include "PhaseCalculatorEditor.h"
<<<<<<< HEAD
#include <unordered_set> // getNumSubProcessors
=======
#include "burg.h"        // Autoregressive modeling
>>>>>>> e6210284

// initializer for static instance counter
unsigned int PhaseCalculator::numInstances = 0;

PhaseCalculator::PhaseCalculator()
    : GenericProcessor  ("Phase Calculator")
    , Thread            ("AR Modeler")
    , calcInterval      (50)
    , arOrder           (20)
    , processADC        (false)
    , lowCut            (4.0)
    , highCut           (8.0)
    , haveSentWarning   (false)
{
    setProcessorType(PROCESSOR_TYPE_FILTER);
    numInstances++;
    setProcessLength(1 << 13, 1 << 12);
}

PhaseCalculator::~PhaseCalculator() 
{
    // technically not necessary since the OwnedArrays are self-destructing, but calling fftw_cleanup prevents erroneous memory leak reports.
    pForward.clear();
    pBackward.clear();
    dataToProcess.clear();
    fftData.clear();
    dataOut.clear();
    if (--numInstances == 0)
        fftw_cleanup();
}

bool PhaseCalculator::hasEditor() const
{
    return true;
}


AudioProcessorEditor* PhaseCalculator::createEditor()
{
    editor = new PhaseCalculatorEditor(this);
    return editor;
}

void PhaseCalculator::setParameter(int parameterIndex, float newValue)
{
    int numInputs = getNumInputs();

    switch (parameterIndex) {
    case Param::numFuture:
        // precondition: acquisition is stopped.
        setNumFuture(static_cast<int>(newValue));
        break;

    case Param::enabledState:
        if (newValue == 0)
            shouldProcessChannel.set(currentChannel, false);
        else
            shouldProcessChannel.set(currentChannel, true);
        break;

    case Param::recalcInterval:
        calcInterval = static_cast<int>(newValue);
        break;

    case Param::arOrder:
        arOrder = static_cast<int>(newValue);
        updateSettings(); // resize the necessary fields
        break;

    case Param::adcEnabled:
        processADC = (newValue > 0);
        break;

    case Param::lowcut:
        // precondition: acquisition is stopped.
        lowCut = newValue;
        setFilterParameters();
        break;

    case Param::highcut:
        // precondition: acquisition is stopped.
        highCut = newValue;
        setFilterParameters();
        break;
    }
}

void PhaseCalculator::process(AudioSampleBuffer& buffer)
{
    int nChannels = buffer.getNumChannels();

    for (int chan = 0; chan < nChannels; chan++)
    {
        // "+CH" button
        if (!shouldProcessChannel[chan])
            continue;
        
        // "+ADC/AUX" button
        DataChannel::DataChannelTypes type = getDataChannel(chan)->getChannelType();
        if (!processADC && (type == DataChannel::ADC_CHANNEL 
                            || type == DataChannel::AUX_CHANNEL))
            continue;

        int nSamples = getNumSamples(chan);
        if (nSamples == 0)
            continue;

        // Forward-filter the data.
        // Code from FilterNode.
        float* wpIn = buffer.getWritePointer(chan);
        forwardFilters[chan]->process(nSamples, &wpIn);

        // If there are more samples than we have room to process, process the most recent samples and output zero
        // for the rest (this is an error that should be noticed and fixed).
        int startIndex = std::max(nSamples - bufferLength, 0);
        int nSamplesToProcess = nSamples - startIndex;

        if (startIndex != 0)
        {
            // clear the extra samples and send a warning message
            buffer.clear(chan, 0, startIndex);
            if (!haveSentWarning)
            {
                CoreServices::sendStatusMessage("WARNING: Phase Calculator buffer is shorter than the sample buffer!");
                haveSentWarning = true;
            }
        }

        int freeSpace = bufferFreeSpace[chan];

        // if buffer wasn't full, check whether it will become so.
        bool willBecomeFull = (chanState[chan] == NOT_FULL && freeSpace <= nSamplesToProcess);

        // shift old data and copy new data into sharedDataBuffer
        int nOldSamples = bufferLength - nSamplesToProcess;

        const double* rpBuffer = sharedDataBuffer.getReadPointer(chan, nSamplesToProcess);
        double* wpBuffer = sharedDataBuffer.getWritePointer(chan);

        // critical section for this channel's sharedDataBuffer
        // note that the floats are coerced to doubles here - this is important to avoid over/underflow when calculating the phase.
        {
            const ScopedLock myScopedLock(*sdbLock[chan]);

            // shift old data
            for (int i = 0; i < nOldSamples; i++)
                *wpBuffer++ = *rpBuffer++;

            // copy new data
            wpIn += startIndex;
            for (int i = 0; i < nSamplesToProcess; i++)
                *wpBuffer++ = *wpIn++;
        }

        if (willBecomeFull) {
            // now that dataToProcess for this channel has data, let the thread start calculating the AR model.
            chanState.set(chan, FULL_NO_AR);
            bufferFreeSpace.set(chan, 0);
        }
        else if (chanState[chan] == NOT_FULL)
        {
            bufferFreeSpace.set(chan, bufferFreeSpace[chan] - nSamplesToProcess);
        }

        // calc phase and write out (only if AR model has been calculated)
        if (chanState[chan] == FULL_AR) {

            // copy data to dataToProcess
            const double* rpSDB = sharedDataBuffer.getReadPointer(chan);
            dataToProcess[chan]->copyFrom(rpSDB, bufferLength);

            // use AR(20) model to predict upcoming data and append to dataToProcess
            double* wpProcess = dataToProcess[chan]->getWritePointer(bufferLength);
            
            // quasi-atomic access of AR parameters
            Array<double> currParams;
            for (int i = 0; i < arOrder; i++)
                currParams.set(i, (*arParams[chan])[i]);
            double* rpParam = currParams.getRawDataPointer();

            arPredict(wpProcess, numFuture, rpParam, arOrder);

            // Hilbert-transform dataToProcess
            pForward[chan]->execute();      // reads from dataToProcess, writes to fftData
            hilbertManip(*(fftData[chan]));
            pBackward[chan]->execute();     // reads from fftData, writes to dataOut

            // calculate phase and write out to buffer
            const complex<double>* rpProcess = dataOut[chan]->getReadPointer(bufferLength - nSamplesToProcess);
            float* wpOut = buffer.getWritePointer(chan);

            for (int i = 0; i < nSamplesToProcess; i++)
            {
                // output in degrees
                // note that doubles are cast back to floats
                wpOut[i + startIndex] = static_cast<float>(std::arg(rpProcess[i]) * (180.0 / Dsp::doublePi));
            }

            // unwrapping / smoothing
            unwrapBuffer(wpOut, nSamples, chan);
            smoothBuffer(wpOut, nSamples, chan);        
        }
        else // fifo not full / becoming full
        {            
            // just output zeros
            buffer.clear(chan, startIndex, nSamplesToProcess);
        }

        // keep track of last sample
        lastSample.set(chan, buffer.getSample(chan, nSamples - 1));
    }
}

// starts thread when acquisition begins
bool PhaseCalculator::enable()
{
    if (!isEnabled)
        return false;

    startThread(AR_PRIORITY);
    return true;
}

bool PhaseCalculator::disable()
{
    signalThreadShouldExit();

    // reset channel states
    for (int i = 0; i < chanState.size(); i++)
        chanState.set(i, NOT_FULL);

    // reset bufferFreeSpace
    for (int i = 0; i < bufferFreeSpace.size(); i++)
        bufferFreeSpace.set(i, bufferLength);

    // reset last sample containers
    for (int i = 0; i < lastSample.size(); i++)
        lastSample.set(i, 0);

    // reset buffer overflow warning
    haveSentWarning = false;

    return true;
}


float PhaseCalculator::getRatioFuture()
{
    return static_cast<float>(numFuture) / processLength;
}

// thread routine
void PhaseCalculator::run()
{
    Array<double> data;
    data.resize(bufferLength);

    Array<double> paramsTemp;
    paramsTemp.resize(arOrder);

    ARTimer timer;
    int currInterval = calcInterval;
    timer.startTimer(currInterval);

    while (true)
    {
        if (threadShouldExit())
            return;

        for (int chan = 0; chan < chanState.size(); chan++)
        {
            if (chanState[chan] == NOT_FULL)
                continue;

            // critical section for sharedDataBuffer
            {
                const ScopedLock myScopedLock(*sdbLock[chan]);

                for (int i = 0; i < bufferLength; i++)
                    data.set(i, sharedDataBuffer.getSample(chan, i));
            }
            // end critical section

            double* inputseries = data.getRawDataPointer();
            double* paramsOut = paramsTemp.getRawDataPointer();
            double* perRaw = per.getRawDataPointer();
            double* pefRaw = pef.getRawDataPointer();
            double* hRaw = h.getRawDataPointer();
            double* gRaw = g.getRawDataPointer();

            // reset per and pef
            memset(perRaw, 0, bufferLength * sizeof(double));
            memset(pefRaw, 0, bufferLength * sizeof(double));

            // calculate parameters
            ARMaxEntropy(inputseries, bufferLength, arOrder, paramsOut, perRaw, pefRaw, hRaw, gRaw);

            // write params quasi-atomically
            juce::Array<double>* myParams = arParams[chan];
            for (int i = 0; i < arOrder; i++)
                myParams->set(i, paramsTemp[i]);

            chanState.set(chan, FULL_AR);
        }

        // update interval
        if (calcInterval != currInterval)
        {
            currInterval = calcInterval;
            timer.stopTimer();
            timer.startTimer(currInterval);
        }

        while (!timer.check())
        {
            if (threadShouldExit())
                return;
            if (calcInterval != currInterval)
            {
                currInterval = calcInterval;
                timer.stopTimer();
                timer.startTimer(currInterval);
            }
            sleep(10);
        }
    }
}

void PhaseCalculator::saveCustomChannelParametersToXml(XmlElement* channelElement, int channelNumber, InfoObjectCommon::InfoObjectType channelType)
{
    if (channelType == InfoObjectCommon::DATA_CHANNEL)
    {
        XmlElement* channelParams = channelElement->createNewChildElement("PARAMETERS");
        channelParams->setAttribute("shouldProcess", shouldProcessChannel[channelNumber]);
    }
}

void PhaseCalculator::loadCustomChannelParametersFromXml(XmlElement* channelElement, InfoObjectCommon::InfoObjectType channelType)
{
    int channelNum = channelElement->getIntAttribute("number");

    forEachXmlChildElement(*channelElement, subnode)
    {
        if (subnode->hasTagName("PARAMETERS"))
        {
            shouldProcessChannel.set(channelNum, subnode->getBoolAttribute("shouldProcess", true));
        }
    }
}

void PhaseCalculator::updateSettings()
{
    int numInputs = getNumInputs();
    int prevNumInputs = sharedDataBuffer.getNumChannels();
    int numInputsChange = numInputs - prevNumInputs;

    sharedDataBuffer.setSize(numInputs, bufferLength);

    // update AR order dependent parameters
    if (arOrder != h.size())
    {
        h.resize(arOrder);
        g.resize(arOrder);
        for (int i = 0; i < prevNumInputs; i++)
        {
            arParams[i]->resize(arOrder);
        }
    }

    if (numInputsChange > 0)
    {
        // resize simple arrays
        bufferFreeSpace.insertMultiple(-1, bufferLength, numInputsChange);
        shouldProcessChannel.insertMultiple(-1, true, numInputsChange);
        chanState.insertMultiple(-1, NOT_FULL, numInputsChange);
        lastSample.insertMultiple(-1, 0, numInputsChange);
        
        // add new objects at new indices
        for (int i = prevNumInputs; i < numInputs; i++)
        {
            // processing buffers
            dataToProcess.set(i, new FFTWArray<double>(processLength));
            fftData.set(i, new FFTWArray<complex<double>>(processLength));
            dataOut.set(i, new FFTWArray<complex<double>>(processLength));

            // FFT plans
            pForward.set(i, new FFTWPlan(processLength, dataToProcess[i], fftData[i], FFTW_MEASURE));
            pBackward.set(i, new FFTWPlan(processLength, fftData[i], dataOut[i], FFTW_BACKWARD, FFTW_MEASURE));

            // mutexes
            sdbLock.set(i, new CriticalSection());

            // AR parameters
            arParams.set(i, new juce::Array<double>());
            arParams[i]->resize(arOrder);

            // Bandpass filters
            // filter design copied from FilterNode
            forwardFilters.set(i, new Dsp::SmoothedFilterDesign
                <Dsp::Butterworth::Design::BandPass    // design type
                <2>,                                   // order
                1,                                     // number of channels (must be const)
                Dsp::DirectFormII>                     // realization
                (1));                                  // samples of transition when changing parameters (i.e. passband)

            backwardFilters.set(i, new Dsp::SmoothedFilterDesign
                <Dsp::Butterworth::Design::BandPass
                <2>,
                1,
                Dsp::DirectFormII>
                (1));
        }
    }
    else if (numInputsChange < 0)
    {
        // delete unneeded entries
        bufferFreeSpace.removeLast(-numInputsChange);
        shouldProcessChannel.removeLast(-numInputsChange);
        dataToProcess.removeLast(-numInputsChange);
        fftData.removeLast(-numInputsChange);
        dataOut.removeLast(-numInputsChange);
        pForward.removeLast(-numInputsChange);
        pBackward.removeLast(-numInputsChange);
        sdbLock.removeLast(-numInputsChange);
        arParams.removeLast(-numInputsChange);
        forwardFilters.removeLast(-numInputsChange);
        backwardFilters.removeLast(-numInputsChange);
    }
    // call this no matter what, since the sample rate may have changed.
    setFilterParameters();
}

bool PhaseCalculator::isGeneratesTimestamps() const
{
    return true;
}

int PhaseCalculator::getNumSubProcessors() const
{
    int numChannels = getTotalDataChannels();
    unordered_set<uint32> procFullIds;

    for (int i = 0; i < numChannels; ++i)
    {
        const DataChannel* chan = getDataChannel(i);
        uint16 sourceNodeId = chan->getSourceNodeID();
        uint16 subProcessorId = chan->getSubProcessorIdx();
        uint32 procFullId = getProcessorFullId(sourceNodeId, subProcessorId);
        procFullIds.insert(procFullId);
    }

    return procFullIds.size();
}

// ------------ PRIVATE METHODS ---------------

void PhaseCalculator::setProcessLength(int newProcessLength, int newNumFuture)
{
    jassert(newNumFuture <= newProcessLength - arOrder);

    processLength = newProcessLength;
    if (newNumFuture != numFuture)
        setNumFuture(newNumFuture);

    // update fields that depend on processLength
    int nInputs = getNumInputs();
    for (int i = 0; i < nInputs; i++)
    {
        // processing buffers
        dataToProcess[i]->resize(processLength);
        fftData[i]->resize(processLength);
        dataOut[i]->resize(processLength);

        // FFT plans
        pForward.set(i, new FFTWPlan(processLength, dataToProcess[i], fftData[i], FFTW_MEASURE));
        pBackward.set(i, new FFTWPlan(processLength, fftData[i], dataOut[i], FFTW_BACKWARD, FFTW_MEASURE));
    }
}

void PhaseCalculator::setNumFuture(int newNumFuture)
{
    numFuture = newNumFuture;
    bufferLength = processLength - newNumFuture;
    int nInputs = getNumInputs();
    sharedDataBuffer.setSize(nInputs, bufferLength);

    per.resize(bufferLength);
    pef.resize(bufferLength);

    for (int i = 0; i < nInputs; i++)
        bufferFreeSpace.set(i, bufferLength);
}

// from FilterNode code
void PhaseCalculator::setFilterParameters()
{
    int nChan = getNumInputs();
    for (int chan = 0; chan < nChan; chan++)
    {
        Dsp::Params params;
        params[0] = getDataChannel(chan)->getSampleRate();  // sample rate
        params[1] = 2;                                      // order
        params[2] = (highCut + lowCut) / 2;                 // center frequency
        params[3] = highCut - lowCut;                       // bandwidth

        if (forwardFilters.size() > chan)
            forwardFilters[chan]->setParams(params);
        if (backwardFilters.size() > chan)
            backwardFilters[chan]->setParams(params);
    }
}

void PhaseCalculator::unwrapBuffer(float* wp, int nSamples, int chan)
{
    for (int startInd = 0; startInd < nSamples - 1; startInd++)
    {
        float diff = wp[startInd] - (startInd == 0 ? lastSample[chan] : wp[startInd - 1]);
        if (abs(diff) > 180)
        {
            // search forward for a jump in the opposite direction
            int endInd;
            int maxInd;
            if (diff < 0)
            // for downward jumps, unwrap if there's a jump back up within GLITCH_LIMIT samples
            {
                endInd = -1;
                maxInd = min(startInd + GLITCH_LIMIT, nSamples - 1);
            }
            else
            // for upward jumps, default to unwrapping until the end of the buffer, but stop if there's a jump back down sooner.
            {
                endInd = nSamples;
                maxInd = nSamples - 1;
            }
            for (int currInd = startInd + 1; currInd <= maxInd; currInd++)
            {
                float diff2 = wp[currInd] - wp[currInd - 1];
                if (abs(diff2) > 180 && ((diff > 0) != (diff2 > 0)))
                {
                    endInd = currInd;
                    break;
                }
            }

            // unwrap [startInd, endInd)
            for (int i = startInd; i < endInd; i++)
                wp[i] -= 360 * (diff / abs(diff));

            if (endInd > -1)
                // skip to the end of this unwrapped section
                startInd = endInd;
        }
    }
}

void PhaseCalculator::smoothBuffer(float* wp, int nSamples, int chan)
{
    int actualMaxGL = min(GLITCH_LIMIT, nSamples - 1);
    float diff = wp[0] - lastSample[chan];
    if (diff < 0 && diff > -180)
    {
        // identify whether signal exceeds last sample of the previous buffer within glitchLimit samples.
        int endIndex = -1;
        for (int i = 1; i <= actualMaxGL; i++)
        {
            if (wp[i] > lastSample[chan])
            {
                endIndex = i;
                break;
            }
            // corner case where signal wraps before it exceeds lastSample
            else if (wp[i] - wp[i - 1] < -180 && (wp[i] + 360) > lastSample[chan])
            {
                wp[i] += 360;
                endIndex = i;
                break;
            }
        }

        if (endIndex != -1)
        {
            // interpolate points from buffer start to endIndex
            float slope = (wp[endIndex] - lastSample[chan]) / (endIndex + 1);
            for (int i = 0; i < endIndex; i++)
                wp[i] = lastSample[chan] + (i + 1) * slope;
        }
    }
}

void PhaseCalculator::arPredict(double* writeStart, int writeNum, const double* params, int order)
{
    reverse_iterator<double*> dataIter;
    int i;
    for (i = 0; i < writeNum; i++)
    {
        dataIter = reverse_iterator<double*>(writeStart + i); // the reverse iterator actually starts out pointing at element i-1
        writeStart[i] = -inner_product<const double*, reverse_iterator<const double*>, double>(params, params + order, dataIter, 0);
    }
}

void PhaseCalculator::hilbertManip(FFTWArray<complex<double>>& fftData)
{
    int n = fftData.getLength();

    // Normalize DC and Nyquist, normalize and double prositive freqs, and set negative freqs to 0.
    int lastPosFreq = static_cast<int>(round(ceil(n / 2.0) - 1));
    int firstNegFreq = static_cast<int>(round(floor(n / 2.0) + 1));
    complex<double>* wp = fftData.getWritePointer();

    for (int i = 0; i < n; i++) {
        if (i > 0 && i <= lastPosFreq)
            // normalize and double
            wp[i] *= (2.0 / n);
        else if (i < firstNegFreq)
            // normalize but don't double
            wp[i] /= n;
        else
            // set to 0
            wp[i] = 0;
    }
}

// ----------- ARTimer ---------------

ARTimer::ARTimer() : Timer()
{
    hasRung = false;
}

ARTimer::~ARTimer() {}

void ARTimer::timerCallback()
{
    hasRung = true;
}

bool ARTimer::check()
{
    bool temp = hasRung;
    hasRung = false;
    return temp;
}<|MERGE_RESOLUTION|>--- conflicted
+++ resolved
@@ -23,14 +23,11 @@
 
 #include <cstring>       // memset (for Burg method)
 #include <numeric>       // inner_product
+#include <unordered_set> // getNumSubProcessors
 
 #include "PhaseCalculator.h"
 #include "PhaseCalculatorEditor.h"
-<<<<<<< HEAD
-#include <unordered_set> // getNumSubProcessors
-=======
 #include "burg.h"        // Autoregressive modeling
->>>>>>> e6210284
 
 // initializer for static instance counter
 unsigned int PhaseCalculator::numInstances = 0;
@@ -50,7 +47,7 @@
     setProcessLength(1 << 13, 1 << 12);
 }
 
-PhaseCalculator::~PhaseCalculator() 
+PhaseCalculator::~PhaseCalculator()
 {
     // technically not necessary since the OwnedArrays are self-destructing, but calling fftw_cleanup prevents erroneous memory leak reports.
     pForward.clear();
@@ -127,10 +124,10 @@
         // "+CH" button
         if (!shouldProcessChannel[chan])
             continue;
-        
+
         // "+ADC/AUX" button
         DataChannel::DataChannelTypes type = getDataChannel(chan)->getChannelType();
-        if (!processADC && (type == DataChannel::ADC_CHANNEL 
+        if (!processADC && (type == DataChannel::ADC_CHANNEL
                             || type == DataChannel::AUX_CHANNEL))
             continue;
 
@@ -204,7 +201,7 @@
 
             // use AR(20) model to predict upcoming data and append to dataToProcess
             double* wpProcess = dataToProcess[chan]->getWritePointer(bufferLength);
-            
+
             // quasi-atomic access of AR parameters
             Array<double> currParams;
             for (int i = 0; i < arOrder; i++)
@@ -231,10 +228,10 @@
 
             // unwrapping / smoothing
             unwrapBuffer(wpOut, nSamples, chan);
-            smoothBuffer(wpOut, nSamples, chan);        
+            smoothBuffer(wpOut, nSamples, chan);
         }
         else // fifo not full / becoming full
-        {            
+        {
             // just output zeros
             buffer.clear(chan, startIndex, nSamplesToProcess);
         }
@@ -407,7 +404,7 @@
         shouldProcessChannel.insertMultiple(-1, true, numInputsChange);
         chanState.insertMultiple(-1, NOT_FULL, numInputsChange);
         lastSample.insertMultiple(-1, 0, numInputsChange);
-        
+
         // add new objects at new indices
         for (int i = prevNumInputs; i < numInputs; i++)
         {
