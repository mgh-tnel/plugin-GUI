--- conflicted
+++ resolved
@@ -32,12 +32,7 @@
     , historyLength         (VIS_HILBERT_LENGTH)
     , lowCut                (4.0)
     , highCut               (8.0)
-<<<<<<< HEAD
     , htScaleFactor         (getScaleFactor(lowCut, highCut))
-=======
-    , minNyquist            (FLT_MAX)
-    , haveSentWarning       (false)
->>>>>>> bb3bae3c
     , outputMode            (PH)
     , visEventChannel       (-1)
     , visContinuousChannel  (-1)
@@ -69,7 +64,7 @@
     const DataChannel* visChannel = getDataChannel(visContinuousChannel);
     float sampleRate = visChannel ? visChannel->getSampleRate() : CoreServices::getGlobalSampleRate();
     juce::uint16 subproc = visChannel ? visChannel->getSubProcessorIdx() : 0;
-    
+
     EventChannel* chan = new EventChannel(EventChannel::DOUBLE_ARRAY, 1, 1, sampleRate, this, subproc);
     chan->setName(chan->getName() + ": PC visualized phase (deg.)");
     chan->setDescription("The accurate phase in degrees of each visualized event");
@@ -107,7 +102,7 @@
         int oldOrder = arOrder;
         arOrder = static_cast<int>(newValue);
         if (arOrder == oldOrder) { return; }
-        
+
         // if order is increasing, update inputLength of modelers first:
         if (arOrder > oldOrder) { updateHistoryLength(); }
         for (auto chan : getEditor()->getActiveChannels())
@@ -173,7 +168,7 @@
         }
         visContinuousChannel = newVisContChan;
         break;
-    }        
+    }
     }
 }
 
@@ -221,9 +216,9 @@
         int hilbertPastLength = hilbertLength - predictionLength;
         int historyStartIndex = jmax(nSamples - historyLength, 0);
         int outputStartIndex = jmax(nSamples - hilbertPastLength, 0);
-        
+
         jassert(outputStartIndex >= historyStartIndex); // since historyLength >= hilbertPastLength
-        
+
         int nSamplesToEnqueue = nSamples - historyStartIndex;
         int nSamplesToProcess = nSamples - outputStartIndex;
 
@@ -295,7 +290,7 @@
                     currParams.set(i, (*arParams[chan])[i]);
                 }
             }
-            
+
             double* rpParam = currParams.getRawDataPointer();
             arPredict(wpHilbert, predictionLength, rpParam, arOrder);
 
@@ -319,7 +314,7 @@
                 case MAG:
                     wpOut[i + outputStartIndex] = static_cast<float>(std::abs(rpHilbert[i]));
                     break;
-                
+
                 case PH_AND_MAG:
                     wpOut2[i + outputStartIndex] = static_cast<float>(std::abs(rpHilbert[i]));
                     // fall through
@@ -327,7 +322,7 @@
                     // output in degrees
                     wpOut[i + outputStartIndex] = static_cast<float>(std::arg(rpHilbert[i]) * (180.0 / Dsp::doublePi));
                     break;
-                    
+
                 case IM:
                     wpOut[i + outputStartIndex] = static_cast<float>(std::imag(rpHilbert[i]));
                     break;
@@ -540,13 +535,8 @@
         arParams.removeLast(-numInputsChange);
         filters.removeLast(-numInputsChange);
     }
-<<<<<<< HEAD
 
     // set filter parameters (sample rates may have changed)
-=======
-    // call these no matter what, since the sample rates may have changed.
-    updateMinNyquist();
->>>>>>> bb3bae3c
     setFilterParameters();
 
     // check whether active channels can be processed
@@ -554,7 +544,7 @@
     for (int chan : activeChannels)
     {
         if (chan < numInputs)
-        { 
+        {
             validateSampleRate(chan);
         }
     }
@@ -659,8 +649,8 @@
 
         // update fields that depend on historyLength
         historyBuffer.setSize(numInputs, historyLength);
-        for (int chan : activeChannels) 
-        { 
+        for (int chan : activeChannels)
+        {
             if (chan < numInputs)
             {
                 bool success = arModelers[chan]->setInputLength(historyLength);
@@ -672,38 +662,6 @@
         {
             bufferFreeSpace.set(i, historyLength);
         }
-    }
-}
-
-<<<<<<< HEAD
-void PhaseCalculator::setFilterParameters()
-{
-    int numInputs = getNumInputs();
-    for (int chan = 0; chan < numInputs; ++chan)
-=======
-void PhaseCalculator::updateMinNyquist()
-{
-    float currMinNyquist = FLT_MAX;
-
-    auto ed = static_cast<PhaseCalculatorEditor*>(getEditor());
-    int nInputs = getNumInputs();
-    Array<int> activeChannels = ed->getActiveChannels();
-    for (int chan : activeChannels)
-    {
-        if (chan < nInputs) 
-        {
-            float sampleRate = getDataChannel(chan)->getSampleRate();
-            currMinNyquist = jmin(currMinNyquist, sampleRate / 2);
-        }
-    }
-
-    minNyquist = currMinNyquist;
-    if (highCut > minNyquist)
-    {
-        // push down highCut to make it valid
-        CoreServices::sendStatusMessage("Lowering Phase Calculator upper passband limit to the Nyquist frequency (" +
-            String(minNyquist) + " Hz)");
-        ed->setHighCut(minNyquist);
     }
 }
 
@@ -712,7 +670,6 @@
     int nInputs = getNumInputs();
     Array<int> activeChannels = getEditor()->getActiveChannels();
     for (int chan : activeChannels)
->>>>>>> bb3bae3c
     {
         if (chan >= nInputs) { continue; }
 
@@ -729,11 +686,7 @@
     }
 
     // copy filter parameters for corresponding channel to visReverseFilter
-<<<<<<< HEAD
-    if (visContinuousChannel >= 0 && visContinuousChannel < getNumInputs())
-=======
     if (visContinuousChannel >= 0 && visContinuousChannel < nInputs)
->>>>>>> bb3bae3c
     {
         visReverseFilter.setParams(filters[visContinuousChannel]->getParams());
     }
@@ -924,7 +877,7 @@
             uint16 sourceNodeId = baseChan->getSourceNodeID();
             uint16 subProcessorIdx = baseChan->getSubProcessorIdx();
             uint32 baseFullId = getProcessorFullId(sourceNodeId, subProcessorIdx);
-                        
+
             DataChannel* newChan = new DataChannel(
                 baseChan->getChannelType(),
                 baseChan->getSampleRate(),
@@ -1017,7 +970,7 @@
 
     // normalize and double positive frequencies
     FloatVectorOperations::multiply(reinterpret_cast<double*>(wp + 1), 2.0 / n, numPosNegFreqDoubles);
-    
+
     if (hasNyquist)
     {
         // normalize but don't double Nyquist frequency
