/*
------------------------------------------------------------------

This file is part of a plugin for the Open Ephys GUI
Copyright (C) 2017 Translational NeuroEngineering Laboratory, MGH

------------------------------------------------------------------

This program is free software: you can redistribute it and/or modify
it under the terms of the GNU General Public License as published by
the Free Software Foundation, either version 3 of the License, or
(at your option) any later version.

This program is distributed in the hope that it will be useful,
but WITHOUT ANY WARRANTY; without even the implied warranty of
MERCHANTABILITY or FITNESS FOR A PARTICULAR PURPOSE.  See the
GNU General Public License for more details.

You should have received a copy of the GNU General Public License
along with this program.  If not, see <http://www.gnu.org/licenses/>.

*/

#include "PhaseCalculator.h"
#include "PhaseCalculatorEditor.h"

const float PhaseCalculator::PASSBAND_EPS = 0.01F;

PhaseCalculator::PhaseCalculator()
    : GenericProcessor      ("Phase Calculator")
    , Thread                ("AR Modeler")
    , calcInterval          (50)
    , lowCut                (4.0)
    , highCut               (8.0)
<<<<<<< HEAD
    , htScaleFactor         (getScaleFactor(lowCut, highCut))
=======
    , minNyquist            (FLT_MAX)
    , hilbertLength         (16384)
    , predictionLength      (8132) // = hilbertLength / 2 - (half of 120-sample buffer)
    , haveSentWarning       (false)
>>>>>>> d7dfad0d
    , outputMode            (PH)
    , visEventChannel       (-1)
    , visContinuousChannel  (-1)
    , visHilbertBuffer      (VIS_HILBERT_LENGTH)
    , visForwardPlan        (VIS_HILBERT_LENGTH, &visHilbertBuffer, FFTW_MEASURE)
    , visBackwardPlan       (VIS_HILBERT_LENGTH, &visHilbertBuffer, FFTW_BACKWARD, FFTW_MEASURE)
{
    setProcessorType(PROCESSOR_TYPE_FILTER);
<<<<<<< HEAD
    updateHistoryLength();
=======
    setAROrder(20);
>>>>>>> d7dfad0d
}

PhaseCalculator::~PhaseCalculator() {}

bool PhaseCalculator::hasEditor() const
{
    return true;
}


AudioProcessorEditor* PhaseCalculator::createEditor()
{
    editor = new PhaseCalculatorEditor(this);
    return editor;
}

void PhaseCalculator::createEventChannels()
{
    // add vis phase event channel
    const DataChannel* visChannel = getDataChannel(visContinuousChannel);
    float sampleRate = visChannel ? visChannel->getSampleRate() : CoreServices::getGlobalSampleRate();
    juce::uint16 subproc = visChannel ? visChannel->getSubProcessorIdx() : 0;

    EventChannel* chan = new EventChannel(EventChannel::DOUBLE_ARRAY, 1, 1, sampleRate, this, subproc);
    chan->setName(chan->getName() + ": PC visualized phase (deg.)");
    chan->setDescription("The accurate phase in degrees of each visualized event");
    chan->setIdentifier("phasecalc.visphase");

    // metadata storing source data channel
    if (visChannel)
    {
        MetaDataDescriptor sourceChanDesc(MetaDataDescriptor::UINT16, 3, "Source Channel",
            "Index at its source, Source processor ID and Sub Processor index of the channel that triggers this event",
            "source.channel.identifier.full");
        MetaDataValue sourceChanVal(sourceChanDesc);
        uint16 sourceInfo[3];
        sourceInfo[0] = visChannel->getSourceIndex();
        sourceInfo[1] = visChannel->getSourceNodeID();
        sourceInfo[2] = visChannel->getSubProcessorIdx();
        sourceChanVal.setValue(static_cast<const uint16*>(sourceInfo));
        chan->addMetaData(sourceChanDesc, sourceChanVal);
    }

    visPhaseChannel = eventChannelArray.add(chan);
}

void PhaseCalculator::setParameter(int parameterIndex, float newValue)
{
    int numInputs = getNumInputs();

    switch (parameterIndex) {
<<<<<<< HEAD
=======
    case HILBERT_LENGTH:
        setHilbertLength(static_cast<int>(newValue));
        break;

    case PAST_LENGTH:
        setPredLength(hilbertLength - static_cast<int>(newValue));
        break;

    case PRED_LENGTH:
        setPredLength(static_cast<int>(newValue));
        break;

>>>>>>> d7dfad0d
    case RECALC_INTERVAL:
        calcInterval = static_cast<int>(newValue);
        break;

    case AR_ORDER:
<<<<<<< HEAD
    {
        int oldOrder = arOrder;
        arOrder = static_cast<int>(newValue);
        if (arOrder == oldOrder) { return; }

        // if order is increasing, update inputLength of modelers first:
        if (arOrder > oldOrder) { updateHistoryLength(); }
        for (auto chan : getEditor()->getActiveChannels())
        {
            if (chan < getNumInputs())
            {
                bool success = arModelers[chan]->setOrder(arOrder);
                jassert(success);
            }
        }
        // if order is decreasing, update inputLength second:
        if (arOrder < oldOrder) { updateHistoryLength(); }

        // update size of params for each channel
        for (int i = 0; i < getNumInputs(); i++)
        {
            arParams[i]->resize(arOrder);
        }
=======
        setAROrder(static_cast<int>(newValue));
>>>>>>> d7dfad0d
        break;

    case LOWCUT:
<<<<<<< HEAD
        lowCut = newValue;
        setFilterParameters();
        htScaleFactor = getScaleFactor(lowCut, highCut);
        break;

    case HIGHCUT:
        highCut = newValue;
        setFilterParameters();
        htScaleFactor = getScaleFactor(lowCut, highCut);
=======
        setLowCut(newValue);
        break;

    case HIGHCUT:
        setHighCut(newValue);
>>>>>>> d7dfad0d
        break;

    case OUTPUT_MODE:
    {
        OutputMode oldMode = outputMode;
        outputMode = static_cast<OutputMode>(static_cast<int>(newValue));
        if (oldMode == PH_AND_MAG || outputMode == PH_AND_MAG)
        {
            CoreServices::updateSignalChain(editor);  // add or remove channels if necessary
        }
        break;
    }

    case VIS_E_CHAN:
        jassert(newValue >= -1);
        visEventChannel = static_cast<int>(newValue);
        break;

    case VIS_C_CHAN:
        setVisContChan(static_cast<int>(newValue));
        break;
<<<<<<< HEAD
    }
=======
>>>>>>> d7dfad0d
    }
}

void PhaseCalculator::process(AudioSampleBuffer& buffer)
{
    // handle subprocessors, if any
    HashMap<int, uint16>::Iterator it(subProcessorMap);
    while (it.next())
    {
        uint32 fullSourceID = static_cast<uint32>(it.getKey());
        int subProcessor = it.getValue();
        uint32 sourceTimestamp = getSourceTimestamp(fullSourceID);
        uint64 sourceSamples = getNumSourceSamples(fullSourceID);
        setTimestampAndSamples(sourceTimestamp, sourceSamples, subProcessor);
    }

    // check for events to visualize
    bool hasCanvas = static_cast<PhaseCalculatorEditor*>(getEditor())->canvas != nullptr;
    if (hasCanvas && visEventChannel > -1)
    {
        checkForEvents();
    }

    // iterate over active input channels
    Array<int> activeInputs = getActiveInputs();
    int nActiveInputs = activeInputs.size();
    for (int activeChan = 0; activeChan < nActiveInputs; ++activeChan)
    {
        int chan = activeInputs[activeChan];
        int nSamples = getNumSamples(chan);
        if (nSamples == 0)
        {
            continue;
        }

        // Filter the data.
        float* wpIn = buffer.getWritePointer(chan);
        filters[activeChan]->process(nSamples, &wpIn);

        // If there are more samples than we have room to process, process the most recent samples and output zero
        // for the rest (this is an error that should be noticed and fixed).
        int hilbertPastLength = hilbertLength - predictionLength;
        int historyStartIndex = jmax(nSamples - historyLength, 0);
        int outputStartIndex = jmax(nSamples - hilbertPastLength, 0);

        jassert(outputStartIndex >= historyStartIndex); // since historyLength >= hilbertPastLength

        int nSamplesToEnqueue = nSamples - historyStartIndex;
        int nSamplesToProcess = nSamples - outputStartIndex;

        if (outputStartIndex != 0)
        {
            // clear the extra samples and send a warning message
            buffer.clear(chan, 0, outputStartIndex);
            if (!haveSentWarning)
            {
                CoreServices::sendStatusMessage("WARNING: Phase Calculator buffer is shorter than the sample buffer!");
                haveSentWarning = true;
            }
        }

        // shift old data and copy new data into historyBuffer
        int nOldSamples = historyLength - nSamplesToEnqueue;

        const double* rpBuffer = historyBuffer.getReadPointer(activeChan, nSamplesToEnqueue);
        double* wpBuffer = historyBuffer.getWritePointer(activeChan);

        // critical section for this channel's historyBuffer
        // note that the floats are coerced to doubles here - this is important to avoid over/underflow when calculating the phase.
        {
            const ScopedLock myHistoryLock(*historyLock[activeChan]);

            // shift old data
            for (int i = 0; i < nOldSamples; ++i)
            {
                *wpBuffer++ = *rpBuffer++;
            }

            // copy new data
            wpIn += historyStartIndex;
            for (int i = 0; i < nSamplesToEnqueue; ++i)
            {
                *wpBuffer++ = *wpIn++;
            }
        }

        if (chanState[activeChan] == NOT_FULL)
        {
            int newBufferFreeSpace = jmax(bufferFreeSpace[activeChan] - nSamplesToEnqueue, 0);
            bufferFreeSpace.set(activeChan, newBufferFreeSpace);
            if (newBufferFreeSpace == 0)
            {
                // now that the historyBuffer for this channel is full,
                // let the thread start calculating the AR model.
                chanState.set(activeChan, FULL_NO_AR);
            }
        }

        // calc phase and write out (only if AR model has been calculated)
        if (chanState[activeChan] == FULL_AR) {

            // copy data to dataToProcess
            if (hilbertPastLength > 0)
            {
                rpBuffer = historyBuffer.getReadPointer(activeChan, historyLength - hilbertPastLength);
                hilbertBuffer[activeChan]->copyFrom(rpBuffer, hilbertPastLength);
            }

            // read current AR parameters safely
            Array<double> localParams;
            localParams.resize(arOrder);
            double* pLocalParam = localParams.getRawDataPointer();
            const double* rpParam = arParams[activeChan]->getRawDataPointer();
            {
                const ScopedLock currParamLock(*arParamLock[activeChan]);

                for (int i = 0; i < arOrder; ++i)
                {
                    pLocalParam[i] = rpParam[i];
                }
            }
<<<<<<< HEAD

            double* rpParam = currParams.getRawDataPointer();
            arPredict(wpHilbert, predictionLength, rpParam, arOrder);

            // TODO
=======
            

            // use AR(20) model to predict upcoming data and append to dataToProcess
            // get beyond end of history buffer indirectly to avoid juce assertion failure
            rpBuffer = historyBuffer.getReadPointer(activeChan, historyLength - 1) + 1;
            double* wpHilbert = hilbertBuffer[activeChan]->getRealPointer(hilbertPastLength);

            arPredict(rpBuffer, wpHilbert, predictionLength, pLocalParam, arOrder);

            // Hilbert-transform dataToProcess
            forwardPlan[activeChan]->execute();      // reads from dataToProcess, writes to fftData
            hilbertManip(hilbertBuffer[activeChan]);
            backwardPlan[activeChan]->execute();     // reads from fftData, writes to dataOut
>>>>>>> d7dfad0d

            // calculate phase and write out to buffer
            auto rpHilbert = hilbertBuffer[activeChan]->getComplexPointer(hilbertPastLength - nSamplesToProcess);
            float* wpOut = buffer.getWritePointer(chan);
            float* wpOut2;
            if (outputMode == PH_AND_MAG)
            {
                // second output channel
                int outChan2 = getNumInputs() + activeChan;
                jassert(outChan2 < buffer.getNumChannels());
                wpOut2 = buffer.getWritePointer(outChan2);
            }

            for (int i = 0; i < nSamplesToProcess; ++i)
            {
                switch (outputMode)
                {
                case MAG:
                    wpOut[i + outputStartIndex] = static_cast<float>(std::abs(rpHilbert[i]));
                    break;

                case PH_AND_MAG:
                    wpOut2[i + outputStartIndex] = static_cast<float>(std::abs(rpHilbert[i]));
                    // fall through
                case PH:
                    // output in degrees
                    wpOut[i + outputStartIndex] = static_cast<float>(std::arg(rpHilbert[i]) * (180.0 / Dsp::doublePi));
                    break;

                case IM:
                    wpOut[i + outputStartIndex] = static_cast<float>(std::imag(rpHilbert[i]));
                    break;
                }
            }

            // unwrapping / smoothing
            if (outputMode == PH || outputMode == PH_AND_MAG)
            {
                unwrapBuffer(wpOut, nSamples, activeChan);
                smoothBuffer(wpOut, nSamples, activeChan);
            }
        }
        else // fifo not full or AR model not ready
        {
            // just output zeros
            buffer.clear(chan, outputStartIndex, nSamplesToProcess);
        }

        // if this is the monitored channel for events, check whether we can add a new phase
        if (hasCanvas && chan == visContinuousChannel && chanState[activeChan] != NOT_FULL)
        {
            calcVisPhases(getTimestamp(chan) + getNumSamples(chan));
        }

        // keep track of last sample
        lastSample.set(activeChan, buffer.getSample(chan, nSamples - 1));
    }
}

// starts thread when acquisition begins
bool PhaseCalculator::enable()
{
    if (isEnabled)
    {
        startThread(AR_PRIORITY);

        // have to manually enable editor, I guess...
        PhaseCalculatorEditor* editor = static_cast<PhaseCalculatorEditor*>(getEditor());
        editor->enable();
    }

    return isEnabled;
}

bool PhaseCalculator::disable()
{
    PhaseCalculatorEditor* editor = static_cast<PhaseCalculatorEditor*>(getEditor());
    editor->disable();

    signalThreadShouldExit();

<<<<<<< HEAD
    // reset states of active inputs
    int numInputs = getNumInputs();
    Array<int> activeChannels = editor->getActiveChannels();
    for (int chan : activeChannels)
    {
        if (chan < numInputs)
        {
            resetInputChannel(chan);
        }
=======
    haveSentWarning = false;

    // reset states of active inputs
    Array<int> activeInputs = getActiveInputs();
    int nActiveInputs = activeInputs.size();
    for (int activeChan = 0; activeChan < nActiveInputs; ++activeChan)
    {
        bufferFreeSpace.set(activeChan, historyLength);
        chanState.set(activeChan, NOT_FULL);
        lastSample.set(activeChan, 0);
        filters[activeChan]->reset();
>>>>>>> d7dfad0d
    }

    // clear timestamp and phase queues
    while (!visTsBuffer.empty())
    {
        visTsBuffer.pop();
    }

    ScopedLock phaseLock(visPhaseBufferLock);
    while (!visPhaseBuffer.empty())
    {
        visPhaseBuffer.pop();
    }

    return true;
}

// thread routine
void PhaseCalculator::run()
{
    Array<double> data;
    data.resize(historyLength);

    Array<double> paramsTemp;
    paramsTemp.resize(arOrder);

    ARTimer timer;
    int currInterval = calcInterval;
    timer.startTimer(currInterval);

<<<<<<< HEAD
    Array<int> activeChannels;
    auto e = getEditor();
=======
    int numActiveChans = getActiveInputs().size();
>>>>>>> d7dfad0d

    while (true)
    {
        if (threadShouldExit())
        {
            return;
        }

<<<<<<< HEAD
        activeChannels = e->getActiveChannels();
        for (int chan : activeChannels)
=======
        for (int activeChan = 0; activeChan < numActiveChans; ++activeChan)
>>>>>>> d7dfad0d
        {
            if (chanState[activeChan] == NOT_FULL)
            {
                continue;
            }

            // critical section for historyBuffer
            {
                const ScopedLock myHistoryLock(*historyLock[activeChan]);

                for (int i = 0; i < historyLength; ++i)
                {
                    data.set(i, historyBuffer.getSample(activeChan, i));
                }
            }
            // end critical section

            // calculate parameters
            arModelers[chan]->fitModel(data, paramsTemp);

            // write params safely
            {
                const ScopedLock myParamLock(*arParamLock[activeChan]);

                juce::Array<double>* myParams = arParams[activeChan];
                for (int i = 0; i < arOrder; ++i)
                {
                    myParams->set(i, paramsTemp[i]);
                }
            }

            chanState.set(activeChan, FULL_AR);
        }

        // update interval
        if (calcInterval != currInterval)
        {
            currInterval = calcInterval;
            timer.stopTimer();
            timer.startTimer(currInterval);
        }

        while (!timer.check())
        {
            if (threadShouldExit())
            {
                return;
            }

            if (calcInterval != currInterval)
            {
                currInterval = calcInterval;
                timer.stopTimer();
                timer.startTimer(currInterval);
            }
            sleep(10);
        }
    }
}

void PhaseCalculator::updateSettings()
{
<<<<<<< HEAD
    // react to changed # of inputs
    int numInputs = getNumInputs();
    int prevNumInputs = historyBuffer.getNumChannels();
    int numInputsChange = numInputs - prevNumInputs;

    historyBuffer.setSize(numInputs, historyLength);

    if (numInputsChange > 0)
    {
        // resize simple arrays
        bufferFreeSpace.insertMultiple(-1, historyLength, numInputsChange);
        chanState.insertMultiple(-1, NOT_FULL, numInputsChange);
        lastSample.insertMultiple(-1, 0, numInputsChange);
        lastComputedSample.insertMultiple(-1, 0, numInputsChange);
        // (temporary, until validSampleRate call):
        sampleRateMultiple.insertMultiple(-1, 1, numInputsChange);
        dsOffset.insertMultiple(-1, 0, numInputsChange);

        // add new objects at new indices
        for (int i = prevNumInputs; i < numInputs; i++)
        {
            // mutexes
            historyLock.set(i, new CriticalSection());
            arParamLock.set(i, new CriticalSection());

            // AR parameters
            arParams.set(i, new juce::Array<double>());
            arParams[i]->resize(arOrder);

            // Bandpass filters
            filters.set(i, new BandpassFilter());
        }
    }
    else if (numInputsChange < 0)
    {
        // delete unneeded entries
        bufferFreeSpace.removeLast(-numInputsChange);
        chanState.removeLast(-numInputsChange);
        lastSample.removeLast(-numInputsChange);
        lastComputedSample.removeLast(-numInputsChange);
        sampleRateMultiple.removeLast(-numInputsChange);
        dsOffset.removeLast(-numInputsChange);
        historyLock.removeLast(-numInputsChange);
        arParamLock.removeLast(-numInputsChange);
        arParams.removeLast(-numInputsChange);
        filters.removeLast(-numInputsChange);
    }

    // set filter parameters (sample rates may have changed)
=======
    // handle changed sample rates
    updateMinNyquist();
>>>>>>> d7dfad0d
    setFilterParameters();

    // check whether active channels can be processed
    Array<int> activeChannels = editor->getActiveChannels();
    for (int chan : activeChannels)
    {
        if (chan < numInputs)
        {
            validateSampleRate(chan);
        }
    }

    // create new data channels if necessary
    updateSubProcessorMap();
    updateExtraChannels();

    if (outputMode == PH_AND_MAG)
    {
        // keep previously selected input channels from becoming selected extra channels
        deselectAllExtraChannels();
    }
}


Array<int> PhaseCalculator::getActiveInputs()
{
    int numInputs = getNumInputs();
    auto ed = static_cast<PhaseCalculatorEditor*>(getEditor());
    Array<int> activeChannels = ed->getActiveChannels();
    int numToRemove = 0;
    for (int i = activeChannels.size() - 1;
        i >= 0 && activeChannels[i] >= numInputs;
        --i, ++numToRemove);
    activeChannels.removeLast(numToRemove);
    return activeChannels;
}


bool PhaseCalculator::isGeneratesTimestamps() const
{
    return true;
}

int PhaseCalculator::getNumSubProcessors() const
{
    return subProcessorMap.size();
}

float PhaseCalculator::getSampleRate(int subProcessorIdx) const
{
    jassert(subProcessorIdx < getNumSubProcessors());
    int chan = getDataChannelIndex(0, getNodeId(), subProcessorIdx);
    return getDataChannel(chan)->getSampleRate();
}

float PhaseCalculator::getBitVolts(int subProcessorIdx) const
{
    jassert(subProcessorIdx < getNumSubProcessors());
    int chan = getDataChannelIndex(0, getNodeId(), subProcessorIdx);
    return getDataChannel(chan)->getBitVolts();
}

std::queue<double>& PhaseCalculator::getVisPhaseBuffer(ScopedPointer<ScopedLock>& lock)
{
    lock = new ScopedLock(visPhaseBufferLock);
    return visPhaseBuffer;
}

void PhaseCalculator::saveCustomChannelParametersToXml(XmlElement* channelElement,
    int channelNumber, InfoObjectCommon::InfoObjectType channelType)
{
    if (channelType == InfoObjectCommon::DATA_CHANNEL && channelNumber == visContinuousChannel)
    {
        channelElement->setAttribute("visualize", 1);
    }
}

void PhaseCalculator::loadCustomChannelParametersFromXml(XmlElement* channelElement,
    InfoObjectCommon::InfoObjectType channelType)
{
    if (channelElement->hasAttribute("visualize"))
    {
        // The saved channel should be added to the dropdown at this point.
        setVisContChan(channelElement->getIntAttribute("number"));   
        static_cast<PhaseCalculatorEditor*>(getEditor())->refreshVisContinuousChan();
    }
}

// ------------ PRIVATE METHODS ---------------

void PhaseCalculator::handleEvent(const EventChannel* eventInfo,
    const MidiMessage& event, int samplePosition)
{
    if (visEventChannel < 0)
    {
        return;
    }

    if (Event::getEventType(event) == EventChannel::TTL)
    {
        TTLEventPtr ttl = TTLEvent::deserializeFromMessage(event, eventInfo);
        if (ttl->getChannel() == visEventChannel && ttl->getState())
        {
            // add timestamp to the queue for visualization
            juce::int64 ts = ttl->getTimestamp();
            jassert(visTsBuffer.empty() || visTsBuffer.back() <= ts);
            visTsBuffer.push(ts);
        }
    }
}

<<<<<<< HEAD
void PhaseCalculator::updateHistoryLength()
{
    // minimum - must have enough samples to do a Hilbert transform on past values for visualization
    int newHistoryLength = VIS_HILBERT_LENGTH;
    Array<int> activeChannels = getEditor()->getActiveChannels();
    int numInputs = getNumInputs();
    for (int chan : activeChannels)
=======
void PhaseCalculator::setHilbertLength(int newHilbertLength)
{
    if (newHilbertLength == hilbertLength) { return; }

    float predLengthRatio = static_cast<float>(predictionLength) / hilbertLength;
    hilbertLength = newHilbertLength;

    static_cast<PhaseCalculatorEditor*>(getEditor())->refreshHilbertLength();

    // update dependent variables    
    int newPredLength = static_cast<int>(roundf(predLengthRatio * hilbertLength));
    setPredLength(newPredLength);

    // update dependent per-channel objects
    for (int i = 0; i < numActiveChansAllocated; i++)
>>>>>>> d7dfad0d
    {
        if (chan < numInputs)
        {
            newHistoryLength = jmax(newHistoryLength,
                arOrder * sampleRateMultiple[chan] + 1, // minimum to train AR model
                HT_FS * sampleRateMultiple[chan]);      // use @ least 1 second to train model
        }
    }

<<<<<<< HEAD
    if (newHistoryLength != historyLength)
=======
void PhaseCalculator::setPredLength(int newPredLength)
{
    if (newPredLength == predictionLength) { return; }

    predictionLength = newPredLength;
    static_cast<PhaseCalculatorEditor*>(getEditor())->refreshPredLength();
}

void PhaseCalculator::setAROrder(int newOrder)
{
    if (newOrder == arOrder) { return; }
    
    arOrder = newOrder;
    updateHistoryLength();
    bool s = arModeler.setParams(arOrder, historyLength);
    jassert(s);

    // update dependent per-channel objects
    for (int i = 0; i < numActiveChansAllocated; i++)
    {
        arParams[i]->resize(arOrder);
    }
}

void PhaseCalculator::setLowCut(float newLowCut)
{
    if (newLowCut == lowCut) { return; }

    lowCut = newLowCut;
    if (lowCut >= highCut)
>>>>>>> d7dfad0d
    {
        // push highCut up
        highCut = lowCut + PASSBAND_EPS;
        static_cast<PhaseCalculatorEditor*>(getEditor())->refreshHighCut();
    }
    setFilterParameters();
}

<<<<<<< HEAD
        // update fields that depend on historyLength
        historyBuffer.setSize(numInputs, historyLength);
        for (int chan : activeChannels)
        {
            if (chan < numInputs)
            {
                bool success = arModelers[chan]->setInputLength(historyLength);
                jassert(success);
            }
        }

        for (int i = 0; i < numInputs; ++i)
        {
            bufferFreeSpace.set(i, historyLength);
        }
    }
=======
void PhaseCalculator::setHighCut(float newHighCut)
{
    if (newHighCut == highCut) { return; }

    highCut = newHighCut;
    if (highCut <= lowCut)
    {
        // push lowCut down
        lowCut = highCut - PASSBAND_EPS;
        static_cast<PhaseCalculatorEditor*>(getEditor())->refreshLowCut();
    }
    setFilterParameters();
}

void PhaseCalculator::setVisContChan(int newChan)
{
    if (newChan >= 0)
    {
        Array<int> activeInputs = getActiveInputs();
        int visActiveChan = activeInputs.indexOf(newChan);
        jassert(visActiveChan >= 0 && visActiveChan < filters.size());

        // disable event receival temporarily so we can flush the buffer
        int tempVisEventChan = visEventChannel;
        visEventChannel = -1;

        // clear timestamp queue
        while (!visTsBuffer.empty())
        {
            visTsBuffer.pop();
        }

        // update filter settings
        visReverseFilter.setParams(filters[visActiveChan]->getParams());
        visEventChannel = tempVisEventChan;
    }
    visContinuousChannel = newChan;
}

void PhaseCalculator::updateHistoryLength()
{
    jassert(VIS_HILBERT_LENGTH >= (1 << MAX_HILB_LEN_POW));
    int newHistoryLength = juce::jmax(
        VIS_HILBERT_LENGTH,   // must have enough samples for current and delayed Hilbert transforms
        arOrder + 1);         // must be longer than arOrder to train the AR model

    if (newHistoryLength == historyLength) { return; }
    
    historyLength = newHistoryLength;

    // update things that depend on historyLength
    historyBuffer.setSize(numActiveChansAllocated, historyLength);

    for (int i = 0; i < numActiveChansAllocated; ++i)
    {
        bufferFreeSpace.set(i, historyLength);
    }

    bool s = arModeler.setParams(arOrder, historyLength);
    jassert(s);
}

void PhaseCalculator::updateMinNyquist()
{
    float currMinNyquist = FLT_MAX;

    auto ed = static_cast<PhaseCalculatorEditor*>(getEditor());
    int nInputs = getNumInputs();
    Array<int> activeInputs = getActiveInputs();
    for (int chan : activeInputs)
    {
        float sampleRate = getDataChannel(chan)->getSampleRate();
        currMinNyquist = jmin(currMinNyquist, sampleRate / 2);
    }

    minNyquist = currMinNyquist;
    if (highCut > minNyquist)
    {
        // push down highCut to make it valid
        CoreServices::sendStatusMessage("Lowering Phase Calculator upper passband limit to the Nyquist frequency (" +
            String(minNyquist) + " Hz)");
        setHighCut(minNyquist);
        ed->refreshHighCut();
    }
>>>>>>> d7dfad0d
}

void PhaseCalculator::setFilterParameters()
{
    Array<int> activeInputs = getActiveInputs();
    int nActiveInputs = activeInputs.size();

    double currLowCut = lowCut, currHighCut = highCut;
    jassert(currLowCut >= 0 && currLowCut < currHighCut);

    for (int activeChan = 0; activeChan < nActiveInputs; ++activeChan)
    {
        jassert(activeChan < filters.size());
        int chan = activeInputs[activeChan];

        Dsp::Params params;
        params[0] = getDataChannel(chan)->getSampleRate();  // sample rate
        params[1] = 2;                                      // order
        params[2] = (currHighCut + currLowCut) / 2;         // center frequency
        params[3] = currHighCut - currLowCut;               // bandwidth

        filters[activeChan]->setParams(params);
    }
}

void PhaseCalculator::addActiveChannel()
{
    numActiveChansAllocated++;

    historyBuffer.setSize(numActiveChansAllocated, historyLength);

    // simple arrays
    bufferFreeSpace.add(historyLength);
    chanState.add(NOT_FULL);
    lastSample.add(0);

    // owned arrays
    hilbertBuffer.add(new FFTWArray(hilbertLength));
    forwardPlan.add(new FFTWPlan(hilbertLength, hilbertBuffer.getLast(), FFTW_MEASURE));
    backwardPlan.add(new FFTWPlan(hilbertLength, hilbertBuffer.getLast(), FFTW_BACKWARD, FFTW_MEASURE));
    historyLock.add(new CriticalSection());
    arParamLock.add(new CriticalSection());
    arParams.add(new Array<double>());
    arParams.getLast()->resize(arOrder);
    filters.add(new BandpassFilter());
}

<<<<<<< HEAD
bool PhaseCalculator::validateSampleRate(int chan)
{
    auto e = getEditor();
    bool p, r, a;
    e->getChannelSelectionState(chan, &p, &r, &a);
    if (!p) { return false; }

    // test whether sample rate is a multiple of HT_FS
    float fsMult = getDataChannel(chan)->getSampleRate() / HT_FS;
    float fsMultRound = std::round(fsMult);
    if (std::abs(fsMult - fsMultRound) < FLT_EPSILON)
    {
        // leave selected
        int fsMultInt = static_cast<int>(fsMultRound);
        sampleRateMultiple.set(chan, fsMultInt);
        dsOffset.set(chan, fsMultInt - 1);
        return true;
    }

    // deselect and send warning
    e->setChannelSelectionState(chan - 1, false, r, a);
    CoreServices::sendStatusMessage("Channel " + String(chan + 1) + " was deselected because " +
        " its sample rate is not a multiple of " + String(HT_FS));
    return false;
}

void PhaseCalculator::resetInputChannel(int chan)
{
    jassert(chan >= 0 && chan < getNumInputs());
    bufferFreeSpace.set(chan, historyLength);
    chanState.set(chan, NOT_FULL);
    lastSample.set(chan, 0);
    lastComputedSample.set(chan, 0);
    dsOffset.set(chan, sampleRateMultiple[chan] - 1);
    filters[chan]->reset();
}

void PhaseCalculator::unwrapBuffer(float* wp, int nSamples, int chan)
=======
void PhaseCalculator::unwrapBuffer(float* wp, int nSamples, int activeChan)
>>>>>>> d7dfad0d
{
    for (int startInd = 0; startInd < nSamples - 1; startInd++)
    {
        float diff = wp[startInd] - (startInd == 0 ? lastSample[activeChan] : wp[startInd - 1]);
        if (abs(diff) > 180)
        {
            // search forward for a jump in the opposite direction
            int endInd;
            int maxInd;
            if (diff < 0)
            // for downward jumps, unwrap if there's a jump back up within GLITCH_LIMIT samples
            {
                endInd = -1;
                maxInd = jmin(startInd + GLITCH_LIMIT, nSamples - 1);
            }
            else
            // for upward jumps, default to unwrapping until the end of the buffer, but stop if there's a jump back down sooner.
            {
                endInd = nSamples;
                maxInd = nSamples - 1;
            }
            for (int currInd = startInd + 1; currInd <= maxInd; currInd++)
            {
                float diff2 = wp[currInd] - wp[currInd - 1];
                if (abs(diff2) > 180 && ((diff > 0) != (diff2 > 0)))
                {
                    endInd = currInd;
                    break;
                }
            }

            // unwrap [startInd, endInd)
            for (int i = startInd; i < endInd; i++)
            {
                wp[i] -= 360 * (diff / abs(diff));
            }

            if (endInd > -1)
            {
                // skip to the end of this unwrapped section
                startInd = endInd;
            }
        }
    }
}

void PhaseCalculator::smoothBuffer(float* wp, int nSamples, int activeChan)
{
    int actualGL = jmin(GLITCH_LIMIT, nSamples - 1);
    float diff = wp[0] - lastSample[activeChan];
    if (diff < 0 && diff > -180)
    {
        // identify whether signal exceeds last sample of the previous buffer within glitchLimit samples.
        int endIndex = -1;
        for (int i = 1; i <= actualGL; i++)
        {
            if (wp[i] > lastSample[activeChan])
            {
                endIndex = i;
                break;
            }
            // corner case where signal wraps before it exceeds lastSample
            else if (wp[i] - wp[i - 1] < -180 && (wp[i] + 360) > lastSample[activeChan])
            {
                wp[i] += 360;
                endIndex = i;
                break;
            }
        }

        if (endIndex != -1)
        {
            // interpolate points from buffer start to endIndex
            float slope = (wp[endIndex] - lastSample[activeChan]) / (endIndex + 1);
            for (int i = 0; i < endIndex; i++)
            {
                wp[i] = lastSample[activeChan] + (i + 1) * slope;
            }
        }
    }
}

void PhaseCalculator::updateSubProcessorMap()
{
    if (outputMode != PH_AND_MAG)
    {
        subProcessorMap.clear();
        return;
    }

    // fill map according to selected channels, and remove outdated entries.
    uint16 maxUsedIdx = 0;
    SortedSet<int> foundFullIds;
    Array<int> unmappedFullIds;

    Array<int> activeInputs = getActiveInputs();
    for (int chan : activeInputs)
    {
        const DataChannel* chanInfo = getDataChannel(chan);
        uint16 sourceNodeId = chanInfo->getSourceNodeID();
        uint16 subProcessorIdx = chanInfo->getSubProcessorIdx();
        int procFullId = static_cast<int>(getProcessorFullId(sourceNodeId, subProcessorIdx));
        foundFullIds.add(procFullId);
        
        if (subProcessorMap.contains(procFullId))
        {
            maxUsedIdx = jmax(maxUsedIdx, subProcessorMap[subProcessorIdx]);
        }
        else // add new entry for this source subprocessor
        {
            // try to match index if possible
            if (!subProcessorMap.containsValue(subProcessorIdx))
            {
                subProcessorMap.set(procFullId, subProcessorIdx);
                maxUsedIdx = jmax(maxUsedIdx, subProcessorIdx);
            }
            else
            {
                unmappedFullIds.add(procFullId);
            }
        }
    }
    // assign remaining unmapped ids
    for (int id : unmappedFullIds)
    {
        subProcessorMap.set(id, ++maxUsedIdx);
    }

    // remove outdated entries
    Array<int> outdatedFullIds;
    HashMap<int, juce::uint16>::Iterator it(subProcessorMap);
    while (it.next())
    {
        int key = it.getKey();
        if (!foundFullIds.contains(key))
        {
            outdatedFullIds.add(key);
        }
    }
    for (int id : outdatedFullIds)
    {
        subProcessorMap.remove(id);
    }
}

void PhaseCalculator::updateExtraChannels()
{
    // reset dataChannelArray to # of inputs
    int numInputs = getNumInputs();
    int numChannels = dataChannelArray.size();
    jassert(numChannels >= numInputs);
    dataChannelArray.removeLast(numChannels - numInputs);

    if (outputMode == PH_AND_MAG)
    {
        Array<int> activeInputs = getActiveInputs();
        for (int chan : activeInputs)
        {
            // see GenericProcessor::createDataChannelsByType
            DataChannel* baseChan = dataChannelArray[chan];
            uint16 sourceNodeId = baseChan->getSourceNodeID();
            uint16 subProcessorIdx = baseChan->getSubProcessorIdx();
            uint32 baseFullId = getProcessorFullId(sourceNodeId, subProcessorIdx);

            DataChannel* newChan = new DataChannel(
                baseChan->getChannelType(),
                baseChan->getSampleRate(),
                this,
                subProcessorMap[static_cast<int>(baseFullId)]);
            newChan->setBitVolts(baseChan->getBitVolts());
            newChan->addToHistoricString(getName());
            dataChannelArray.add(newChan);
        }
    }
    settings.numOutputs = dataChannelArray.size();
}

void PhaseCalculator::deselectChannel(int chan)
{
    jassert(chan >= 0 && chan < getTotalDataChannels());

    auto ed = getEditor();
    bool p, r, a;
    ed->getChannelSelectionState(chan, &p, &r, &a);
    ed->setChannelSelectionState(chan - 1, false, r, a);
}

void PhaseCalculator::deselectAllExtraChannels()
{
    jassert(outputMode == PH_AND_MAG);
    Array<int> activeChans = getEditor()->getActiveChannels();
    int nInputs = getNumInputs();
    int nExtraChans = 0;
    for (int chan : activeChans)
    {
        if (chan < nInputs)
        {
            nExtraChans++;
        }
        else if (chan < nInputs + nExtraChans)
        {
            deselectChannel(chan);
        }
    }
}

void PhaseCalculator::calcVisPhases(juce::int64 sdbEndTs)
{
    juce::int64 minTs = sdbEndTs - VIS_TS_MAX_DELAY;
    juce::int64 maxTs = sdbEndTs - VIS_TS_MIN_DELAY;

    // discard any timestamps less than minTs
    while (!visTsBuffer.empty() && visTsBuffer.front() < minTs)
    {
        visTsBuffer.pop();
    }

    if (!visTsBuffer.empty() && visTsBuffer.front() <= maxTs)
    {
        // perform reverse filtering and Hilbert transform
        Array<int> activeInputs = getActiveInputs();
        int visActiveChan = activeInputs.indexOf(visContinuousChannel);
        jassert(visActiveChan != -1);
        const double* rpBuffer = historyBuffer.getReadPointer(visActiveChan, historyLength - 1);
        for (int i = 0; i < VIS_HILBERT_LENGTH; ++i)
        {
            visHilbertBuffer.set(i, rpBuffer[-i]);
        }

        double* realPtr = visHilbertBuffer.getRealPointer();
        visReverseFilter.reset();
        visReverseFilter.process(VIS_HILBERT_LENGTH, &realPtr);

        // un-reverse values
        visHilbertBuffer.reverseReal(VIS_HILBERT_LENGTH);

        visForwardPlan.execute();
        hilbertManip(&visHilbertBuffer);
        visBackwardPlan.execute();

        juce::int64 ts;
        ScopedLock phaseBufferLock(visPhaseBufferLock);
        while (!visTsBuffer.empty() && (ts = visTsBuffer.front()) <= maxTs)
        {
            visTsBuffer.pop();
            juce::int64 delay = sdbEndTs - ts;
            std::complex<double> analyticPt = visHilbertBuffer.getAsComplex(VIS_HILBERT_LENGTH - delay);
            double phaseRad = std::arg(analyticPt);
            visPhaseBuffer.push(phaseRad);

            // add to event channel
            double eventData = phaseRad * 180.0 / Dsp::doublePi;
            juce::int64 eventTs = sdbEndTs - getNumSamples(visContinuousChannel);
            BinaryEventPtr event = BinaryEvent::createBinaryEvent(visPhaseChannel, eventTs, &eventData, sizeof(double));
            addEvent(visPhaseChannel, event, 0);
        }
    }
}

void PhaseCalculator::arPredict(const double* readEnd, double* writeStart, int writeNum, const double* params, int order)
{
    for (int s = 0; s < writeNum; ++s)
    {
        // s = index to write output
        writeStart[s] = 0;
        for (int ind = s - 1; ind > s - 1 - order; --ind)
        {
            // ind = index of previous output to read
            writeStart[s] -= params[s - 1 - ind] * (ind < 0 ? readEnd[ind] : writeStart[ind]);
        }
    }
}

void PhaseCalculator::hilbertManip(FFTWArray* fftData)
{
    int n = fftData->getLength();

    // Normalize DC and Nyquist, normalize and double prositive freqs, and set negative freqs to 0.
    int lastPosFreq = (n + 1) / 2 - 1;
    int firstNegFreq = n / 2 + 1;
    int numPosNegFreqDoubles = lastPosFreq * 2; // sizeof(complex<double>) = 2 * sizeof(double)
    bool hasNyquist = (n % 2 == 0);

    std::complex<double>* wp = fftData->getComplexPointer();

    // normalize but don't double DC value
    wp[0] /= n;

    // normalize and double positive frequencies
    FloatVectorOperations::multiply(reinterpret_cast<double*>(wp + 1), 2.0 / n, numPosNegFreqDoubles);

    if (hasNyquist)
    {
        // normalize but don't double Nyquist frequency
        wp[lastPosFreq + 1] /= n;
    }

    // set negative frequencies to 0
    FloatVectorOperations::clear(reinterpret_cast<double*>(wp + firstNegFreq), numPosNegFreqDoubles);
}

double PhaseCalculator::getScaleFactor(double lowCut, double highCut)
{
    jassert()
}

// Hilbert transformer coefficients (FIR filter)
// Obtained by matlab call "firpm(HT_ORDER, [4 HT_FS/2-4]/(HT_FS/2), [1 1], 'hilbert)"
// Should be modified if HT_ORDER or HT_FS are changed, or if targeting frequencies lower than 4 Hz.
const double PhaseCalculator::HT_COEF[HT_ORDER + 1] = {
    -0.287572507836144,
    2.76472250749945e-05,
    -0.0946113256432684,
    -0.000258874394997638,
    -0.129436276914844,
    -0.000160842742642405,
    -0.213150968600552,
    -0.00055322197399798,
    -0.636856982103511,
    0,
    0.636856982103511,
    0.00055322197399798,
    0.213150968600552,
    0.000160842742642405,
    0.129436276914844,
    0.000258874394997638,
    0.0946113256432684,
    -2.76472250749945e-05,
    0.287572507836144
};

// ----------- ARTimer ---------------

ARTimer::ARTimer() : Timer()
{
    hasRung = false;
}

ARTimer::~ARTimer() {}

void ARTimer::timerCallback()
{
    hasRung = true;
}

bool ARTimer::check()
{
    bool temp = hasRung;
    hasRung = false;
    return temp;
}<|MERGE_RESOLUTION|>--- conflicted
+++ resolved
@@ -32,14 +32,7 @@
     , calcInterval          (50)
     , lowCut                (4.0)
     , highCut               (8.0)
-<<<<<<< HEAD
     , htScaleFactor         (getScaleFactor(lowCut, highCut))
-=======
-    , minNyquist            (FLT_MAX)
-    , hilbertLength         (16384)
-    , predictionLength      (8132) // = hilbertLength / 2 - (half of 120-sample buffer)
-    , haveSentWarning       (false)
->>>>>>> d7dfad0d
     , outputMode            (PH)
     , visEventChannel       (-1)
     , visContinuousChannel  (-1)
@@ -48,11 +41,7 @@
     , visBackwardPlan       (VIS_HILBERT_LENGTH, &visHilbertBuffer, FFTW_BACKWARD, FFTW_MEASURE)
 {
     setProcessorType(PROCESSOR_TYPE_FILTER);
-<<<<<<< HEAD
-    updateHistoryLength();
-=======
     setAROrder(20);
->>>>>>> d7dfad0d
 }
 
 PhaseCalculator::~PhaseCalculator() {}
@@ -104,73 +93,20 @@
     int numInputs = getNumInputs();
 
     switch (parameterIndex) {
-<<<<<<< HEAD
-=======
-    case HILBERT_LENGTH:
-        setHilbertLength(static_cast<int>(newValue));
-        break;
-
-    case PAST_LENGTH:
-        setPredLength(hilbertLength - static_cast<int>(newValue));
-        break;
-
-    case PRED_LENGTH:
-        setPredLength(static_cast<int>(newValue));
-        break;
-
->>>>>>> d7dfad0d
     case RECALC_INTERVAL:
         calcInterval = static_cast<int>(newValue);
         break;
 
     case AR_ORDER:
-<<<<<<< HEAD
-    {
-        int oldOrder = arOrder;
-        arOrder = static_cast<int>(newValue);
-        if (arOrder == oldOrder) { return; }
-
-        // if order is increasing, update inputLength of modelers first:
-        if (arOrder > oldOrder) { updateHistoryLength(); }
-        for (auto chan : getEditor()->getActiveChannels())
-        {
-            if (chan < getNumInputs())
-            {
-                bool success = arModelers[chan]->setOrder(arOrder);
-                jassert(success);
-            }
-        }
-        // if order is decreasing, update inputLength second:
-        if (arOrder < oldOrder) { updateHistoryLength(); }
-
-        // update size of params for each channel
-        for (int i = 0; i < getNumInputs(); i++)
-        {
-            arParams[i]->resize(arOrder);
-        }
-=======
         setAROrder(static_cast<int>(newValue));
->>>>>>> d7dfad0d
         break;
 
     case LOWCUT:
-<<<<<<< HEAD
-        lowCut = newValue;
-        setFilterParameters();
-        htScaleFactor = getScaleFactor(lowCut, highCut);
-        break;
-
-    case HIGHCUT:
-        highCut = newValue;
-        setFilterParameters();
-        htScaleFactor = getScaleFactor(lowCut, highCut);
-=======
         setLowCut(newValue);
         break;
 
     case HIGHCUT:
         setHighCut(newValue);
->>>>>>> d7dfad0d
         break;
 
     case OUTPUT_MODE:
@@ -192,10 +128,6 @@
     case VIS_C_CHAN:
         setVisContChan(static_cast<int>(newValue));
         break;
-<<<<<<< HEAD
-    }
-=======
->>>>>>> d7dfad0d
     }
 }
 
@@ -233,7 +165,7 @@
 
         // Filter the data.
         float* wpIn = buffer.getWritePointer(chan);
-        filters[activeChan]->process(nSamples, &wpIn);
+        filters[chan]->process(nSamples, &wpIn);
 
         // If there are more samples than we have room to process, process the most recent samples and output zero
         // for the rest (this is an error that should be noticed and fixed).
@@ -317,27 +249,14 @@
                     pLocalParam[i] = rpParam[i];
                 }
             }
-<<<<<<< HEAD
-
-            double* rpParam = currParams.getRawDataPointer();
-            arPredict(wpHilbert, predictionLength, rpParam, arOrder);
 
             // TODO
-=======
-            
-
             // use AR(20) model to predict upcoming data and append to dataToProcess
             // get beyond end of history buffer indirectly to avoid juce assertion failure
-            rpBuffer = historyBuffer.getReadPointer(activeChan, historyLength - 1) + 1;
-            double* wpHilbert = hilbertBuffer[activeChan]->getRealPointer(hilbertPastLength);
-
-            arPredict(rpBuffer, wpHilbert, predictionLength, pLocalParam, arOrder);
-
-            // Hilbert-transform dataToProcess
-            forwardPlan[activeChan]->execute();      // reads from dataToProcess, writes to fftData
-            hilbertManip(hilbertBuffer[activeChan]);
-            backwardPlan[activeChan]->execute();     // reads from fftData, writes to dataOut
->>>>>>> d7dfad0d
+            // rpBuffer = historyBuffer.getReadPointer(activeChan, historyLength - 1) + 1;
+            // double* wpHilbert = hilbertBuffer[activeChan]->getRealPointer(hilbertPastLength);
+            //
+            // arPredict(rpBuffer, wpHilbert, predictionLength, pLocalParam, arOrder);
 
             // calculate phase and write out to buffer
             auto rpHilbert = hilbertBuffer[activeChan]->getComplexPointer(hilbertPastLength - nSamplesToProcess);
@@ -419,19 +338,6 @@
 
     signalThreadShouldExit();
 
-<<<<<<< HEAD
-    // reset states of active inputs
-    int numInputs = getNumInputs();
-    Array<int> activeChannels = editor->getActiveChannels();
-    for (int chan : activeChannels)
-    {
-        if (chan < numInputs)
-        {
-            resetInputChannel(chan);
-        }
-=======
-    haveSentWarning = false;
-
     // reset states of active inputs
     Array<int> activeInputs = getActiveInputs();
     int nActiveInputs = activeInputs.size();
@@ -440,8 +346,9 @@
         bufferFreeSpace.set(activeChan, historyLength);
         chanState.set(activeChan, NOT_FULL);
         lastSample.set(activeChan, 0);
-        filters[activeChan]->reset();
->>>>>>> d7dfad0d
+        lastComputedSample.set(activeChan, 0);
+        dsOffset.set(activeChan, sampleRateMultiple[activeChan] - 1);
+        filters[activeInputs[activeChan]]->reset();
     }
 
     // clear timestamp and phase queues
@@ -472,12 +379,7 @@
     int currInterval = calcInterval;
     timer.startTimer(currInterval);
 
-<<<<<<< HEAD
-    Array<int> activeChannels;
-    auto e = getEditor();
-=======
     int numActiveChans = getActiveInputs().size();
->>>>>>> d7dfad0d
 
     while (true)
     {
@@ -486,12 +388,7 @@
             return;
         }
 
-<<<<<<< HEAD
-        activeChannels = e->getActiveChannels();
-        for (int chan : activeChannels)
-=======
         for (int activeChan = 0; activeChan < numActiveChans; ++activeChan)
->>>>>>> d7dfad0d
         {
             if (chanState[activeChan] == NOT_FULL)
             {
@@ -554,70 +451,42 @@
 
 void PhaseCalculator::updateSettings()
 {
-<<<<<<< HEAD
-    // react to changed # of inputs
+    // update arrays that store one entry per input
     int numInputs = getNumInputs();
-    int prevNumInputs = historyBuffer.getNumChannels();
+    int prevNumInputs = filters.size();
     int numInputsChange = numInputs - prevNumInputs;
 
-    historyBuffer.setSize(numInputs, historyLength);
-
     if (numInputsChange > 0)
     {
-        // resize simple arrays
-        bufferFreeSpace.insertMultiple(-1, historyLength, numInputsChange);
-        chanState.insertMultiple(-1, NOT_FULL, numInputsChange);
-        lastSample.insertMultiple(-1, 0, numInputsChange);
-        lastComputedSample.insertMultiple(-1, 0, numInputsChange);
-        // (temporary, until validSampleRate call):
+        // (temporary, until validateSampleRate call):
         sampleRateMultiple.insertMultiple(-1, 1, numInputsChange);
         dsOffset.insertMultiple(-1, 0, numInputsChange);
 
         // add new objects at new indices
         for (int i = prevNumInputs; i < numInputs; i++)
         {
-            // mutexes
-            historyLock.set(i, new CriticalSection());
-            arParamLock.set(i, new CriticalSection());
-
-            // AR parameters
-            arParams.set(i, new juce::Array<double>());
-            arParams[i]->resize(arOrder);
-
-            // Bandpass filters
-            filters.set(i, new BandpassFilter());
+            filters.add(new BandpassFilter());
+            // (temporary, until validateSampleRate call)
+            arModelers.add(new ARModeler());
         }
     }
     else if (numInputsChange < 0)
     {
         // delete unneeded entries
-        bufferFreeSpace.removeLast(-numInputsChange);
-        chanState.removeLast(-numInputsChange);
-        lastSample.removeLast(-numInputsChange);
-        lastComputedSample.removeLast(-numInputsChange);
         sampleRateMultiple.removeLast(-numInputsChange);
         dsOffset.removeLast(-numInputsChange);
-        historyLock.removeLast(-numInputsChange);
-        arParamLock.removeLast(-numInputsChange);
-        arParams.removeLast(-numInputsChange);
         filters.removeLast(-numInputsChange);
+        arModelers.removeLast(-numInputsChange);
     }
 
     // set filter parameters (sample rates may have changed)
-=======
-    // handle changed sample rates
-    updateMinNyquist();
->>>>>>> d7dfad0d
     setFilterParameters();
 
     // check whether active channels can be processed
-    Array<int> activeChannels = editor->getActiveChannels();
-    for (int chan : activeChannels)
-    {
-        if (chan < numInputs)
-        {
-            validateSampleRate(chan);
-        }
+    Array<int> activeInputs = getActiveInputs();
+    for (int chan : activeInputs)
+    {
+        validateSampleRate(chan);
     }
 
     // create new data channels if necessary
@@ -691,7 +560,7 @@
     if (channelElement->hasAttribute("visualize"))
     {
         // The saved channel should be added to the dropdown at this point.
-        setVisContChan(channelElement->getIntAttribute("number"));   
+        setVisContChan(channelElement->getIntAttribute("number"));
         static_cast<PhaseCalculatorEditor*>(getEditor())->refreshVisContinuousChan();
     }
 }
@@ -719,61 +588,21 @@
     }
 }
 
-<<<<<<< HEAD
-void PhaseCalculator::updateHistoryLength()
-{
-    // minimum - must have enough samples to do a Hilbert transform on past values for visualization
-    int newHistoryLength = VIS_HILBERT_LENGTH;
-    Array<int> activeChannels = getEditor()->getActiveChannels();
-    int numInputs = getNumInputs();
-    for (int chan : activeChannels)
-=======
-void PhaseCalculator::setHilbertLength(int newHilbertLength)
-{
-    if (newHilbertLength == hilbertLength) { return; }
-
-    float predLengthRatio = static_cast<float>(predictionLength) / hilbertLength;
-    hilbertLength = newHilbertLength;
-
-    static_cast<PhaseCalculatorEditor*>(getEditor())->refreshHilbertLength();
-
-    // update dependent variables    
-    int newPredLength = static_cast<int>(roundf(predLengthRatio * hilbertLength));
-    setPredLength(newPredLength);
-
-    // update dependent per-channel objects
-    for (int i = 0; i < numActiveChansAllocated; i++)
->>>>>>> d7dfad0d
-    {
-        if (chan < numInputs)
-        {
-            newHistoryLength = jmax(newHistoryLength,
-                arOrder * sampleRateMultiple[chan] + 1, // minimum to train AR model
-                HT_FS * sampleRateMultiple[chan]);      // use @ least 1 second to train model
-        }
-    }
-
-<<<<<<< HEAD
-    if (newHistoryLength != historyLength)
-=======
-void PhaseCalculator::setPredLength(int newPredLength)
-{
-    if (newPredLength == predictionLength) { return; }
-
-    predictionLength = newPredLength;
-    static_cast<PhaseCalculatorEditor*>(getEditor())->refreshPredLength();
-}
-
 void PhaseCalculator::setAROrder(int newOrder)
 {
     if (newOrder == arOrder) { return; }
-    
+
     arOrder = newOrder;
     updateHistoryLength();
-    bool s = arModeler.setParams(arOrder, historyLength);
-    jassert(s);
 
     // update dependent per-channel objects
+    int numInputs = getNumInputs();
+    for (int chan = 0; chan < numInputs; ++chan)
+    {
+        bool s = arModelers[chan]->setParams(arOrder, historyLength, sampleRateMultiple[chan]);
+        jassert(s);
+    }
+
     for (int i = 0; i < numActiveChansAllocated; i++)
     {
         arParams[i]->resize(arOrder);
@@ -786,33 +615,16 @@
 
     lowCut = newLowCut;
     if (lowCut >= highCut)
->>>>>>> d7dfad0d
     {
         // push highCut up
         highCut = lowCut + PASSBAND_EPS;
         static_cast<PhaseCalculatorEditor*>(getEditor())->refreshHighCut();
     }
+    // update scaling factor for HT output
+    htScaleFactor = getScaleFactor(lowCut, highCut);
     setFilterParameters();
 }
 
-<<<<<<< HEAD
-        // update fields that depend on historyLength
-        historyBuffer.setSize(numInputs, historyLength);
-        for (int chan : activeChannels)
-        {
-            if (chan < numInputs)
-            {
-                bool success = arModelers[chan]->setInputLength(historyLength);
-                jassert(success);
-            }
-        }
-
-        for (int i = 0; i < numInputs; ++i)
-        {
-            bufferFreeSpace.set(i, historyLength);
-        }
-    }
-=======
 void PhaseCalculator::setHighCut(float newHighCut)
 {
     if (newHighCut == highCut) { return; }
@@ -824,6 +636,8 @@
         lowCut = highCut - PASSBAND_EPS;
         static_cast<PhaseCalculatorEditor*>(getEditor())->refreshLowCut();
     }
+    // update scaling factor for HT output
+    htScaleFactor = getScaleFactor(lowCut, highCut);
     setFilterParameters();
 }
 
@@ -831,9 +645,8 @@
 {
     if (newChan >= 0)
     {
-        Array<int> activeInputs = getActiveInputs();
-        int visActiveChan = activeInputs.indexOf(newChan);
-        jassert(visActiveChan >= 0 && visActiveChan < filters.size());
+        jassert(newChan < filters.size());
+        jassert(getActiveInputs().indexOf(newChan) != -1);
 
         // disable event receival temporarily so we can flush the buffer
         int tempVisEventChan = visEventChannel;
@@ -846,7 +659,7 @@
         }
 
         // update filter settings
-        visReverseFilter.setParams(filters[visActiveChan]->getParams());
+        visReverseFilter.setParams(filters[newChan]->getParams());
         visEventChannel = tempVisEventChan;
     }
     visContinuousChannel = newChan;
@@ -854,13 +667,19 @@
 
 void PhaseCalculator::updateHistoryLength()
 {
-    jassert(VIS_HILBERT_LENGTH >= (1 << MAX_HILB_LEN_POW));
-    int newHistoryLength = juce::jmax(
-        VIS_HILBERT_LENGTH,   // must have enough samples for current and delayed Hilbert transforms
-        arOrder + 1);         // must be longer than arOrder to train the AR model
+    Array<int> activeInputs = getActiveInputs();
+
+    // minimum - must have enough samples to do a Hilbert transform on past values for visualization
+    int newHistoryLength = VIS_HILBERT_LENGTH;
+    for (int chan : activeInputs)
+    {
+        newHistoryLength = jmax(newHistoryLength,
+            arOrder * sampleRateMultiple[chan] + 1, // minimum to train AR model
+            HT_FS * sampleRateMultiple[chan]);      // use @ least 1 second to train model
+    }
 
     if (newHistoryLength == historyLength) { return; }
-    
+
     historyLength = newHistoryLength;
 
     // update things that depend on historyLength
@@ -871,55 +690,29 @@
         bufferFreeSpace.set(i, historyLength);
     }
 
-    bool s = arModeler.setParams(arOrder, historyLength);
-    jassert(s);
-}
-
-void PhaseCalculator::updateMinNyquist()
-{
-    float currMinNyquist = FLT_MAX;
-
-    auto ed = static_cast<PhaseCalculatorEditor*>(getEditor());
-    int nInputs = getNumInputs();
-    Array<int> activeInputs = getActiveInputs();
     for (int chan : activeInputs)
     {
-        float sampleRate = getDataChannel(chan)->getSampleRate();
-        currMinNyquist = jmin(currMinNyquist, sampleRate / 2);
-    }
-
-    minNyquist = currMinNyquist;
-    if (highCut > minNyquist)
-    {
-        // push down highCut to make it valid
-        CoreServices::sendStatusMessage("Lowering Phase Calculator upper passband limit to the Nyquist frequency (" +
-            String(minNyquist) + " Hz)");
-        setHighCut(minNyquist);
-        ed->refreshHighCut();
-    }
->>>>>>> d7dfad0d
+        bool success = arModelers[chan]->setParams(arOrder, historyLength, sampleRateMultiple[chan]);
+        jassert(success);
+    }
 }
 
 void PhaseCalculator::setFilterParameters()
 {
-    Array<int> activeInputs = getActiveInputs();
-    int nActiveInputs = activeInputs.size();
-
+    int numInputs = getNumInputs();
+    jassert(filters.size() == numInputs);
     double currLowCut = lowCut, currHighCut = highCut;
     jassert(currLowCut >= 0 && currLowCut < currHighCut);
 
-    for (int activeChan = 0; activeChan < nActiveInputs; ++activeChan)
-    {
-        jassert(activeChan < filters.size());
-        int chan = activeInputs[activeChan];
-
+    for (int chan = 0; chan < numInputs; ++chan)
+    {
         Dsp::Params params;
         params[0] = getDataChannel(chan)->getSampleRate();  // sample rate
         params[1] = 2;                                      // order
         params[2] = (currHighCut + currLowCut) / 2;         // center frequency
         params[3] = currHighCut - currLowCut;               // bandwidth
 
-        filters[activeChan]->setParams(params);
+        filters[chan]->setParams(params);
     }
 }
 
@@ -933,19 +726,15 @@
     bufferFreeSpace.add(historyLength);
     chanState.add(NOT_FULL);
     lastSample.add(0);
+    lastComputedSample.add(0);
 
     // owned arrays
-    hilbertBuffer.add(new FFTWArray(hilbertLength));
-    forwardPlan.add(new FFTWPlan(hilbertLength, hilbertBuffer.getLast(), FFTW_MEASURE));
-    backwardPlan.add(new FFTWPlan(hilbertLength, hilbertBuffer.getLast(), FFTW_BACKWARD, FFTW_MEASURE));
     historyLock.add(new CriticalSection());
     arParamLock.add(new CriticalSection());
     arParams.add(new Array<double>());
     arParams.getLast()->resize(arOrder);
-    filters.add(new BandpassFilter());
-}
-
-<<<<<<< HEAD
+}
+
 bool PhaseCalculator::validateSampleRate(int chan)
 {
     auto e = getEditor();
@@ -962,31 +751,19 @@
         int fsMultInt = static_cast<int>(fsMultRound);
         sampleRateMultiple.set(chan, fsMultInt);
         dsOffset.set(chan, fsMultInt - 1);
+        bool s = arModelers[chan]->setParams(arOrder, historyLength, sampleRateMultiple);
+        jassert(s);
         return true;
     }
 
     // deselect and send warning
-    e->setChannelSelectionState(chan - 1, false, r, a);
+    deselectChannel(chan);
     CoreServices::sendStatusMessage("Channel " + String(chan + 1) + " was deselected because " +
         " its sample rate is not a multiple of " + String(HT_FS));
     return false;
 }
 
-void PhaseCalculator::resetInputChannel(int chan)
-{
-    jassert(chan >= 0 && chan < getNumInputs());
-    bufferFreeSpace.set(chan, historyLength);
-    chanState.set(chan, NOT_FULL);
-    lastSample.set(chan, 0);
-    lastComputedSample.set(chan, 0);
-    dsOffset.set(chan, sampleRateMultiple[chan] - 1);
-    filters[chan]->reset();
-}
-
-void PhaseCalculator::unwrapBuffer(float* wp, int nSamples, int chan)
-=======
 void PhaseCalculator::unwrapBuffer(float* wp, int nSamples, int activeChan)
->>>>>>> d7dfad0d
 {
     for (int startInd = 0; startInd < nSamples - 1; startInd++)
     {
@@ -1090,7 +867,7 @@
         uint16 subProcessorIdx = chanInfo->getSubProcessorIdx();
         int procFullId = static_cast<int>(getProcessorFullId(sourceNodeId, subProcessorIdx));
         foundFullIds.add(procFullId);
-        
+
         if (subProcessorMap.contains(procFullId))
         {
             maxUsedIdx = jmax(maxUsedIdx, subProcessorMap[subProcessorIdx]);
