--- conflicted
+++ resolved
@@ -97,13 +97,8 @@
 
             for (j = 0; j < jj; j++)
             {
-<<<<<<< HEAD
-                per.setUnchecked(j, per[j] + t1 * pef[j] + t1 * inputseries[stride * (j + n)]);
-                pef.setUnchecked(j, pef[j + 1] + t1 * per[j + 1] + t1 * inputseries[stride * (j + 1)]);
-=======
-                per[j] = per[j] + t1 * pef[j] + t1 * inputseries[j + n];
-                pef[j] = pef[j + 1] + t1 * per[j + 1] + t1 * inputseries[j + 1];
->>>>>>> 2d923e92
+                per[j] = per[j] + t1 * pef[j] + t1 * inputseries[stride * (j + n)];
+                pef[j] = pef[j + 1] + t1 * per[j + 1] + t1 * inputseries[stride * (j + 1)];
             }
         }
     }
@@ -118,38 +113,25 @@
 
     void resetPredictionError()
     {
-<<<<<<< HEAD
-        per.clearQuick();
-        per.insertMultiple(0, 0, stridedLength);
-        pef.clearQuick();
-        pef.insertMultiple(0, 0, stridedLength);
+        j_per.clearQuick();
+        j_per.insertMultiple(0, 0, stridedLength);
+        j_pef.clearQuick();
+        j_pef.insertMultiple(0, 0, stridedLength);
     }
 
     static int calcStridedLength(int inputLength, int stride)
     {
         jassert(stride > 0);
         return (inputLength + (stride - 1)) / stride;
-=======
-        j_per.clearQuick();
-        j_per.insertMultiple(0, 0, inputLength);
-        j_pef.clearQuick();
-        j_pef.insertMultiple(0, 0, inputLength);
->>>>>>> 2d923e92
     }
 
     int arOrder;
     int inputLength;
-<<<<<<< HEAD
     int stridedLength;
     int stride;
-    Array<double> per;
-    Array<double> pef;
-    Array<double> h;
-=======
     Array<double> j_per;
     Array<double> j_pef;
     Array<double> j_h;
->>>>>>> 2d923e92
 
     JUCE_DECLARE_NON_COPYABLE_WITH_LEAK_DETECTOR(ARModeler);
 };
