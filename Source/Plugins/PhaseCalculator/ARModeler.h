/*
   Previously called mempar()
   Originally in FORTRAN, hence the array offsets of 1, Yuk.
   Original code from Kay, 1988, appendix 8D.

   Perform Burg's Maximum Entropy AR parameter estimation
   outputting (or not) successive models en passant. Sourced from Alex Sergejew

   Two small changes made by NH in November 1998:
   tstarz.h no longer included, just say "typedef double REAL" instead
   Declare ar by "REAL **ar" instead of "REAL ar[MAXA][MAXA]

   Further "cleaning" by Paul Bourke.....for personal style only.

   Converted to zero-based arrays by Paul Sanders, June 2007

   Simplified and 'g' removed, plus class wrapper added by Ethan Blackwood, 2018
*/

#ifndef AR_MODELER_H_INCLUDED
#define AR_MODELER_H_INCLUDED

#include <BasicJuceHeader.h>

namespace PhaseCalculator
{
    class ARModeler {
    public:
        ARModeler(int order = 1, int length = 2, int strideIn = 1, bool* success = nullptr)
        {
            bool s = setParams(order, length, strideIn);
            if (success != nullptr)
            {
                *success = s;
            }
        }

        ~ARModeler() { }

        void reset()
        {
            hasBeenUsed = false;
        }

        bool hasBeenFit()
        {
            return hasBeenUsed;
        }

        // returns true if successful.
        bool setParams(int order, int length, int strideIn)
        {
            int newStridedLength = calcStridedLength(length, strideIn);
            if (order < 1 || newStridedLength < order + 1)
            {
                jassertfalse;
                return false;
            }
            arOrder = order;
            inputLength = length;
            stride = strideIn;
            stridedLength = newStridedLength;
            reallocateStorage();
            return true;
        }

        void getModel(Array<double, CriticalSection>& modelOut)
        {
            jassert(hasBeenUsed);

            // copies using internal mutex
            modelOut = coefficients;
        }

        void fitModel(const Array<double>& j_inputseries_reverse)
        {
            jassert(j_inputseries_reverse.size() >= inputLength);
            double t1, t2;
            int n;

            // get raw pointers to improve performance
            const double* inputseries_last = j_inputseries_reverse.begin() + inputLength - 1;
            double* coef = j_coef_temp.begin();
            double* per = j_per.begin();
            double* pef = j_pef.begin();
            double* h = j_h.begin();

            // reset per and pef
            resetPredictionError();

            for (n = 1; n <= arOrder; n++)
            {
                double sn = 0.0;
                double sd = 0.0;
                int j;
                int jj = stridedLength - n;

                for (j = 0; j < jj; j++)
                {
                    t1 = inputseries_last[-stride * (j + n)] + pef[j];
                    t2 = inputseries_last[-stride * j] + per[j];
                    sn -= 2.0 * t1 * t2;
                    sd += (t1 * t1) + (t2 * t2);
                }

                t1 = sn / sd;
                coef[n - 1] = t1;
                if (n != 1)
                {
                    for (j = 1; j < n; j++)
                        h[j - 1] = coef[j - 1] + t1 * coef[n - j - 1];
                    for (j = 1; j < n; j++)
                        coef[j - 1] = h[j - 1];
                    jj--;
                }

                for (j = 0; j < jj; j++)
                {
                    per[j] = per[j] + t1 * pef[j] + t1 * inputseries_last[-stride * (j + n)];
                    pef[j] = pef[j + 1] + t1 * per[j + 1] + t1 * inputseries_last[-stride * (j + 1)];
                }
            }

            // save (using built-in mutex)
            coefficients.swapWith(j_coef_temp);

            hasBeenUsed = true;
        }

    private:

        void reallocateStorage()
        {
            j_h.resize(arOrder - 1);
            j_coef_temp.resize(arOrder);
            coefficients.resize(arOrder);
            resetPredictionError();
        }

        void resetPredictionError()
        {
            j_per.clearQuick();
            j_per.insertMultiple(0, 0, stridedLength);
            j_pef.clearQuick();
            j_pef.insertMultiple(0, 0, stridedLength);
        }

        static int calcStridedLength(int inputLength, int stride)
        {
            jassert(stride > 0);
            return (inputLength + (stride - 1)) / stride;
        }
<<<<<<< HEAD
    }

private:

    void reallocateStorage()
    {
        j_h.resize(arOrder - 1);
        j_per.resize(inputLength);
        j_pef.resize(inputLength);
        resetPredictionError();
    }

    void resetPredictionError()
    {
        FloatVectorOperations::clear(j_per.begin(), inputLength);
        FloatVectorOperations::clear(j_pef.begin(), inputLength);
    }

    static int calcStridedLength(int inputLength, int stride)
    {
        jassert(stride > 0);
        return (inputLength + (stride - 1)) / stride;
    }

    int arOrder;
    int inputLength;
    int stridedLength;
    int stride;
    Array<double> j_per;
    Array<double> j_pef;
    Array<double> j_h;

    JUCE_DECLARE_NON_COPYABLE_WITH_LEAK_DETECTOR(ARModeler);
};
=======

        int arOrder;
        int inputLength;
        int stridedLength;
        int stride;
        Array<double> j_per;
        Array<double> j_pef;
        Array<double> j_h;

        Array<double, CriticalSection> j_coef_temp;
        Array<double, CriticalSection> coefficients;

        bool hasBeenUsed = false;

        JUCE_DECLARE_NON_COPYABLE_WITH_LEAK_DETECTOR(ARModeler);
    };
}
>>>>>>> 3b456949

#endif // AR_MODELER_H_INCLUDED<|MERGE_RESOLUTION|>--- conflicted
+++ resolved
@@ -22,6 +22,8 @@
 
 #include <BasicJuceHeader.h>
 
+#include "AtomicSynchronizer.h"
+
 namespace PhaseCalculator
 {
     class ARModeler {
@@ -39,6 +41,7 @@
 
         void reset()
         {
+            coefficients.reset();
             hasBeenUsed = false;
         }
 
@@ -64,12 +67,17 @@
             return true;
         }
 
-        void getModel(Array<double, CriticalSection>& modelOut)
+        void getModel(Array<double>& modelOut)
         {
             jassert(hasBeenUsed);
 
-            // copies using internal mutex
-            modelOut = coefficients;
+            AtomicScopedReadPtr<Array<double>> coefPtr(coefficients);
+            if (!coefPtr.valid)
+            {
+                jassertfalse;
+                return;
+            }
+            modelOut = *coefPtr;
         }
 
         void fitModel(const Array<double>& j_inputseries_reverse)
@@ -121,8 +129,16 @@
                 }
             }
 
-            // save (using built-in mutex)
-            coefficients.swapWith(j_coef_temp);
+            // save
+            {
+                AtomicScopedWritePtr<Array<double>> coefPtr(coefficients);
+                if (!coefPtr.valid)
+                {
+                    jassertfalse;
+                    return;
+                }
+                coefPtr->swapWith(j_coef_temp);
+            }
 
             hasBeenUsed = true;
         }
@@ -132,17 +148,22 @@
         void reallocateStorage()
         {
             j_h.resize(arOrder - 1);
+            j_per.resize(inputLength);
+            j_pef.resize(inputLength);
             j_coef_temp.resize(arOrder);
-            coefficients.resize(arOrder);
+
+            coefficients.apply([=](Array<double>& arr)
+            {
+                arr.resize(arOrder);
+            });
+
             resetPredictionError();
         }
 
         void resetPredictionError()
         {
-            j_per.clearQuick();
-            j_per.insertMultiple(0, 0, stridedLength);
-            j_pef.clearQuick();
-            j_pef.insertMultiple(0, 0, stridedLength);
+            FloatVectorOperations::clear(j_per.begin(), inputLength);
+            FloatVectorOperations::clear(j_pef.begin(), inputLength);
         }
 
         static int calcStridedLength(int inputLength, int stride)
@@ -150,42 +171,6 @@
             jassert(stride > 0);
             return (inputLength + (stride - 1)) / stride;
         }
-<<<<<<< HEAD
-    }
-
-private:
-
-    void reallocateStorage()
-    {
-        j_h.resize(arOrder - 1);
-        j_per.resize(inputLength);
-        j_pef.resize(inputLength);
-        resetPredictionError();
-    }
-
-    void resetPredictionError()
-    {
-        FloatVectorOperations::clear(j_per.begin(), inputLength);
-        FloatVectorOperations::clear(j_pef.begin(), inputLength);
-    }
-
-    static int calcStridedLength(int inputLength, int stride)
-    {
-        jassert(stride > 0);
-        return (inputLength + (stride - 1)) / stride;
-    }
-
-    int arOrder;
-    int inputLength;
-    int stridedLength;
-    int stride;
-    Array<double> j_per;
-    Array<double> j_pef;
-    Array<double> j_h;
-
-    JUCE_DECLARE_NON_COPYABLE_WITH_LEAK_DETECTOR(ARModeler);
-};
-=======
 
         int arOrder;
         int inputLength;
@@ -194,15 +179,14 @@
         Array<double> j_per;
         Array<double> j_pef;
         Array<double> j_h;
+        Array<double> j_coef_temp;
 
-        Array<double, CriticalSection> j_coef_temp;
-        Array<double, CriticalSection> coefficients;
+        AtomicallyShared<Array<double>> coefficients;
 
         bool hasBeenUsed = false;
 
         JUCE_DECLARE_NON_COPYABLE_WITH_LEAK_DETECTOR(ARModeler);
     };
 }
->>>>>>> 3b456949
 
 #endif // AR_MODELER_H_INCLUDED