--- conflicted
+++ resolved
@@ -54,20 +54,6 @@
 
 namespace PhaseCalculator
 {
-<<<<<<< HEAD
-    RECALC_INTERVAL,
-    AR_ORDER,
-    BAND,
-    LOWCUT,
-    HIGHCUT,
-    OUTPUT_MODE,
-    VIS_E_CHAN,
-    VIS_C_CHAN
-};
-
-// Output mode - corresponds to itemIDs on the ComboBox
-enum OutputMode { PH = 1, MAG, PH_AND_MAG, IM };
-=======
     // forward declarations
     struct ChannelInfo;
     class Node;
@@ -84,7 +70,6 @@
         VIS_E_CHAN,
         VIS_C_CHAN
     };
->>>>>>> 3b456949
 
     // filter design copied from FilterNode
     using BandpassFilterBase = Dsp::SmoothedFilterDesign
@@ -100,7 +85,7 @@
     };
 
 
-    class ReverseStack : public Array<double, CriticalSection>
+    class ReverseStack : public Array<double>
     {
     public:
         ReverseStack(int size = 0);
@@ -119,7 +104,7 @@
         int getHeadOffset() const;
 
         // copies to given array, with first element corresponding to most recent data point.
-        void unwrapAndCopy(double* dest, bool useLock) const;
+        void unwrapAndCopy(double* dest) const;
 
     private:
         int freeSpace;
@@ -140,16 +125,13 @@
 
         ReverseStack history;
 
+        AtomicallyShared<Array<double>> sharedHistory;
+
         BandpassFilter filter;
 
         ARModeler arModeler;
 
-<<<<<<< HEAD
-    // for the visualizer
-    std::queue<double>* tryToGetVisPhaseBuffer(ScopedPointer<ScopedTryLock>& lock);
-=======
         Array<double> htState;
->>>>>>> 3b456949
 
         // number of samples by which lastComputedSample precedes the start of the next buffer
         // (ranges from 1 to downsampleFactor)
@@ -250,7 +232,7 @@
         float getLowCut() const;
         Band getBand() const;
 
-        std::queue<double>& getVisPhaseBuffer(ScopedPointer<ScopedLock>& lock);
+        std::queue<double>* tryToGetVisPhaseBuffer(ScopedPointer<ScopedTryLock>& lock);
 
         // for visualizer continuous channel
         void saveCustomChannelParametersToXml(XmlElement* channelElement, int channelNumber, InfoObjectCommon::InfoObjectType channelType) override;
@@ -274,26 +256,12 @@
         // Sets frequency band (which resets lowCut and highCut to defaults for this band)
         void setBand(Band newBand, bool force = false);
 
-<<<<<<< HEAD
-    // Storage area for filtered data to be used by the visualization event handler to calculate
-    // acccurate phases at past event times, and to copy to historyBufferShared.
-    OwnedArray<Array<double>> historyBuffer;
-
-    // Shared version of historyBuffer, for use for calculating AR parameters.
-    OwnedArray<std::array<Array<double>, 3>> historyBufferShared;
-    OwnedArray<AtomicSynchronizer> historySynchronizers;
-=======
         // Resets lowCut and highCut to defaults for the current band
         void resetCutsToDefaults();
->>>>>>> 3b456949
 
         // Sets lowCut (which in turn influences highCut)
         void setLowCut(float newLowCut);
 
-<<<<<<< HEAD
-    // for autoregressive parameter calculation
-    OwnedArray<ARModeler> arModelers;
-=======
         // Sets highCut (which in turn influences lowCut)
         void setHighCut(float newHighCut);
 
@@ -302,22 +270,12 @@
 
         // Update the htScaleFactor depending on the lowCut and highCut of the filter.
         void updateScaleFactor();
->>>>>>> 3b456949
 
         // Do glitch unwrapping
         void unwrapBuffer(float* wp, int nSamples, float lastPhase);
 
-<<<<<<< HEAD
-    // AR model parameters
-    // Each entry of the OwnedArray is a triplet of Arrays of parameters.
-    // These are used along with an AtomicSynchronizer to exchange params between the process
-    // function and thread procedure.
-    OwnedArray<std::array<Array<double>, 3>> arParamsShared;
-    OwnedArray<AtomicSynchronizer> arSynchronizers;
-=======
         // Do start-of-buffer smoothing
         void smoothBuffer(float* wp, int nSamples, float lastPhase);
->>>>>>> 3b456949
 
         // Update subProcessorMap
         void updateSubProcessorMap();
@@ -421,11 +379,12 @@
         OwnedArray<ChannelInfo> channelInfo;
 
         // storage areas
-        Array<double, CriticalSection> localARParams;
+        Array<double> localARParams;
         Array<double> predSamps;
         Array<double> htTempState;
         Array<int> htInds;
         Array<std::complex<double>> htOutput;
+        std::queue<double> tempPhaseBuffer;
 
         // approximate multiplier for the imaginary component output of the HT (depends on filter band)
         double htScaleFactor;
