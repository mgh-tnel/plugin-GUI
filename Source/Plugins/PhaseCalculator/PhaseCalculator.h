/*
------------------------------------------------------------------

This file is part of a plugin for the Open Ephys GUI
Copyright (C) 2017 Translational NeuroEngineering Laboratory, MGH

------------------------------------------------------------------

This program is free software: you can redistribute it and/or modify
it under the terms of the GNU General Public License as published by
the Free Software Foundation, either version 3 of the License, or
(at your option) any later version.

This program is distributed in the hope that it will be useful,
but WITHOUT ANY WARRANTY; without even the implied warranty of
MERCHANTABILITY or FITNESS FOR A PARTICULAR PURPOSE.  See the
GNU General Public License for more details.

You should have received a copy of the GNU General Public License
along with this program.  If not, see <http://www.gnu.org/licenses/>.

*/

#ifndef PHASE_CALCULATOR_H_INCLUDED
#define PHASE_CALCULATOR_H_INCLUDED

/*

The Phase Calculator filters selected input channels to the given passband,
generates an estimate of the phase of each band-limited signal in degrees
using the Hilbert transform, and outputs this as a continuous stream.
There are also options to output the magnitude or imaginary component of the analytic signal.

The visualizer panel serves a complementary role. When given a continuous channel
(that is enabled for processing, i.e. selected in the param window) and an event
channel to monitor, it calculates a delayed but precise estimate of the phase of the
filtered continuous channel at the time of each event onset and adds it to the rose plot.
If the events represent stimulation times, for example, this allows you to monitor the
accuracy of phase-locked stimulation in real time.

@see GenericProcessor, PhaseCalculatorEditor

*/

#include <ProcessorHeaders.h>
#include <DspLib/Dsp.h>  // Filtering
#include <queue>
#include <array>

<<<<<<< HEAD
#include "FFTWWrapper.h"        // Fourier transform
#include "ARModeler.h"          // Autoregressive modeling
#include "AtomicSynchronizer.h" // AR model thread safety
=======
#include "FFTWWrapper.h"   // Fourier transform
#include "ARModeler.h"     // Autoregressive modeling
#include "HTransformers.h" // Hilbert transformers & frequency bands
>>>>>>> fe092b4e

// parameter indices
enum Param
{
    RECALC_INTERVAL,
    AR_ORDER,
    BAND,
    LOWCUT,
    HIGHCUT,
    OUTPUT_MODE,
    VIS_E_CHAN,
    VIS_C_CHAN
};

// Output mode - corresponds to itemIDs on the ComboBox
enum OutputMode { PH = 1, MAG, PH_AND_MAG, IM };

class PhaseCalculator : public GenericProcessor, public Thread
{
    friend class PhaseCalculatorEditor;

    // ------- constants ------------

    // default passband width if pushing lowCut down or highCut up to fix invalid range,
    // and also the minimum for lowCut.
    // (meant to be larger than actual minimum floating-point eps)
    static const float PASSBAND_EPS;

    // priority of the AR model calculating thread (0 = lowest, 10 = highest)
    static const int AR_PRIORITY = 3;

    // "glitch limit" (how long of a segment is allowed to be unwrapped or smoothed, in samples)
    static const int GLITCH_LIMIT = 200;

    // process length for real-time visualization ground truth hilbert transform
    // based on evaluation of phase error compared to offline processing
    static const int VIS_HILBERT_LENGTH = 65536;
    static const int VIS_TS_MIN_DELAY = 40000;
    static const int VIS_TS_MAX_DELAY = 48000;

public:

    PhaseCalculator();
    ~PhaseCalculator();

    bool hasEditor() const override;

    AudioProcessorEditor* createEditor() override;

    void createEventChannels() override;

    void setParameter(int parameterIndex, float newValue) override;

    void process(AudioSampleBuffer& buffer) override;

    bool enable() override;
    bool disable() override;

    // thread code - recalculates AR parameters.
    void run() override;

    // handle changing number of channels
    void updateSettings() override;

    // Returns array of active channels that only includes inputs (not extra outputs)
    Array<int> getActiveInputs();

    // ----- to create new channels for multiple outputs -------
    bool isGeneratesTimestamps() const override;
    int getNumSubProcessors() const override;
    float getSampleRate(int subProcessorIdx = 0) const override;
    float getBitVolts(int subProcessorIdx = 0) const override;

    // miscellaneous helper
    int getFullSourceId(int chan);

    // for the visualizer
    std::queue<double>* tryToGetVisPhaseBuffer(ScopedPointer<ScopedTryLock>& lock);

    // for visualizer continuous channel
    void saveCustomChannelParametersToXml(XmlElement* channelElement, int channelNumber, InfoObjectCommon::InfoObjectType channelType) override;
    void loadCustomChannelParametersFromXml(XmlElement* channelElement, InfoObjectCommon::InfoObjectType channelType) override;
    
    /*
     * Circular distance between angles x and ref (in radians). The "cutoff" is the maximum
     * possible positive output; greater differences will be wrapped to negative angles.
     * For interpolation, and also RosePlot visualization.
     */
    static double circDist(double x, double ref, double cutoff = 2 * Dsp::doublePi);

private:

    // ---- methods ----

    // Allow responding to stim events if a stimEventChannel is selected.
    void handleEvent(const EventChannel* eventInfo, const MidiMessage& event,
        int samplePosition = 0) override;

    // Sets arOrder (which in turn influences historyLength and the arModeler)
    void setAROrder(int newOrder);

    // Sets frequency band (which resets lowCut and highCut to defaults for this band)
    void setBand(Band newBand, bool force = false);

    // Resets lowCut and highCut to defaults for the current band
    void resetCutsToDefaults();

    // Sets lowCut (which in turn influences highCut)
    void setLowCut(float newLowCut);

    // Sets highCut (which in turn influences lowCut)
    void setHighCut(float newHighCut);

    // Sets visContinuousChannel and updates the visualization filter
    void setVisContChan(int newChan);

    // Update historyLength to be the minimum possible size (depending on
    // VIS_HILBERT_LENGTH, hilbertLength, predictionLength, and arOrder).
    void updateHistoryLength();

    // Update the htScaleFactor depending on the lowCut and highCut of the filter.
    void updateScaleFactor();

    // Update the filters of active channels. From FilterNode code.
    void setFilterParameters();

    // If given input channel has an incompatible sample rate, deselect it (and send a warning).
    // Otherwise, save the downsampling multiplier and initialize downsampling phase.
    // Returns the new selection state of the channel.
    bool validateSampleRate(int chan);

    // Allocate memory for a new active input channel
    void addActiveChannel();

    // Do glitch unwrapping
    void unwrapBuffer(float* wp, int nSamples, int chan);

    // Do start-of-buffer smoothing
    void smoothBuffer(float* wp, int nSamples, int chan);

    // Update subProcessorMap
    void updateSubProcessorMap();

    // Create an extra output channel for each processed input channel if PH_AND_MAG is selected
    void updateExtraChannels();

    // Deselect given channel in the "PARAMS" channel selector. Useful to ensure "extra channels"
    // remain deselected (so that they don't become active inputs if the # of inputs changes).
    void deselectChannel(int chan);

    // Calls deselectChannel on each channel that is not currently an input. Only relevant
    // when the output mode is phase and magnitude.
    void deselectAllExtraChannels();

    /*
     * Check the visualization timestamp queue, clear any that are expired
     * (too late to calculate phase), and calculate phase of any that are ready.
     * sdbEndTs = timestamp 1 past end of current buffer
     */
    void calcVisPhases(juce::int64 sdbEndTs);

    // ---- static utility methods ----

    /*
     * arPredict: use autoregressive model of order to predict future data.
     * 
     * lastSample points to the most recent sample of past data that will be used to
     * compute phase, and there must be at least stride * (order - 1) samples
     * preceding it in order to do the AR prediction.
     * 
     * Input params is an array of coefficients of an AR model of length 'order'.
     *
     * Writes samps future data values to prediction.
     */
    static void arPredict(const double* lastSample, double* prediction,
        const double* params, int samps, int stride, int order);

    /*
     * hilbertManip: Hilbert transforms data in the frequency domain (including normalization by length of data).
     * Modifies fftData in place.
     */
    static void hilbertManip(FFTWArray* fftData);

    // Get the htScaleFactor for the given band's Hilbert transformer,
    // over the range from lowCut and highCut. This is the reciprocal of the geometric
    // mean (i.e. mean in decibels) of the maximum and minimum magnitude responses over the range.
    static double getScaleFactor(Band band, double lowCut, double highCut);

    // Execute the hilbert transformer on one sample and update the state.
    static double htFilterSamp(double input, Band band, Array<double>& state);

    // ---- customizable parameters ------

    // size of historyBuffer ( >= VIS_HILBERT_LENGTH and long enough to train AR model effectively)
    int historyLength;

    // time to wait between AR model recalculations in ms
    int calcInterval;

    // order of the AR model
    int arOrder;

    OutputMode outputMode;

    // frequency band (determines which Hilbert transformer to use)
    Band band;

    // filter passband
    float highCut;
    float lowCut;

    // event channel to watch for phases to plot on the canvas (-1 = none)
    int visEventChannel;

    // channel to calculate phases from at received stim event times
    int visContinuousChannel;

    // ---- internals -------

    int numActiveChansAllocated = 0;

    // Storage area for filtered data to be used by the visualization event handler to calculate
    // acccurate phases at past event times, and to copy to historyBufferShared.
    OwnedArray<Array<double>> historyBuffer;

    // Shared version of historyBuffer, for use for calculating AR parameters.
    OwnedArray<std::array<Array<double>, 3>> historyBufferShared;
    OwnedArray<AtomicSynchronizer> historySynchronizers;

    // Keep track of how much of the historyBuffer is empty (per channel)
    Array<int> bufferFreeSpace;

    // for autoregressive parameter calculation
    OwnedArray<ARModeler> arModelers;

    // for active input channels, equals the sample rate divided by HT_FS
    Array<int> sampleRateMultiple;

    // AR model parameters
    // Each entry of the OwnedArray is a triplet of Arrays of parameters.
    // These are used along with an AtomicSynchronizer to exchange params between the process
    // function and thread procedure.
    OwnedArray<std::array<Array<double>, 3>> arParamsShared;
    OwnedArray<AtomicSynchronizer> arSynchronizers;

    // storage area for predicted samples (to compensate for group delay)
    Array<double> predSamps;

    // state of each hilbert transformer (persistent and temporary)
    OwnedArray<Array<double>> htState;
    Array<double> htTempState;

    // store indices of current buffer to feed into transformer
    Array<int> htInds;

    // store output of hilbert transformer
    Array<std::complex<double>> htOutput;

    // approximate multiplier for the imaginary component output of the HT (depends on filter band)
    double htScaleFactor;

    // keep track of each active channel's last non-interpolated ("computed") transformer output
    // and the number of samples by which this sample precedes the start of the next buffer
    // (ranges from 1 to sampleRateMultiple).
    Array<std::complex<double>> lastComputedSample;
    Array<int> dsOffset;

    // keep track of last phase output, for glitch correction
    Array<float> lastPhase;

    // maps full source subprocessor IDs of incoming streams to indices of
    // corresponding subprocessors created here.
    HashMap<int, uint16> subProcessorMap;

    // delayed analysis for visualization
    FFTWArray visHilbertBuffer;
    FFTWPlan  visForwardPlan, visBackwardPlan;

    // holds stimulation timestamps until the delayed phase is ready to be calculated
    std::queue<juce::int64> visTsBuffer;

    // for phases of stimulations, to be read by the visualizer.
    std::queue<double> visPhaseBuffer;
    CriticalSection visPhaseBufferLock;  // avoid race conditions when updating visualizer

    // event channel to send visualized phases over
    EventChannel* visPhaseChannel;

    // filter design copied from FilterNode
    typedef Dsp::SmoothedFilterDesign
        <Dsp::Butterworth::Design::BandPass // design type
        <2>,                                // order
        1,                                  // number of channels
        Dsp::DirectFormII>                  // realization
        BandpassFilterBase;

    class BandpassFilter : public BandpassFilterBase
    {
    public:
        BandpassFilter() : BandpassFilterBase(1) {} // # of transition samples
    };

    OwnedArray<BandpassFilter> filters;
    BandpassFilter visReverseFilter;

    JUCE_DECLARE_NON_COPYABLE_WITH_LEAK_DETECTOR(PhaseCalculator);
};

#endif // PHASE_CALCULATOR_H_INCLUDED<|MERGE_RESOLUTION|>--- conflicted
+++ resolved
@@ -47,15 +47,10 @@
 #include <queue>
 #include <array>
 
-<<<<<<< HEAD
 #include "FFTWWrapper.h"        // Fourier transform
 #include "ARModeler.h"          // Autoregressive modeling
 #include "AtomicSynchronizer.h" // AR model thread safety
-=======
-#include "FFTWWrapper.h"   // Fourier transform
-#include "ARModeler.h"     // Autoregressive modeling
-#include "HTransformers.h" // Hilbert transformers & frequency bands
->>>>>>> fe092b4e
+#include "HTransformers.h"      // Hilbert transformers & frequency bands
 
 // parameter indices
 enum Param
