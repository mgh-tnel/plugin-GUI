/*
------------------------------------------------------------------

This file is part of a plugin for the Open Ephys GUI
Copyright (C) 2017 Translational NeuroEngineering Laboratory, MGH

------------------------------------------------------------------

This program is free software: you can redistribute it and/or modify
it under the terms of the GNU General Public License as published by
the Free Software Foundation, either version 3 of the License, or
(at your option) any later version.

This program is distributed in the hope that it will be useful,
but WITHOUT ANY WARRANTY; without even the implied warranty of
MERCHANTABILITY or FITNESS FOR A PARTICULAR PURPOSE.  See the
GNU General Public License for more details.

You should have received a copy of the GNU General Public License
along with this program.  If not, see <http://www.gnu.org/licenses/>.

*/

#ifndef PHASE_CALCULATOR_H_INCLUDED
#define PHASE_CALCULATOR_H_INCLUDED

/*

The Phase Calculator filters selected input channels to the given passband,
generates an estimate of the phase of each band-limited signal in degrees
using the Hilbert transform, and outputs this as a continuous stream.
There are also options to output the magnitude or imaginary component of the analytic signal.

The visualizer panel serves a complementary role. When given a continuous channel
(that is enabled for processing, i.e. selected in the param window) and an event
channel to monitor, it calculates a delayed but precise estimate of the phase of the
filtered continuous channel at the time of each event onset and adds it to the rose plot.
If the events represent stimulation times, for example, this allows you to monitor the
accuracy of phase-locked stimulation in real time.

@see GenericProcessor, PhaseCalculatorEditor

*/

#include <ProcessorHeaders.h>
#include <DspLib/Dsp.h>  // Filtering
#include <queue>
#include "FFTWWrapper.h" // Fourier transform
#include "ARModeler.h"   // Autoregressive modeling

// parameter indices
enum Param
{
    HILBERT_LENGTH,
    PAST_LENGTH,
    PRED_LENGTH,
    RECALC_INTERVAL,
    AR_ORDER,
    LOWCUT,
    HIGHCUT,
    OUTPUT_MODE,
    VIS_E_CHAN,
    VIS_C_CHAN
};

/* each continuous channel has three possible states while acquisition is running:

    - NOT_FULL:     Not enough samples have arrived to fill the history fifo for this channel.
                    Wait for more  samples before calculating the autoregressive model parameters.

    - FULL_NO_AR:   The history fifo for this channel is now full, but AR parameters have not been calculated yet.
                    Tells the AR thread that it can start calculating the model and the main thread that it should still output zeros.

    - FULL_AR:      The history fifo is full and AR parameters have been calculated at least once.
                    In this state, the main thread uses the parameters to predict the future signal and output and calculate the phase.
*/
enum ChannelState { NOT_FULL, FULL_NO_AR, FULL_AR };

// Output mode - corresponds to itemIDs on the ComboBox
enum OutputMode { PH = 1, MAG, PH_AND_MAG, IM };

class PhaseCalculator : public GenericProcessor, public Thread
{
    friend class PhaseCalculatorEditor;
public:

    PhaseCalculator();
    ~PhaseCalculator();

    bool hasEditor() const override;

    AudioProcessorEditor* createEditor() override;

    // needed for visualization phase signal events (for adaptive crossing detector threshold)
    void createEventChannels() override;

    void setParameter(int parameterIndex, float newValue) override;

    void process(AudioSampleBuffer& buffer) override;

    bool enable() override;
    bool disable() override;

    // thread code - recalculates AR parameters.
    void run() override;

    // handle changing number of channels
    void updateSettings() override;

    // Returns array of active channels that only includes inputs (not extra outputs)
    Array<int> getActiveInputs();

    // ----- to create new channels for multiple outputs -------
    bool isGeneratesTimestamps() const override;
    int getNumSubProcessors() const override;
    float getSampleRate(int subProcessorIdx = 0) const override;
    float getBitVolts(int subProcessorIdx = 0) const override;

    // for the visualizer
    std::queue<double>& getVisPhaseBuffer(ScopedPointer<ScopedLock>& lock);

    // for visualizer continuous channel
    void saveCustomChannelParametersToXml(XmlElement* channelElement, int channelNumber, InfoObjectCommon::InfoObjectType channelType) override;
    void loadCustomChannelParametersFromXml(XmlElement* channelElement, InfoObjectCommon::InfoObjectType channelType) override;

private:

    // ---- methods ----

    // Allow responding to stim events if a stimEventChannel is selected.
    void handleEvent(const EventChannel* eventInfo, const MidiMessage& event,
        int samplePosition = 0) override;

    // Sets hilbertLength (which in turn influences predLength and historyLength)
    void setHilbertLength(int newHilbertLength);

    // Sets predLength (which in turn influences historyLength)
    void setPredLength(int newPredLength);

    // Sets arOrder (which in turn influences historyLength and the arModeler)
    void setAROrder(int newOrder);

    // Sets lowCut (which in turn influences highCut)
    void setLowCut(float newLowCut);

    // Sets highCut (which in turn influences lowCut)
    void setHighCut(float newHighCut);

    // Sets visContinuousChannel and updates the visualization filter
    void setVisContChan(int newChan);

    // Update historyLength to be the minimum possible size (depending on
    // VIS_HILBERT_LENGTH, hilbertLength, predictionLength, and arOrder).
    void updateHistoryLength();

    // Update minimum Nyquist frequency of active channels based on sample rates
    void updateMinNyquist();

    // Update the filters of active channels. From FilterNode code.
    void setFilterParameters();

    // Allocate memory for a new active input channel
    void addActiveChannel();

    // Do glitch unwrapping
    void unwrapBuffer(float* wp, int nSamples, int chan);

    // Do start-of-buffer smoothing
    void smoothBuffer(float* wp, int nSamples, int chan);

    // Update subProcessorMap
    void updateSubProcessorMap();

    // Create an extra output channel for each processed input channel if PH_AND_MAG is selected
    void updateExtraChannels();

<<<<<<< HEAD
    /*
=======
    // Deselect given channel in the "PARAMS" channel selector. Useful to ensure "extra channels"
    // remain deselected (so that they don't become active inputs if the # of inputs changes).
    void deselectChannel(int chan);

    // Calls deselectChannel on each channel that is not currently an input. Only relevant
    // when the output mode is phase and magnitude.
    void deselectAllExtraChannels();

    /* 
>>>>>>> de2e44bc
     * Check the visualization timestamp queue, clear any that are expired
     * (too late to calculate phase), and calculate phase of any that are ready.
     * sdbEndTs = timestamp 1 past end of current buffer
     */
    void calcVisPhases(juce::int64 sdbEndTs);

    // ---- static utility methods ----

    /*
     * arPredict: use autoregressive model of order to predict future data.
     * Input params is an array of coefficients of an AR model of length 'order'.
     * Writes writeNum future data values starting at location writeStart.
     * *** assumes there are at least 'order' existing data points *before* readEnd
     * to use to calculate first 'order' data points. readEnd can equal writeStart.
     */
    static void arPredict(const double* readEnd, double* writeStart, int writeNum,
        const double* params, int order);

    /*
     * hilbertManip: Hilbert transforms data in the frequency domain (including normalization by length of data).
     * Modifies fftData in place.
     */
    static void hilbertManip(FFTWArray* fftData);

    // ---- customizable parameters ------

    // number of samples to pass through the Hilbert transform in the main calculation
    int hilbertLength;

    // number of future values to predict (0 <= predictionLength <= hilbertLength - AR_ORDER)
    int predictionLength;

    // size of historyBuffer ( = max(VIS_HILBERT_LENGTH, hilbertLength - predictionLength))
    int historyLength;

    // time to wait between AR model recalculations in ms
    int calcInterval;

    // order of the AR model
    int arOrder;

    OutputMode outputMode;

    // filter passband
    double highCut;
    double lowCut;

    // event channel to watch for phases to plot on the canvas (-1 = none)
    int visEventChannel;

    // channel to calculate phases from at received stim event times
    int visContinuousChannel;

    // ---- internals -------

    int numActiveChansAllocated = 0;

    // Storage area for filtered data to be read by the main thread to fill hilbertBuffer,
    // by the side thread to calculate AR model parameters, and by the visualization event
    // handler to calculate acccurate phases at past event times.
    AudioBuffer<double> historyBuffer;

    // Keep track of how much of the historyBuffer is empty (per channel)
    Array<int> bufferFreeSpace;

    // Keeps track of each channel's state (see enum definition above)
    Array<ChannelState> chanState;

    // Buffers for FFTW processing
    OwnedArray<FFTWArray> hilbertBuffer;

    // Plans for the FFTW Fourier Transform library
    OwnedArray<FFTWPlan> forwardPlan;  // FFT
    OwnedArray<FFTWPlan> backwardPlan; // IFFT

    // mutexes for sharedDataBuffer arrays, which are used in the side thread to calculate AR parameters.
    // since the side thread only READS sharedDataBuffer, only needs to be locked in the main thread when it's WRITTEN to.
    OwnedArray<CriticalSection> historyLock;

    // for autoregressive parameter calculation
    ARModeler arModeler;

    // keeps track of each channel's last output sample, to be used for smoothing.
    Array<float> lastSample;

    // AR model parameters
    OwnedArray<Array<double>> arParams;
    OwnedArray<CriticalSection> arParamLock;

    // so that the warning message only gets sent once per run
    bool haveSentWarning;

    // maps full source subprocessor IDs of incoming streams to indices of
    // corresponding subprocessors created here.
    HashMap<int, uint16> subProcessorMap;

    // for filtering - min Nyquist frequency over active channels
    // (upper limit for highCut)
    float minNyquist;

    // delayed analysis for visualization
    FFTWArray visHilbertBuffer;
    FFTWPlan  visForwardPlan, visBackwardPlan;

    // holds stimulation timestamps until the delayed phase is ready to be calculated
    std::queue<juce::int64> visTsBuffer;

    // for phases of stimulations, to be read by the visualizer.
    std::queue<double> visPhaseBuffer;
    CriticalSection visPhaseBufferLock;  // avoid race conditions when updating visualizer

    // event channel to send visualized phases over
    EventChannel* visPhaseChannel;

    // filter design copied from FilterNode
    typedef Dsp::SmoothedFilterDesign
        <Dsp::Butterworth::Design::BandPass // design type
        <2>,                                // order
        1,                                  // number of channels
        Dsp::DirectFormII>                  // realization
        BandpassFilterBase;

    class BandpassFilter : public BandpassFilterBase
    {
    public:
        BandpassFilter() : BandpassFilterBase(1) {} // # of transition samples
    };

    OwnedArray<BandpassFilter> filters;
    BandpassFilter visReverseFilter;

    // -------static------------

    // default passband width if pushing lowCut down or highCut up to fix invalid range,
    // and also the minimum for lowCut.
    // (meant to be larger than actual minimum floating-point eps)
    static const float PASSBAND_EPS;

    // priority of the AR model calculating thread (0 = lowest, 10 = highest)
    static const int AR_PRIORITY = 3;

    // "glitch limit" (how long of a segment is allowed to be unwrapped or smoothed, in samples)
    static const int GLITCH_LIMIT = 200;

    // process length limits (powers of 2)
    static const int MIN_HILB_LEN_POW = 9;
    static const int MAX_HILB_LEN_POW = 16;

    // process length for real-time visualization ground truth hilbert transform
    // based on evaluation of phase error compared to offline processing
    static const int VIS_HILBERT_LENGTH = 65536;
    static const int VIS_TS_MIN_DELAY = 40000;
    static const int VIS_TS_MAX_DELAY = 48000;

    JUCE_DECLARE_NON_COPYABLE_WITH_LEAK_DETECTOR(PhaseCalculator);
};

// timer class for use when calculating AR parameters
class ARTimer : public Timer
{
public:
    ARTimer();
    ~ARTimer();
    void timerCallback();
    // Returns whether hasRung is true and resets it to false.
    bool check();
private:
    // True if timer has reached 0 since last time it was checked.
    bool hasRung;
};

#endif // PHASE_CALCULATOR_H_INCLUDED<|MERGE_RESOLUTION|>--- conflicted
+++ resolved
@@ -174,9 +174,6 @@
     // Create an extra output channel for each processed input channel if PH_AND_MAG is selected
     void updateExtraChannels();
 
-<<<<<<< HEAD
-    /*
-=======
     // Deselect given channel in the "PARAMS" channel selector. Useful to ensure "extra channels"
     // remain deselected (so that they don't become active inputs if the # of inputs changes).
     void deselectChannel(int chan);
@@ -185,8 +182,7 @@
     // when the output mode is phase and magnitude.
     void deselectAllExtraChannels();
 
-    /* 
->>>>>>> de2e44bc
+    /*
      * Check the visualization timestamp queue, clear any that are expired
      * (too late to calculate phase), and calculate phase of any that are ready.
      * sdbEndTs = timestamp 1 past end of current buffer
