/*
------------------------------------------------------------------

This file is part of a plugin for the Open Ephys GUI
Copyright (C) 2017 Translational NeuroEngineering Laboratory, MGH

------------------------------------------------------------------

This program is free software: you can redistribute it and/or modify
it under the terms of the GNU General Public License as published by
the Free Software Foundation, either version 3 of the License, or
(at your option) any later version.

This program is distributed in the hope that it will be useful,
but WITHOUT ANY WARRANTY; without even the implied warranty of
MERCHANTABILITY or FITNESS FOR A PARTICULAR PURPOSE.  See the
GNU General Public License for more details.

You should have received a copy of the GNU General Public License
along with this program.  If not, see <http://www.gnu.org/licenses/>.
*/


#ifndef PHASE_CALCULATOR_EDITOR_H_INCLUDED
#define PHASE_CALCULATOR_EDITOR_H_INCLUDED

#include <VisualizerEditorHeaders.h>

#include "PhaseCalculator.h"

class PhaseCalculatorEditor
    : public VisualizerEditor
    , public ComboBox::Listener
    , public Label::Listener
{
    friend class RosePlot;  // to access label updating method
public:
    PhaseCalculatorEditor(PhaseCalculator* parentNode, bool useDefaultParameterEditors = false);
    ~PhaseCalculatorEditor();

    // implements ComboBox::Listener
    void comboBoxChanged(ComboBox* comboBoxThatHasChanged) override;

    // implements Label::Listener
    void labelTextChanged(Label* labelThatHasChanged) override;

<<<<<<< HEAD
    // overrides GenericEditor. Deal with record buttons for extra channels.
    void buttonEvent(Button* button) override;
=======
    // overrides GenericEditor
    void sliderEvent(Slider* slider) override;
>>>>>>> db07385b

    // update display based on current channel
    void channelChanged(int chan, bool newState) override;

    // enable/disable controls when acquisiton starts/ends
    void startAcquisition() override;
    void stopAcquisition() override;

    Visualizer* createNewCanvas() override;

    void updateSettings() override;

    void saveCustomParameters(XmlElement* xml) override;
    void loadCustomParameters(XmlElement* xml) override;

    // display updaters - do not trigger listeners.
    void refreshLowCut();
    void refreshHighCut();
    void refreshVisContinuousChan();

private:

    // Utilities for parsing entered values

    template<typename T>
    static T fromString(const char* in);

    /* 
     * Return whether the control contained a valid input between min and max, inclusive.
     * If so, it is stored in *out and the control is updated with the parsed input.
     * Otherwise, the control is reset to defaultValue.
     *
     * In header to make sure specializations not used in PhaseCalculatorEditor.cpp
     * are still available to other translation units.
     */

    template<typename Ctrl, typename T>
    static bool updateControl(Ctrl* c, const T min, const T max,
        const T defaultValue, T* out)
    {
        T parsedVal;
        try
        {
            parsedVal = fromString<T>(c->getText().toRawUTF8());
        }
        catch (const std::logic_error&)
        {
            c->setText(String(defaultValue), dontSendNotification);
            return false;
        }

        *out = jmax(min, jmin(max, parsedVal));

        c->setText(String(*out), dontSendNotification);
        return true;
    }

    // keep track of the record status of each "extra" channel
    // this is all a bit kludgy, but also temporary until creating continuous
    // channels in non-source processors is officially implemented.
    class ExtraChanManager : public Button::Listener
    {
    public:
        ExtraChanManager(const PhaseCalculator* processor);

        // keeps recordStatus in sync with extra channel record buttons.
        void buttonClicked(Button* button) override;

        // adds or removes recordStatus entry for extra chan
        // corresponding to given input chan.
        void addExtraChan(int inputChan, const Array<int>& activeInputs);
        void removeExtraChan(int inputChan, const Array<int>& activeInputs);
        void resize(int numExtraChans);

        bool getRecordStatus(int extraChan) const;
    private:
        const PhaseCalculator* p;
        Array<bool> recordStatus;
    };

    int prevExtraChans;
    ExtraChanManager extraChanManager;

    ScopedPointer<Label>    lowCutLabel;
    ScopedPointer<Label>    lowCutEditable;
    ScopedPointer<Label>    highCutLabel;
    ScopedPointer<Label>    highCutEditable;

    ScopedPointer<Label>    recalcIntervalLabel;
    ScopedPointer<Label>    recalcIntervalEditable;
    ScopedPointer<Label>    recalcIntervalUnit;

    ScopedPointer<Label>    arOrderLabel;
    ScopedPointer<Label>    arOrderEditable;

    ScopedPointer<Label>    outputModeLabel;
    ScopedPointer<ComboBox> outputModeBox;

    // constants

    const String HILB_LENGTH_TOOLTIP = "Change the total amount of data used to calculate the phase (powers of 2 are best)";
    const String PRED_LENGTH_TOOLTIP = "Select how much past vs. predicted data to use when calculating the phase";
    const String RECALC_INTERVAL_TOOLTIP = "Time to wait between calls to update the autoregressive models";
    const String AR_ORDER_TOOLTIP = "Order of the autoregressive models used to predict future data";
    const String OUTPUT_MODE_TOOLTIP = "Which component of the analytic signal to output. If 'PH+MAG' is selected, " +
        String("creates a second channel for each enabled input channel and outputs phases ") +
        "on the original channels and magnitudes on the corresponding new channels.";

    JUCE_DECLARE_NON_COPYABLE_WITH_LEAK_DETECTOR(PhaseCalculatorEditor);
};

#endif // PHASE_CALCULATOR_EDITOR_H_INCLUDED<|MERGE_RESOLUTION|>--- conflicted
+++ resolved
@@ -43,14 +43,6 @@
 
     // implements Label::Listener
     void labelTextChanged(Label* labelThatHasChanged) override;
-
-<<<<<<< HEAD
-    // overrides GenericEditor. Deal with record buttons for extra channels.
-    void buttonEvent(Button* button) override;
-=======
-    // overrides GenericEditor
-    void sliderEvent(Slider* slider) override;
->>>>>>> db07385b
 
     // update display based on current channel
     void channelChanged(int chan, bool newState) override;
