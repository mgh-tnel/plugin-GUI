/*
------------------------------------------------------------------

This file is part of a plugin for the Open Ephys GUI
Copyright (C) 2017 Translational NeuroEngineering Laboratory, MGH

------------------------------------------------------------------

This program is free software: you can redistribute it and/or modify
it under the terms of the GNU General Public License as published by
the Free Software Foundation, either version 3 of the License, or
(at your option) any later version.

This program is distributed in the hope that it will be useful,
but WITHOUT ANY WARRANTY; without even the implied warranty of
MERCHANTABILITY or FITNESS FOR A PARTICULAR PURPOSE.  See the
GNU General Public License for more details.

You should have received a copy of the GNU General Public License
along with this program.  If not, see <http://www.gnu.org/licenses/>.
*/


#ifndef PHASE_CALCULATOR_EDITOR_H_INCLUDED
#define PHASE_CALCULATOR_EDITOR_H_INCLUDED

#include <VisualizerEditorHeaders.h>

#include "PhaseCalculator.h"

class PhaseCalculatorEditor
    : public VisualizerEditor
    , public ComboBox::Listener
    , public Label::Listener
{
    friend class RosePlot;  // to access label updating method
public:
    PhaseCalculatorEditor(GenericProcessor* parentNode, bool useDefaultParameterEditors = false);
    ~PhaseCalculatorEditor();

    // implements ComboBox::Listener
    void comboBoxChanged(ComboBox* comboBoxThatHasChanged) override;

    // implements Label::Listener
    void labelTextChanged(Label* labelThatHasChanged) override;

    // overrides GenericEditor
    void sliderEvent(Slider* slider) override;

    // update display based on current channel
    void channelChanged(int chan, bool newState) override;

    // enable/disable controls when acquisiton starts/ends
    void startAcquisition() override;
    void stopAcquisition() override;

    Visualizer* createNewCanvas() override;

    void saveCustomParameters(XmlElement* xml) override;
    void loadCustomParameters(XmlElement* xml) override;

<<<<<<< HEAD
    // setters for processor
    void setVisContinuousChan(int chan);
=======
    // display updaters - do not trigger listeners.
    void refreshLowCut();
    void refreshHighCut();
    void refreshPredLength();
    void refreshHilbertLength();
    void refreshVisContinuousChan();
>>>>>>> d7dfad0d

private:

    /* Utilities for parsing entered values
    *  Ouput whether the label contained a valid input; if so, it is stored in *out
    *  and the control is updated with the parsed input. Otherwise, the control is reset
    *  to defaultValue.
    */

    template<typename Ctrl>
    static bool updateIntControl(Ctrl* c, const int min, const int max,
        const int defaultValue, int* out);

    template<typename Ctrl>
    static bool updateFloatControl(Ctrl* c, const float min, const float max,
        const float defaultValue, float* out);

    ScopedPointer<Label>    lowCutLabel;
    ScopedPointer<Label>    lowCutEditable;
    ScopedPointer<Label>    highCutLabel;
    ScopedPointer<Label>    highCutEditable;

    ScopedPointer<Label>    hilbertLengthLabel;
    ScopedPointer<Label>    hilbertLengthUnitLabel;
    ScopedPointer<ComboBox> hilbertLengthBox;

    LookAndFeel_V3        v3LookAndFeel;
    ScopedPointer<Slider> predLengthSlider;
    ScopedPointer<Label>  pastLengthLabel;
    ScopedPointer<Label>  pastLengthEditable;
    ScopedPointer<Label>  predLengthLabel;
    ScopedPointer<Label>  predLengthEditable;

    ScopedPointer<Label>    recalcIntervalLabel;
    ScopedPointer<Label>    recalcIntervalEditable;
    ScopedPointer<Label>    recalcIntervalUnit;

    ScopedPointer<Label>    arOrderLabel;
    ScopedPointer<Label>    arOrderEditable;

    ScopedPointer<Label>    outputModeLabel;
    ScopedPointer<ComboBox> outputModeBox;

    // constants

    const String HILB_LENGTH_TOOLTIP = "Change the total amount of data used to calculate the phase (powers of 2 are best)";
    const String PRED_LENGTH_TOOLTIP = "Select how much past vs. predicted data to use when calculating the phase";
    const String RECALC_INTERVAL_TOOLTIP = "Time to wait between calls to update the autoregressive models";
    const String AR_ORDER_TOOLTIP = "Order of the autoregressive models used to predict future data";
    const String OUTPUT_MODE_TOOLTIP = "Which component of the analytic signal to output. If 'PH+MAG' is selected, " +
        String("creates a second channel for each enabled input channel and outputs phases ") +
        "on the original channels and magnitudes on the corresponding new channels.";

    JUCE_DECLARE_NON_COPYABLE_WITH_LEAK_DETECTOR(PhaseCalculatorEditor);
};

#endif // PHASE_CALCULATOR_EDITOR_H_INCLUDED<|MERGE_RESOLUTION|>--- conflicted
+++ resolved
@@ -59,17 +59,10 @@
     void saveCustomParameters(XmlElement* xml) override;
     void loadCustomParameters(XmlElement* xml) override;
 
-<<<<<<< HEAD
-    // setters for processor
-    void setVisContinuousChan(int chan);
-=======
     // display updaters - do not trigger listeners.
     void refreshLowCut();
     void refreshHighCut();
-    void refreshPredLength();
-    void refreshHilbertLength();
     void refreshVisContinuousChan();
->>>>>>> d7dfad0d
 
 private:
 
