--- conflicted
+++ resolved
@@ -133,12 +133,8 @@
                 int groupNum = getChanGroup(chan);
                 if (groupNum != -1)
                 {
-<<<<<<< HEAD
-                    TFR->addTrial(dataReader->getReference(activeChan), chan);
-=======
                     int groupIt = (groupNum == 1 ? getGroupIt(groupNum, chan) : getGroupIt(groupNum, chan) + nGroup1Chans);
-                    TFR->addTrial(dataReader->getReference(activeChan).getReadPointer(activeChan), groupIt);
->>>>>>> 096a1aea
+                    TFR->addTrial(dataReader->getReference(activeChan), groupIt);
                 }
                 else
                 {
