--- conflicted
+++ resolved
@@ -40,14 +40,8 @@
                     vector<vector<ComplexWeightedAccum>>(nf,
                     vector<ComplexWeightedAccum>(nt, ComplexWeightedAccum(alpha))))
     , windowLen     (winLen)
-<<<<<<< HEAD
-    , interpRatio   (interpRatio)
     , waveletArray  (nf, vector<std::complex<double>>(nfft))
-    , spectrumBuffer(nGroup1Chans + nGroup2Chans, 
-=======
-    , waveletArray  (nf, vector<std::complex<double>>(int(fftSec * Fs))) // nfft breaks here...
     , spectrumBuffer(ng1 + ng2, 
->>>>>>> feb8d09e
                      vector<vector<const std::complex<double>>>(nf,
                      vector<const std::complex<double>>(nt)))
     , powBuffer     (ng1 + ng2,
@@ -161,12 +155,7 @@
 	waveletArray.resize(nFreqs);
 
     // Hann window
-<<<<<<< HEAD
-    hannNorm = 0;
-=======
-    FFTWArray waveletIn(nfft);
-
->>>>>>> feb8d09e
+
     float nSampWindow = Fs * windowLen;
     for (int position = 0; position < nfft; position++)
     {
@@ -174,12 +163,8 @@
         // Create first half hann function
         if (position <= nSampWindow / 2)
         {
-<<<<<<< HEAD
-            hann[position] = square(std::sin(position*double_Pi / nSampWindow + double_Pi / 2.0)); // Shift half over cos^2(pi*x*freq/(n+1))
-=======
             // Shifted by one half cycle (pi/2)
-            hann[position] = pow(sin(PI*position / nSampWindow + (PI/2.0)), 2); 
->>>>>>> feb8d09e
+            hann[position] = square(std::sin(double_Pi*position / nSampWindow + (double_Pi/2.0))); 
         }
         // Pad with zeroes
         else if (position <= (nfft - nSampWindow / 2)) 
@@ -189,16 +174,9 @@
         // Finish off hann function
         else
         {
-<<<<<<< HEAD
-            //std::cout << "in third chunk of hann" << std::endl;
-            int hannPosition = position - (nfft - nSampWindow / 2); // Move start of wave to nfft - windowSize/2
-            hann[position] = square(std::sin(hannPosition*double_Pi / nSampWindow));
-            //std::cout << "hann coords: " << hann[position] << std::endl;
-=======
             // Move start of wave to nfft - windowSize/2
             int hannPosition = position - (nfft - nSampWindow / 2); 
-            hann[position] = pow(sin((hannPosition*PI / nSampWindow)), 2);
->>>>>>> feb8d09e
+            hann[position] = square(std::sin(hannPosition*double_Pi / nSampWindow));
         }
     }
 
@@ -211,13 +189,8 @@
         for (int position = 0; position < nfft; position++)
         {
             // Make sin and cos wave. Also noramlize hann here.
-<<<<<<< HEAD
-            sinWave[position] = std::sin(position * freqNormalized * (2 * double_Pi) / Fs); // Shift by pi/2 to put peak at time 0
-            cosWave[position] = std::cos(position * freqNormalized * (2 * double_Pi) / Fs);
-=======
-            sinWave[position] = sin(position * freqNormalized * (2*PI));
-            cosWave[position] = cos(position * freqNormalized * (2*PI));
->>>>>>> feb8d09e
+            sinWave[position] = std::sin(position * freqNormalized * (2*double_Pi) / Fs);
+            cosWave[position] = std::cos(position * freqNormalized * (2*double_Pi) / Fs);
         }
 
 		//// Wavelet ////
