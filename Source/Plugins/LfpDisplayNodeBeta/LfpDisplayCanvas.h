--- conflicted
+++ resolved
@@ -374,11 +374,10 @@
     bool isPaused; // simple pause function, skips screen bufer updates
     void toggleSingleChannel(int chan = -2);
 
-<<<<<<< HEAD
     LfpDisplayOptions* options;
-=======
+
     void reactivateChannels();
->>>>>>> ebbe0da5
+
     
 private:
     
