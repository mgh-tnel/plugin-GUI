--- conflicted
+++ resolved
@@ -65,31 +65,19 @@
         int bind(int port);
         int unbind();
     private:
-<<<<<<< HEAD
         int boundPort;
         void* socket;
-        ReferenceCountedObjectPtr<ZMQContext> context;
-=======
+
+        // see here for why the context can't just be static:
+        // https://github.com/zeromq/libzmq/issues/1708
         SharedResourcePointer<ZMQContext> context;
->>>>>>> 7aeec060
     };
 
 	void sendEvent(const MidiMessage& event, float eventSampleRate) const;
 
     static String getEndpoint(int port);
-
-<<<<<<< HEAD
-    // share a "dumb" pointer that doesn't take part in reference counting.
-    // want the context to be terminated by the time the static members are
-    // destroyed (see: https://github.com/zeromq/libzmq/issues/1708)
-    static ZMQContext* sharedContext;
-    static CriticalSection sharedContextLock;
     
     ScopedPointer<ZMQSocket> zmqSocket;
-=======
-    ZMQSocketPtr zmqSocket;
-    int listeningPort;
->>>>>>> 7aeec060
 };
 
 
