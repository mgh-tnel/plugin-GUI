/*
  ==============================================================================

    EventBroadcaster.cpp
    Created: 22 May 2015 3:31:50pm
    Author:  Christopher Stawarz

  ==============================================================================
*/

#include "EventBroadcaster.h"
#include "EventBroadcasterEditor.h"

std::shared_ptr<void> EventBroadcaster::getZMQContext() {
    // Note: C++11 guarantees that initialization of static local variables occurs exactly once, even
    // if multiple threads attempt to initialize the same static local variable concurrently.
#ifdef ZEROMQ
    static const std::shared_ptr<void> ctx(zmq_ctx_new(), zmq_ctx_destroy);
#else
    static const std::shared_ptr<void> ctx;
#endif
    return ctx;
}

int EventBroadcaster::unbindZMQSocket()
{
#ifdef ZEROMQ
    void* socket = zmqSocket.get();
    if (socket != nullptr && listeningPort != 0)
    {
        return zmq_unbind(socket, getEndpoint(listeningPort).toRawUTF8());
    }
#endif
    return 0;
}

int EventBroadcaster::rebindZMQSocket()
{
#ifdef ZEROMQ
    void* socket = zmqSocket.get();
    if (socket != nullptr && listeningPort != 0)
    {
        return zmq_bind(socket, getEndpoint(listeningPort).toRawUTF8());
    }
#endif
    return 0;
}

void EventBroadcaster::closeZMQSocket(void* socket)
{
#ifdef ZEROMQ
    zmq_close(socket);
#endif
}

String EventBroadcaster::getEndpoint(int port)
{
<<<<<<< HEAD
    return (String("tcp://*:") + String(port));
=======
    return String("tcp://*:") + String(port);
>>>>>>> 5bced2a6
}

void EventBroadcaster::reportActualListeningPort(int port)
{
    listeningPort = port;
    auto editor = static_cast<EventBroadcasterEditor*>(getEditor());
    if (editor)
    {
        editor->setDisplayedPort(port);
    }
}

EventBroadcaster::EventBroadcaster()
    : GenericProcessor  ("Event Broadcaster")
    , zmqContext        (getZMQContext())
    , zmqSocket         (nullptr)
    , listeningPort     (0)
{
    setProcessorType (PROCESSOR_TYPE_SINK);

    int portToTry = 5557;
    while (setListeningPort(portToTry) == EADDRINUSE)
    {
        // try the next port, looking for one not in use
        portToTry++;
    }
}


AudioProcessorEditor* EventBroadcaster::createEditor()
{
    editor = new EventBroadcasterEditor(this, true);
    return editor;
}


int EventBroadcaster::getListeningPort() const
{
    return listeningPort;
}


int EventBroadcaster::setListeningPort(int port, bool forceRestart)
{
    if ((listeningPort != port) || forceRestart)
    {
#ifdef ZEROMQ
        // unbind current socket (if any) to free up port
        unbindZMQSocket();
        zmqSocketPtr newSocket(zmq_socket(zmqContext.get(), ZMQ_PUB));
        auto editor = static_cast<EventBroadcasterEditor*>(getEditor());
        int status = 0;

        if (!newSocket.get())
        {
            status = zmq_errno();
            std::cout << "Failed to create socket: " << zmq_strerror(status) << std::endl;
        }
        else
        {
            if (0 != zmq_bind(newSocket.get(), getEndpoint(port).toRawUTF8()))
            {
                status = zmq_errno();
                std::cout << "Failed to open socket: " << zmq_strerror(status) << std::endl;
            }
            else
            {
                // success
                zmqSocket.swap(newSocket);
                reportActualListeningPort(port);
                return status;
            }
        }

        // failure, try to rebind current socket to previous port
        if (0 == rebindZMQSocket())
        {
            reportActualListeningPort(listeningPort);
        }
        else
        {
            reportActualListeningPort(0);
        }
        return status;

#else
        reportActualListeningPort(port);
        return 0;
#endif
    }
}


void EventBroadcaster::process(AudioSampleBuffer& continuousBuffer)
{
    checkForEvents(true);
}


//IMPORTANT: The structure of the event buffers has changed drastically, so we need to find a better way of doing this
void EventBroadcaster::sendEvent(const MidiMessage& event, float eventSampleRate) const
{
	double timestampSeconds = double(Event::getTimestamp(event)) / eventSampleRate;
	uint16 type = Event::getBaseType(event);

#ifdef ZEROMQ
	if (-1 == zmq_send(zmqSocket.get(), &type, sizeof(type), ZMQ_SNDMORE) ||
		-1 == zmq_send(zmqSocket.get(), &timestampSeconds, sizeof(timestampSeconds), ZMQ_SNDMORE) ||
		-1 == zmq_send(zmqSocket.get(), event.getRawData(), event.getRawDataSize(), 0))
	{
		std::cout << "Failed to send message: " << zmq_strerror(zmq_errno()) << std::endl;
	}
#endif
}

void EventBroadcaster::handleEvent(const EventChannel* channelInfo, const MidiMessage& event, int samplePosition)
{
	sendEvent(event, channelInfo->getSampleRate());
}

void EventBroadcaster::handleSpike(const SpikeChannel* channelInfo, const MidiMessage& event, int samplePosition)
{
	sendEvent(event, channelInfo->getSampleRate());
}

void EventBroadcaster::saveCustomParametersToXml(XmlElement* parentElement)
{
    XmlElement* mainNode = parentElement->createNewChildElement("EVENTBROADCASTER");
    mainNode->setAttribute("port", listeningPort);
}


void EventBroadcaster::loadCustomParametersFromXml()
{
    if (parametersAsXml)
    {
        forEachXmlChildElement(*parametersAsXml, mainNode)
        {
            if (mainNode->hasTagName("EVENTBROADCASTER"))
            {
                setListeningPort(mainNode->getIntAttribute("port"));
            }
        }
    }
}<|MERGE_RESOLUTION|>--- conflicted
+++ resolved
@@ -55,11 +55,7 @@
 
 String EventBroadcaster::getEndpoint(int port)
 {
-<<<<<<< HEAD
-    return (String("tcp://*:") + String(port));
-=======
     return String("tcp://*:") + String(port);
->>>>>>> 5bced2a6
 }
 
 void EventBroadcaster::reportActualListeningPort(int port)
