/*
  ==============================================================================

    EventBroadcaster.cpp
    Created: 22 May 2015 3:31:50pm
    Author:  Christopher Stawarz

  ==============================================================================
*/

#include "EventBroadcaster.h"
#include "EventBroadcasterEditor.h"

EventBroadcaster::ZMQContext::ZMQContext()
#ifdef ZEROMQ
    : context(zmq_ctx_new())
#else
    : context(nullptr)
#endif
{}

// ZMQContext is a ReferenceCountedObject with a pointer in each instance's
// socket pointer, so this only happens when the last instance is destroyed.
EventBroadcaster::ZMQContext::~ZMQContext()
{
#ifdef ZEROMQ
    zmq_ctx_destroy(context);
#endif
}

void* EventBroadcaster::ZMQContext::createZMQSocket()
{
#ifdef ZEROMQ
    jassert(context != nullptr);
    return zmq_socket(context, ZMQ_PUB);
#else
    jassertfalse; // should never be called in this case
    return nullptr;
#endif
}

EventBroadcaster::ZMQSocket::ZMQSocket()
    : socket    (nullptr)
    , boundPort (0)
{
#ifdef ZEROMQ
    socket = context->createZMQSocket();
#endif
}

EventBroadcaster::ZMQSocket::~ZMQSocket()
{
#ifdef ZEROMQ
    unbind(); // do this explicitly to free the port immediately
    zmq_close(socket);
#endif
}

bool EventBroadcaster::ZMQSocket::isValid() const
{
    return socket != nullptr;
}

int EventBroadcaster::ZMQSocket::getBoundPort() const
{
    return boundPort;
}

int EventBroadcaster::ZMQSocket::send(const void* buf, size_t len, int flags)
{
#ifdef ZEROMQ
    return zmq_send(socket, buf, len, flags);
#endif
    return 0;
}

int EventBroadcaster::ZMQSocket::bind(int port)
{
#ifdef ZEROMQ
    if (isValid() && port != 0)
    {
        int status = unbind();
        if (status == 0)
        {
            status = zmq_bind(socket, getEndpoint(port).toRawUTF8());
            if (status == 0)
            {
                boundPort = port;
            }
        }
        return status;
    }
#endif
    return 0;
}

int EventBroadcaster::ZMQSocket::unbind()
{
#ifdef ZEROMQ
    if (isValid() && boundPort != 0)
    {
        int status = zmq_unbind(socket, getEndpoint(boundPort).toRawUTF8());
        if (status == 0)
        {
            boundPort = 0;
        }
        return status;
    }
#endif
    return 0;
}


String EventBroadcaster::getEndpoint(int port)
{
    return String("tcp://*:") + String(port);
}


EventBroadcaster::EventBroadcaster()
    : GenericProcessor  ("Event Broadcaster")
<<<<<<< HEAD
    , listeningPort     (0)
=======
>>>>>>> 6bd87404
    , outputFormat      (RAW_BINARY)
{
    setProcessorType (PROCESSOR_TYPE_SINK);

    int portToTry = 5557;
    while (setListeningPort(portToTry) == EADDRINUSE)
    {
        // try the next port, looking for one not in use
        portToTry++;
    }
}


AudioProcessorEditor* EventBroadcaster::createEditor()
{
    editor = new EventBroadcasterEditor(this, true);
    return editor;
}


int EventBroadcaster::getListeningPort() const
{
    if (zmqSocket == nullptr)
    {
        return 0;
    }
    return zmqSocket->getBoundPort();
}


int EventBroadcaster::setListeningPort(int port, bool forceRestart)
{
    int status = 0;
    //int currPort = getListeningPort();
    if ((listeningPort != port) || forceRestart)
    {
#ifdef ZEROMQ
        // unbind current socket (if any) to free up port
        if (zmqSocket != nullptr)
        {
            zmqSocket->unbind();
        }

        ScopedPointer<ZMQSocket> newSocket = new ZMQSocket();

        if (!newSocket->isValid())
        {
            status = zmq_errno();
            std::cout << "Failed to create socket: " << zmq_strerror(status) << std::endl;
        }
        else
        {
            if (0 != newSocket->bind(port))
            {
                status = zmq_errno();
                std::cout << "Failed to bind to port " << port << ": "
                    << zmq_strerror(status) << std::endl;
            }
            else
            {
                // success
                zmqSocket = newSocket;
                listeningPort = getListeningPort();
            }
        }


        if (status != 0 && zmqSocket != nullptr)
        {
            // try to rebind current socket to previous port
            zmqSocket->bind(listeningPort);
        }
#endif
    }

    // update editor
    auto editor = static_cast<EventBroadcasterEditor*>(getEditor());
    if (editor != nullptr)
    {
        editor->setDisplayedPort(getListeningPort());
    }
    return status;
}

int EventBroadcaster::getOutputFormat() const
{
    return outputFormat;
}


void EventBroadcaster::setOutputFormat(int format)
{
    outputFormat = format;
}

int EventBroadcaster::getOutputFormat() const
{
    return outputFormat;
}


void EventBroadcaster::setOutputFormat(int format)
{
    outputFormat = format;
}


void EventBroadcaster::process(AudioSampleBuffer& continuousBuffer)
{
    checkForEvents(true);
}

void EventBroadcaster::sendEvent(const InfoObjectCommon* channel, const MidiMessage& msg) const
{
#ifdef ZEROMQ
    // TODO Create a procotol that has outline for every type of event
    int currFormat = outputFormat;
    Array<MsgPart> message;
<<<<<<< HEAD

    // common info that isn't type-specific
    EventType baseType = Event::getBaseType(msg);
    const String& identifier = channel->getIdentifier();
    float sampleRate = channel->getSampleRate();
    int64 timestamp = Event::getTimestamp(msg);

    if (currFormat == RAW_BINARY)
    {
        uint16 baseType16 = static_cast<uint16>(baseType); // for backward compatability
        double timestampSeconds = double(timestamp) / sampleRate;
        const void* rawData = msg.getRawData();
        size_t rawDataSize = msg.getRawDataSize();

        message.add({ "base type", { &baseType16, sizeof(baseType16) } });
        message.add({ "timestamp", { &timestampSeconds, sizeof(timestampSeconds) } });
        message.add({ "raw data", { rawData, rawDataSize } });
    }
    else // deserialize the data, get metadata, etc.
    {
        // info to be assigned depending on the event type
        String header;
        DynamicObject::Ptr jsonObj = new DynamicObject();
        EventBasePtr baseEvent;
        const MetaDataEventObject* metaDataChannel;

        // deserialize event and get type-specific information
        switch (baseType)
        {
        case SPIKE_EVENT:
        {
            auto spikeChannel = static_cast<const SpikeChannel*>(channel);
            metaDataChannel = static_cast<const MetaDataEventObject*>(spikeChannel);

            baseEvent = SpikeEvent::deserializeFromMessage(msg, spikeChannel).release();
            auto spike = static_cast<SpikeEvent*>(baseEvent.get());

            // create header
            uint16 sortedID = spike->getSortedID();
            header = "spike/sortedid:" + String(sortedID) + "/id:" + identifier + "/ts:" + String(timestamp);

            if (currFormat == HEADER_AND_JSON)
            {
                // add info to JSON
                jsonObj->setProperty("type", "spike");
                jsonObj->setProperty("sortedID", sortedID);

                int spikeChannels = spikeChannel->getNumChannels();
                jsonObj->setProperty("numChannels", spikeChannels);

                Array<var> thresholds;
                for (int i = 0; i < spikeChannels; ++i)
                {
                    thresholds.add(spike->getThreshold(i));
                }
                jsonObj->setProperty("threshold", thresholds);
            }

            break;  // case SPIKE_EVENT
        }

        case PROCESSOR_EVENT:
        {
            auto eventChannel = static_cast<const EventChannel*>(channel);
            metaDataChannel = static_cast<const MetaDataEventObject*>(eventChannel);

            baseEvent = Event::deserializeFromMessage(msg, eventChannel).release();
            auto event = static_cast<Event*>(baseEvent.get());

            uint16 channel = event->getChannel();

            // for json
            var type;
            var data;

            auto eventType = event->getEventType();
            switch (eventType)
            {
            case EventChannel::EventChannelTypes::TTL:
            {
                bool state = static_cast<TTLEvent*>(event)->getState();

                header = "ttl/channel:" + String(channel) + "/state:" + (state ? "1" : "0") +
                    "/id:" + identifier + "/ts:" + String(timestamp);

                type = "ttl";
                data = state;
                break;
            }

            case EventChannel::EventChannelTypes::TEXT:
            {
                const String& text = static_cast<TextEvent*>(event)->getText();

                header = "text/channel:" + String(channel) + "/id:" + identifier +
                    "/text:" + text + "/ts:" + String(timestamp);

                type = "text";
                data = text;
                break;
            }

            default:
            {
                if (eventType < EventChannel::EventChannelTypes::BINARY_BASE_VALUE ||
                    eventType >= EventChannel::EventChannelTypes::INVALID)
                {
                    jassertfalse;
                    return;
                }

                // must have binary event

                BaseType dataType = eventChannel->getEquivalentMetaDataType();
                auto dataReader = getDataReader(dataType);
                const void* rawData = static_cast<BinaryEvent*>(event)->getBinaryDataPointer();
                unsigned int length = eventChannel->getLength();

                type = "binary";
                data = dataReader(rawData, length);

                String dataString;
                if (data.isArray()) // make comma-separated list of values
                {
                    int length = data.size();
                    for (int i = 0; i < length; ++i)
                    {
                        if (i > 0) { dataString += ","; }
                        dataString += data[i].toString();
                    }
                }
                else
                {
                    dataString = data.toString();
                }

                header = "binary/channel:" + String(channel) + "/id:" + identifier +
                    "/data:" + dataString + "/ts:" + String(timestamp);

                break;
            }
            } // end switch(eventType)

            if (currFormat == HEADER_AND_JSON)
            {
                jsonObj->setProperty("channel", channel);
                jsonObj->setProperty("type", type);
                jsonObj->setProperty("data", data);
            }

            break; // case PROCESSOR_EVENT
        }

        default:
            jassertfalse; // should never happen
            return;

        } // end switch(baseType)
        message.add({ "header", { header.toRawUTF8(), header.getNumBytesAsUTF8() } });

        String jsonString; // must be outside the if-statement so it remains in scope when we send the message
        if (currFormat == HEADER_AND_JSON)
        {
            // Add common info to JSON
            // Still sending these guys as float/doubles for now. Might change in future.
            DynamicObject::Ptr timing = new DynamicObject();
            timing->setProperty("sampleRate", sampleRate);
            timing->setProperty("timestamp", timestamp);
            jsonObj->setProperty("timing", timing.get());

            jsonObj->setProperty("identifier", identifier);
            jsonObj->setProperty("name", channel->getName());

            // Add metadata
            DynamicObject::Ptr metaDataObj = new DynamicObject();
            populateMetaData(metaDataChannel, baseEvent, metaDataObj);
            jsonObj->setProperty("metaData", metaDataObj.get());

            String jsonString = JSON::toString(var(jsonObj));
            message.add({ "json", { jsonString.toRawUTF8(), jsonString.getNumBytesAsUTF8() } });
        }
    }

    sendMessage(message);
=======

    // common info that isn't type-specific
    EventType baseType = Event::getBaseType(msg);
    const String& identifier = channel->getIdentifier();
    float sampleRate = channel->getSampleRate();
    int64 timestamp = Event::getTimestamp(msg);

    if (currFormat == RAW_BINARY)
    {
        uint16 baseType16 = static_cast<uint16>(baseType); // for backward compatability
        double timestampSeconds = double(timestamp) / sampleRate;
        const void* rawData = msg.getRawData();
        size_t rawDataSize = msg.getRawDataSize();

        message.add({ "base type", { &baseType16, sizeof(baseType16) } });
        message.add({ "timestamp", { &timestampSeconds, sizeof(timestampSeconds) } });
        message.add({ "raw data", { rawData, rawDataSize } });
    }
    else // deserialize the data, get metadata, etc.
    {
        // info to be assigned depending on the event type
        String header;
        DynamicObject::Ptr jsonObj = new DynamicObject();
        EventBasePtr baseEvent;
        const MetaDataEventObject* metaDataChannel;

        // deserialize event and get type-specific information
        switch (baseType)
        {
        case SPIKE_EVENT:
        {
            auto spikeChannel = static_cast<const SpikeChannel*>(channel);
            metaDataChannel = static_cast<const MetaDataEventObject*>(spikeChannel);

            baseEvent = SpikeEvent::deserializeFromMessage(msg, spikeChannel).release();
            auto spike = static_cast<SpikeEvent*>(baseEvent.get());

            // create header
            uint16 sortedID = spike->getSortedID();
            header = "spike/sortedid:" + String(sortedID) + "/id:" + identifier + "/ts:" + String(timestamp);

            if (currFormat == HEADER_AND_JSON)
            {
                // add info to JSON
                jsonObj->setProperty("type", "spike");
                jsonObj->setProperty("sortedID", sortedID);

                int spikeChannels = spikeChannel->getNumChannels();
                jsonObj->setProperty("numChannels", spikeChannels);

                Array<var> thresholds;
                for (int i = 0; i < spikeChannels; ++i)
                {
                    thresholds.add(spike->getThreshold(i));
                }
                jsonObj->setProperty("threshold", thresholds);
            }

            break;  // case SPIKE_EVENT
        }

        case PROCESSOR_EVENT:
        {
            auto eventChannel = static_cast<const EventChannel*>(channel);
            metaDataChannel = static_cast<const MetaDataEventObject*>(eventChannel);

            baseEvent = Event::deserializeFromMessage(msg, eventChannel).release();
            auto event = static_cast<Event*>(baseEvent.get());

            uint16 channel = event->getChannel();

            // for json
            var type;
            var data;

            auto eventType = event->getEventType();
            switch (eventType)
            {
            case EventChannel::EventChannelTypes::TTL:
            {
                bool state = static_cast<TTLEvent*>(event)->getState();

                header = "ttl/channel:" + String(channel) + "/state:" + (state ? "1" : "0") +
                    "/id:" + identifier + "/ts:" + String(timestamp);

                type = "ttl";
                data = state;
                break;
            }

            case EventChannel::EventChannelTypes::TEXT:
            {
                const String& text = static_cast<TextEvent*>(event)->getText();

                header = "text/channel:" + String(channel) + "/id:" + identifier +
                    "/text:" + text + "/ts:" + String(timestamp);

                type = "text";
                data = text;
                break;
            }

            default:
            {
                if (eventType < EventChannel::EventChannelTypes::BINARY_BASE_VALUE ||
                    eventType >= EventChannel::EventChannelTypes::INVALID)
                {
                    jassertfalse;
                    return;
                }

                // must have binary event

                BaseType dataType = eventChannel->getEquivalentMetaDataType();
                auto dataReader = getDataReader(dataType);
                const void* rawData = static_cast<BinaryEvent*>(event)->getBinaryDataPointer();
                unsigned int length = eventChannel->getLength();

                type = "binary";
                data = dataReader(rawData, length);

                String dataString;
                if (data.isArray()) // make comma-separated list of values
                {
                    int length = data.size();
                    for (int i = 0; i < length; ++i)
                    {
                        if (i > 0) { dataString += ","; }
                        dataString += data[i].toString();
                    }
                }
                else
                {
                    dataString = data.toString();
                }

                header = "binary/channel:" + String(channel) + "/id:" + identifier +
                    "/data:" + dataString + "/ts:" + String(timestamp);

                break;
            }
            } // end switch(eventType)

            if (currFormat == HEADER_AND_JSON)
            {
                jsonObj->setProperty("channel", channel);
                jsonObj->setProperty("type", type);
                jsonObj->setProperty("data", data);
            }

            break; // case PROCESSOR_EVENT
        }

        default:
            jassertfalse; // should never happen
            return;

        } // end switch(baseType)

        message.add({ "header", { header.toRawUTF8(), header.getNumBytesAsUTF8() } });

        String jsonString; // must be outside the if-statement so it remains in scope when we send the message
        if (currFormat == HEADER_AND_JSON)
        {
            // Add common info to JSON
            // Still sending these guys as float/doubles for now. Might change in future.
            DynamicObject::Ptr timing = new DynamicObject();
            timing->setProperty("sampleRate", sampleRate);
            timing->setProperty("timestamp", timestamp);
            jsonObj->setProperty("timing", timing.get());

            jsonObj->setProperty("identifier", identifier);
            jsonObj->setProperty("name", channel->getName());

            // Add metadata
            DynamicObject::Ptr metaDataObj = new DynamicObject();
            populateMetaData(metaDataChannel, baseEvent, metaDataObj);
            jsonObj->setProperty("metaData", metaDataObj.get());

            String jsonString = JSON::toString(var(jsonObj));
            message.add({ "json", { jsonString.toRawUTF8(), jsonString.getNumBytesAsUTF8() } });
        }
    }

    sendMessage(message);
#endif
}

int EventBroadcaster::sendMessage(const Array<MsgPart>& parts) const
{
#ifdef ZEROMQ
    if (zmqSocket == nullptr)
    {
        std::cout << "Failed to send message: no socket" << std::endl;
        return -1;
    }

    int numParts = parts.size();
    for (int i = 0; i < numParts; ++i)
    {
        const MsgPart& part = parts.getUnchecked(i);
        int flags = (i < numParts - 1) ? ZMQ_SNDMORE : 0;
        if (-1 == zmqSocket->send(part.data.getData(), part.data.getSize(), flags))
        {
            std::cout << "Error sending " << part.name << ": " << zmq_strerror(zmq_errno()) << std::endl;
            return -1;
        }
    }
>>>>>>> 6bd87404
#endif
    return 0;
}

<<<<<<< HEAD
int EventBroadcaster::sendMessage(const Array<MsgPart>& parts) const
{
#ifdef ZEROMQ
    int numParts = parts.size();
    for (int i = 0; i < numParts; ++i)
    {
        const MsgPart& part = parts.getUnchecked(i);
        int flags = (i < numParts - 1) ? ZMQ_SNDMORE : 0;
        if (-1 == zmqSocket->send(part.data.getData(), part.data.getSize(), flags))
        {
            std::cout << "Error sending " << part.name << ": " << zmq_strerror(zmq_errno()) << std::endl;
            return -1;
        }
    }
#endif
    return 0;
}

=======
>>>>>>> 6bd87404
void EventBroadcaster::populateMetaData(const MetaDataEventObject* channel,
    const EventBasePtr event, DynamicObject::Ptr dest)
{
    //Iterate through all event data and add to metadata object
    int numMetaData = event->getMetadataValueCount();
    for (int i = 0; i < numMetaData; i++)
    {
        //Get metadata name
        const MetaDataDescriptor* metaDescPtr = channel->getEventMetaDataDescriptor(i);
        const String& metaDataName = metaDescPtr->getName();

        //Get metadata value
        const MetaDataValue* valuePtr = event->getMetaDataValue(i);
        const void* rawPtr = valuePtr->getRawValuePointer();
        unsigned int length = valuePtr->getDataLength();

        auto dataReader = getDataReader(valuePtr->getDataType());
        dest->setProperty(metaDataName, dataReader(rawPtr, length));
    }
}


void EventBroadcaster::handleEvent(const EventChannel* channelInfo, const MidiMessage& event, int samplePosition)
{
    sendEvent(channelInfo, event);
}

void EventBroadcaster::handleSpike(const SpikeChannel* channelInfo, const MidiMessage& event, int samplePosition)
{
    sendEvent(channelInfo, event);
}

void EventBroadcaster::saveCustomParametersToXml(XmlElement* parentElement)
{
    XmlElement* mainNode = parentElement->createNewChildElement("EVENTBROADCASTER");
<<<<<<< HEAD
    mainNode->setAttribute("port", listeningPort);
=======
    mainNode->setAttribute("port", getListeningPort());
>>>>>>> 6bd87404
    mainNode->setAttribute("format", outputFormat);
}


void EventBroadcaster::loadCustomParametersFromXml()
{
    if (parametersAsXml)
    {
        forEachXmlChildElement(*parametersAsXml, mainNode)
        {
            if (mainNode->hasTagName("EVENTBROADCASTER"))
            {
<<<<<<< HEAD
                setListeningPort(mainNode->getIntAttribute("port", listeningPort));
=======
                setListeningPort(mainNode->getIntAttribute("port", getListeningPort()));
>>>>>>> 6bd87404

                outputFormat = mainNode->getIntAttribute("format", outputFormat);
                auto ed = static_cast<EventBroadcasterEditor*>(getEditor());
                if (ed)
                {
                    ed->setDisplayedFormat(outputFormat);
                }
            }
        }
    }
}

template <typename T>
var EventBroadcaster::binaryValueToVar(const void* value, unsigned int dataLength)
{
    auto typedValue = reinterpret_cast<const T*>(value);

    if (dataLength == 1)
    {
        return String(*typedValue);
    }
    else
    {
        Array<var> metaDataArray;
        for (unsigned int i = 0; i < dataLength; ++i)
        {
            metaDataArray.add(String(typedValue[i]));
        }
        return metaDataArray;
    }
}

var EventBroadcaster::stringValueToVar(const void* value, unsigned int dataLength)
{
    return String::createStringFromData(value, dataLength);
}

EventBroadcaster::DataToVarFcn EventBroadcaster::getDataReader(BaseType dataType)
{
    switch (dataType)
    {
    case BaseType::CHAR:
        return &stringValueToVar;

    case BaseType::INT8:
        return &binaryValueToVar<int8>;

    case BaseType::UINT8:
        return &binaryValueToVar<uint8>;

    case BaseType::INT16:
        return &binaryValueToVar<int16>;

    case BaseType::UINT16:
        return &binaryValueToVar<uint16>;

    case BaseType::INT32:
        return &binaryValueToVar<int32>;

    case BaseType::UINT32:
        return &binaryValueToVar<uint32>;

    case BaseType::INT64:
        return &binaryValueToVar<int64>;

    case BaseType::UINT64:
        return &binaryValueToVar<uint64>;

    case BaseType::FLOAT:
        return &binaryValueToVar<float>;

    case BaseType::DOUBLE:
        return &binaryValueToVar<double>;
    }
    jassertfalse;
    return nullptr;
}<|MERGE_RESOLUTION|>--- conflicted
+++ resolved
@@ -119,10 +119,7 @@
 
 EventBroadcaster::EventBroadcaster()
     : GenericProcessor  ("Event Broadcaster")
-<<<<<<< HEAD
     , listeningPort     (0)
-=======
->>>>>>> 6bd87404
     , outputFormat      (RAW_BINARY)
 {
     setProcessorType (PROCESSOR_TYPE_SINK);
@@ -241,7 +238,6 @@
     // TODO Create a procotol that has outline for every type of event
     int currFormat = outputFormat;
     Array<MsgPart> message;
-<<<<<<< HEAD
 
     // common info that isn't type-specific
     EventType baseType = Event::getBaseType(msg);
@@ -426,204 +422,13 @@
     }
 
     sendMessage(message);
-=======
-
-    // common info that isn't type-specific
-    EventType baseType = Event::getBaseType(msg);
-    const String& identifier = channel->getIdentifier();
-    float sampleRate = channel->getSampleRate();
-    int64 timestamp = Event::getTimestamp(msg);
-
-    if (currFormat == RAW_BINARY)
-    {
-        uint16 baseType16 = static_cast<uint16>(baseType); // for backward compatability
-        double timestampSeconds = double(timestamp) / sampleRate;
-        const void* rawData = msg.getRawData();
-        size_t rawDataSize = msg.getRawDataSize();
-
-        message.add({ "base type", { &baseType16, sizeof(baseType16) } });
-        message.add({ "timestamp", { &timestampSeconds, sizeof(timestampSeconds) } });
-        message.add({ "raw data", { rawData, rawDataSize } });
-    }
-    else // deserialize the data, get metadata, etc.
-    {
-        // info to be assigned depending on the event type
-        String header;
-        DynamicObject::Ptr jsonObj = new DynamicObject();
-        EventBasePtr baseEvent;
-        const MetaDataEventObject* metaDataChannel;
-
-        // deserialize event and get type-specific information
-        switch (baseType)
-        {
-        case SPIKE_EVENT:
-        {
-            auto spikeChannel = static_cast<const SpikeChannel*>(channel);
-            metaDataChannel = static_cast<const MetaDataEventObject*>(spikeChannel);
-
-            baseEvent = SpikeEvent::deserializeFromMessage(msg, spikeChannel).release();
-            auto spike = static_cast<SpikeEvent*>(baseEvent.get());
-
-            // create header
-            uint16 sortedID = spike->getSortedID();
-            header = "spike/sortedid:" + String(sortedID) + "/id:" + identifier + "/ts:" + String(timestamp);
-
-            if (currFormat == HEADER_AND_JSON)
-            {
-                // add info to JSON
-                jsonObj->setProperty("type", "spike");
-                jsonObj->setProperty("sortedID", sortedID);
-
-                int spikeChannels = spikeChannel->getNumChannels();
-                jsonObj->setProperty("numChannels", spikeChannels);
-
-                Array<var> thresholds;
-                for (int i = 0; i < spikeChannels; ++i)
-                {
-                    thresholds.add(spike->getThreshold(i));
-                }
-                jsonObj->setProperty("threshold", thresholds);
-            }
-
-            break;  // case SPIKE_EVENT
-        }
-
-        case PROCESSOR_EVENT:
-        {
-            auto eventChannel = static_cast<const EventChannel*>(channel);
-            metaDataChannel = static_cast<const MetaDataEventObject*>(eventChannel);
-
-            baseEvent = Event::deserializeFromMessage(msg, eventChannel).release();
-            auto event = static_cast<Event*>(baseEvent.get());
-
-            uint16 channel = event->getChannel();
-
-            // for json
-            var type;
-            var data;
-
-            auto eventType = event->getEventType();
-            switch (eventType)
-            {
-            case EventChannel::EventChannelTypes::TTL:
-            {
-                bool state = static_cast<TTLEvent*>(event)->getState();
-
-                header = "ttl/channel:" + String(channel) + "/state:" + (state ? "1" : "0") +
-                    "/id:" + identifier + "/ts:" + String(timestamp);
-
-                type = "ttl";
-                data = state;
-                break;
-            }
-
-            case EventChannel::EventChannelTypes::TEXT:
-            {
-                const String& text = static_cast<TextEvent*>(event)->getText();
-
-                header = "text/channel:" + String(channel) + "/id:" + identifier +
-                    "/text:" + text + "/ts:" + String(timestamp);
-
-                type = "text";
-                data = text;
-                break;
-            }
-
-            default:
-            {
-                if (eventType < EventChannel::EventChannelTypes::BINARY_BASE_VALUE ||
-                    eventType >= EventChannel::EventChannelTypes::INVALID)
-                {
-                    jassertfalse;
-                    return;
-                }
-
-                // must have binary event
-
-                BaseType dataType = eventChannel->getEquivalentMetaDataType();
-                auto dataReader = getDataReader(dataType);
-                const void* rawData = static_cast<BinaryEvent*>(event)->getBinaryDataPointer();
-                unsigned int length = eventChannel->getLength();
-
-                type = "binary";
-                data = dataReader(rawData, length);
-
-                String dataString;
-                if (data.isArray()) // make comma-separated list of values
-                {
-                    int length = data.size();
-                    for (int i = 0; i < length; ++i)
-                    {
-                        if (i > 0) { dataString += ","; }
-                        dataString += data[i].toString();
-                    }
-                }
-                else
-                {
-                    dataString = data.toString();
-                }
-
-                header = "binary/channel:" + String(channel) + "/id:" + identifier +
-                    "/data:" + dataString + "/ts:" + String(timestamp);
-
-                break;
-            }
-            } // end switch(eventType)
-
-            if (currFormat == HEADER_AND_JSON)
-            {
-                jsonObj->setProperty("channel", channel);
-                jsonObj->setProperty("type", type);
-                jsonObj->setProperty("data", data);
-            }
-
-            break; // case PROCESSOR_EVENT
-        }
-
-        default:
-            jassertfalse; // should never happen
-            return;
-
-        } // end switch(baseType)
-
-        message.add({ "header", { header.toRawUTF8(), header.getNumBytesAsUTF8() } });
-
-        String jsonString; // must be outside the if-statement so it remains in scope when we send the message
-        if (currFormat == HEADER_AND_JSON)
-        {
-            // Add common info to JSON
-            // Still sending these guys as float/doubles for now. Might change in future.
-            DynamicObject::Ptr timing = new DynamicObject();
-            timing->setProperty("sampleRate", sampleRate);
-            timing->setProperty("timestamp", timestamp);
-            jsonObj->setProperty("timing", timing.get());
-
-            jsonObj->setProperty("identifier", identifier);
-            jsonObj->setProperty("name", channel->getName());
-
-            // Add metadata
-            DynamicObject::Ptr metaDataObj = new DynamicObject();
-            populateMetaData(metaDataChannel, baseEvent, metaDataObj);
-            jsonObj->setProperty("metaData", metaDataObj.get());
-
-            String jsonString = JSON::toString(var(jsonObj));
-            message.add({ "json", { jsonString.toRawUTF8(), jsonString.getNumBytesAsUTF8() } });
-        }
-    }
-
-    sendMessage(message);
-#endif
+#endif
+    return 0;
 }
 
 int EventBroadcaster::sendMessage(const Array<MsgPart>& parts) const
 {
 #ifdef ZEROMQ
-    if (zmqSocket == nullptr)
-    {
-        std::cout << "Failed to send message: no socket" << std::endl;
-        return -1;
-    }
-
     int numParts = parts.size();
     for (int i = 0; i < numParts; ++i)
     {
@@ -635,32 +440,10 @@
             return -1;
         }
     }
->>>>>>> 6bd87404
 #endif
     return 0;
 }
 
-<<<<<<< HEAD
-int EventBroadcaster::sendMessage(const Array<MsgPart>& parts) const
-{
-#ifdef ZEROMQ
-    int numParts = parts.size();
-    for (int i = 0; i < numParts; ++i)
-    {
-        const MsgPart& part = parts.getUnchecked(i);
-        int flags = (i < numParts - 1) ? ZMQ_SNDMORE : 0;
-        if (-1 == zmqSocket->send(part.data.getData(), part.data.getSize(), flags))
-        {
-            std::cout << "Error sending " << part.name << ": " << zmq_strerror(zmq_errno()) << std::endl;
-            return -1;
-        }
-    }
-#endif
-    return 0;
-}
-
-=======
->>>>>>> 6bd87404
 void EventBroadcaster::populateMetaData(const MetaDataEventObject* channel,
     const EventBasePtr event, DynamicObject::Ptr dest)
 {
@@ -696,11 +479,7 @@
 void EventBroadcaster::saveCustomParametersToXml(XmlElement* parentElement)
 {
     XmlElement* mainNode = parentElement->createNewChildElement("EVENTBROADCASTER");
-<<<<<<< HEAD
     mainNode->setAttribute("port", listeningPort);
-=======
-    mainNode->setAttribute("port", getListeningPort());
->>>>>>> 6bd87404
     mainNode->setAttribute("format", outputFormat);
 }
 
@@ -713,11 +492,7 @@
         {
             if (mainNode->hasTagName("EVENTBROADCASTER"))
             {
-<<<<<<< HEAD
                 setListeningPort(mainNode->getIntAttribute("port", listeningPort));
-=======
-                setListeningPort(mainNode->getIntAttribute("port", getListeningPort()));
->>>>>>> 6bd87404
 
                 outputFormat = mainNode->getIntAttribute("format", outputFormat);
                 auto ed = static_cast<EventBroadcasterEditor*>(getEditor());
