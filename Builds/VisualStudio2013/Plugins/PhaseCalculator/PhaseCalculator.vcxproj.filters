--- conflicted
+++ resolved
@@ -47,11 +47,10 @@
     <ClInclude Include="..\..\..\..\Source\Plugins\PhaseCalculator\ARModeler.h">
       <Filter>Source Files</Filter>
     </ClInclude>
-<<<<<<< HEAD
     <ClInclude Include="..\..\..\..\Source\Plugins\PhaseCalculator\AtomicSynchronizer.h">
-=======
+      <Filter>Source Files</Filter>
+    </ClInclude>
     <ClInclude Include="..\..\..\..\Source\Plugins\PhaseCalculator\HTransformers.h">
->>>>>>> fe092b4e
       <Filter>Source Files</Filter>
     </ClInclude>
   </ItemGroup>
