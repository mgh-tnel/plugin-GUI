#ifdef JUCE_USER_DEFINED_RC_FILE
 #include JUCE_USER_DEFINED_RC_FILE
#else

#undef  WIN32_LEAN_AND_MEAN
#define WIN32_LEAN_AND_MEAN
#include <windows.h>

VS_VERSION_INFO VERSIONINFO
<<<<<<< HEAD
FILEVERSION  0,4,4,0
=======
FILEVERSION  0,4,3,1
>>>>>>> c27c4216
BEGIN
  BLOCK "StringFileInfo"
  BEGIN
    BLOCK "040904E4"
    BEGIN
      VALUE "CompanyName",  "Open Ephys\0"
      VALUE "FileDescription",  "open-ephys\0"
<<<<<<< HEAD
      VALUE "FileVersion",  "0.4.4\0"
      VALUE "ProductName",  "open-ephys\0"
      VALUE "ProductVersion",  "0.4.4\0"
=======
      VALUE "FileVersion",  "0.4.3.1\0"
      VALUE "ProductName",  "open-ephys\0"
      VALUE "ProductVersion",  "0.4.3.1\0"
>>>>>>> c27c4216
    END
  END

  BLOCK "VarFileInfo"
  BEGIN
    VALUE "Translation", 0x409, 1252
  END
END

#endif

IDI_ICON1 ICON DISCARDABLE "icon.ico"
IDI_ICON2 ICON DISCARDABLE "icon.ico"<|MERGE_RESOLUTION|>--- conflicted
+++ resolved
@@ -1,43 +1,33 @@
-#ifdef JUCE_USER_DEFINED_RC_FILE
- #include JUCE_USER_DEFINED_RC_FILE
-#else
-
-#undef  WIN32_LEAN_AND_MEAN
-#define WIN32_LEAN_AND_MEAN
-#include <windows.h>
-
-VS_VERSION_INFO VERSIONINFO
-<<<<<<< HEAD
-FILEVERSION  0,4,4,0
-=======
-FILEVERSION  0,4,3,1
->>>>>>> c27c4216
-BEGIN
-  BLOCK "StringFileInfo"
-  BEGIN
-    BLOCK "040904E4"
-    BEGIN
-      VALUE "CompanyName",  "Open Ephys\0"
-      VALUE "FileDescription",  "open-ephys\0"
-<<<<<<< HEAD
-      VALUE "FileVersion",  "0.4.4\0"
-      VALUE "ProductName",  "open-ephys\0"
-      VALUE "ProductVersion",  "0.4.4\0"
-=======
-      VALUE "FileVersion",  "0.4.3.1\0"
-      VALUE "ProductName",  "open-ephys\0"
-      VALUE "ProductVersion",  "0.4.3.1\0"
->>>>>>> c27c4216
-    END
-  END
-
-  BLOCK "VarFileInfo"
-  BEGIN
-    VALUE "Translation", 0x409, 1252
-  END
-END
-
-#endif
-
-IDI_ICON1 ICON DISCARDABLE "icon.ico"
+#ifdef JUCE_USER_DEFINED_RC_FILE
+ #include JUCE_USER_DEFINED_RC_FILE
+#else
+
+#undef  WIN32_LEAN_AND_MEAN
+#define WIN32_LEAN_AND_MEAN
+#include <windows.h>
+
+VS_VERSION_INFO VERSIONINFO
+FILEVERSION  0,4,3,1
+BEGIN
+  BLOCK "StringFileInfo"
+  BEGIN
+    BLOCK "040904E4"
+    BEGIN
+      VALUE "CompanyName",  "Open Ephys\0"
+      VALUE "FileDescription",  "open-ephys\0"
+      VALUE "FileVersion",  "0.4.3.1\0"
+      VALUE "ProductName",  "open-ephys\0"
+      VALUE "ProductVersion",  "0.4.3.1\0"
+    END
+  END
+
+  BLOCK "VarFileInfo"
+  BEGIN
+    VALUE "Translation", 0x409, 1252
+  END
+END
+
+#endif
+
+IDI_ICON1 ICON DISCARDABLE "icon.ico"
 IDI_ICON2 ICON DISCARDABLE "icon.ico"