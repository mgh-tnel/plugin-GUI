--- conflicted
+++ resolved
@@ -1,890 +1,882 @@
-# Automatically generated makefile, created by the Introjucer
-# Don't edit this file! Your changes will be overwritten when you re-save the Introjucer project!
-
-# (this disables dependency generation if multiple architectures are set)
-DEPFLAGS := $(if $(word 2, $(TARGET_ARCH)), , -MMD)
-
-ifndef CONFIG
-  CONFIG=Debug
-endif
-
-ifeq ($(CONFIG),Debug)
-  BINDIR := build
-  LIBDIR := build
-  OBJDIR := build/intermediate/Debug
-  OUTDIR := build
-
-  ifeq ($(TARGET_ARCH),)
-    TARGET_ARCH := -march=native
-  endif
-
-<<<<<<< HEAD
-  CPPFLAGS := $(DEPFLAGS) -D "LINUX=1" -D "DEBUG=1" -D "_DEBUG=1" -D "ZEROMQ" -D "JUCER_LINUX_MAKE_7346DA2A=1" -D "JUCE_APP_VERSION=0.3.4" -D "JUCE_APP_VERSION_HEX=0x304" -I /usr/include -I /usr/include/freetype2 -I ../../JuceLibraryCode -I ../../JuceLibraryCode/modules
-=======
-  CPPFLAGS := $(DEPFLAGS) -std=c++11 -D "LINUX=1" -D "DEBUG=1" -D "_DEBUG=1" -D "JUCER_LINUX_MAKE_7346DA2A=1" -D "JUCE_APP_VERSION=0.3.3" -D "JUCE_APP_VERSION_HEX=0x303" -I /usr/include -I /usr/include/freetype2 -I ../../JuceLibraryCode -I ../../JuceLibraryCode/modules
->>>>>>> ad949e74
-  CFLAGS += $(CPPFLAGS) $(TARGET_ARCH) -g -ggdb -O3 -export-dynamic -g -pg -std=c++0x
-  CXXFLAGS += $(CFLAGS)
-  LDFLAGS += $(TARGET_ARCH) -L$(BINDIR) -L$(LIBDIR) -L/usr/X11R6/lib/ -L/usr/local/include -lGL -lX11 -lXext -lXinerama -lasound -ldl -lfreetype -lpthread -lrt -pg -ldl -lXext -lGLU -lhdf5 -lhdf5_cpp -lzmq
-  LDDEPS :=
-  RESFLAGS :=  -D "LINUX=1" -D "DEBUG=1" -D "_DEBUG=1" -D "ZEROMQ" -D "JUCER_LINUX_MAKE_7346DA2A=1" -D "JUCE_APP_VERSION=0.3.4" -D "JUCE_APP_VERSION_HEX=0x304" -I /usr/include -I /usr/include/freetype2 -I ../../JuceLibraryCode -I ../../JuceLibraryCode/modules
-  TARGET := open-ephys
-  BLDCMD = $(CXX) -o $(OUTDIR)/$(TARGET) $(OBJECTS) $(LDFLAGS) $(RESOURCES) $(TARGET_ARCH)
-  CLEANCMD = rm -rf $(OUTDIR)/$(TARGET) $(OBJDIR)
-endif
-
-ifeq ($(CONFIG),Release)
-  BINDIR := build
-  LIBDIR := build
-  OBJDIR := build/intermediate/Release
-  OUTDIR := build
-
-  ifeq ($(TARGET_ARCH),)
-    TARGET_ARCH := -march=native
-  endif
-
-<<<<<<< HEAD
-  CPPFLAGS := $(DEPFLAGS) -D "LINUX=1" -D "NDEBUG=1" -D "ZEROMQ" -D "JUCER_LINUX_MAKE_7346DA2A=1" -D "JUCE_APP_VERSION=0.3.4" -D "JUCE_APP_VERSION_HEX=0x304" -I /usr/include -I /usr/include/freetype2 -I ../../JuceLibraryCode -I ../../JuceLibraryCode/modules
-=======
-  CPPFLAGS := $(DEPFLAGS) -std=c++11 -D "LINUX=1" -D "NDEBUG=1" -D "JUCER_LINUX_MAKE_7346DA2A=1" -D "JUCE_APP_VERSION=0.3.3" -D "JUCE_APP_VERSION_HEX=0x303" -I /usr/include -I /usr/include/freetype2 -I ../../JuceLibraryCode -I ../../JuceLibraryCode/modules
->>>>>>> ad949e74
-  CFLAGS += $(CPPFLAGS) $(TARGET_ARCH) -O3 -export-dynamic -g -pg -std=c++0x
-  CXXFLAGS += $(CFLAGS)
-  LDFLAGS += $(TARGET_ARCH) -L$(BINDIR) -L$(LIBDIR) -fvisibility=hidden -L/usr/X11R6/lib/ -lGL -lX11 -lXext -lXinerama -lasound -ldl -lfreetype -lpthread -lrt -pg -ldl -lXext -lGLU -lhdf5 -lhdf5_cpp -lzmq
-  LDDEPS :=
-  RESFLAGS :=  -D "LINUX=1" -D "NDEBUG=1" -D "ZEROMQ" -D "JUCER_LINUX_MAKE_7346DA2A=1" -D "JUCE_APP_VERSION=0.3.4" -D "JUCE_APP_VERSION_HEX=0x304" -I /usr/include -I /usr/include/freetype2 -I ../../JuceLibraryCode -I ../../JuceLibraryCode/modules
-  TARGET := open-ephys-release
-  BLDCMD = $(CXX) -o $(OUTDIR)/$(TARGET) $(OBJECTS) $(LDFLAGS) $(RESOURCES) $(TARGET_ARCH)
-  CLEANCMD = rm -rf $(OUTDIR)/$(TARGET) $(OBJDIR)
-endif
-
-OBJECTS := \
-  $(OBJDIR)/AccessClass_de9602d5.o \
-  $(OBJDIR)/PracticalSocket_2574ecc8.o \
-  $(OBJDIR)/AudioComponent_521bd9c9.o \
-  $(OBJDIR)/CAR_9a7e50f4.o \
-  $(OBJDIR)/ArduinoOutput_d5a968de.o \
-  $(OBJDIR)/ArduinoOutputEditor_e1b7e52b.o \
-  $(OBJDIR)/AudioEditor_3931be27.o \
-  $(OBJDIR)/AudioNode_3db3557c.o \
-  $(OBJDIR)/Channel_5cb2d4d2.o \
-  $(OBJDIR)/ChannelMappingEditor_9b145f15.o \
-  $(OBJDIR)/ChannelMappingNode_ec0559ea.o \
-  $(OBJDIR)/EcubeEditor_ba242592.o \
-  $(OBJDIR)/RHD2000Editor_dbd5a24.o \
-  $(OBJDIR)/EcubeThread_d0477baf.o \
-  $(OBJDIR)/okFrontPanelDLL_87687880.o \
-  $(OBJDIR)/rhd2000datablock_722d8dae.o \
-  $(OBJDIR)/rhd2000evalboard_e0b412d5.o \
-  $(OBJDIR)/rhd2000registers_cf6cd63b.o \
-  $(OBJDIR)/RHD2000Thread_23e0b041.o \
-  $(OBJDIR)/DataBuffer_6ae4f549.o \
-  $(OBJDIR)/DataThread_b2a47a13.o \
-  $(OBJDIR)/Bessel_7e54cb27.o \
-  $(OBJDIR)/Biquad_622c856b.o \
-  $(OBJDIR)/Butterworth_6aca939b.o \
-  $(OBJDIR)/Cascade_b39fccc1.o \
-  $(OBJDIR)/ChebyshevI_e0373d09.o \
-  $(OBJDIR)/ChebyshevII_281496aa.o \
-  $(OBJDIR)/Custom_fce9f54e.o \
-  $(OBJDIR)/Design_596f3d1b.o \
-  $(OBJDIR)/Documentation_89e2d3c7.o \
-  $(OBJDIR)/Elliptic_6f6493df.o \
-  $(OBJDIR)/Filter_fe9ed9d5.o \
-  $(OBJDIR)/Legendre_6dd0035d.o \
-  $(OBJDIR)/Param_4e0cc01a.o \
-  $(OBJDIR)/PoleFilter_fb8cf3ad.o \
-  $(OBJDIR)/RBJ_6081b347.o \
-  $(OBJDIR)/RootFinder_11229605.o \
-  $(OBJDIR)/State_5d41ca1e.o \
-  $(OBJDIR)/ChannelSelector_c1430874.o \
-  $(OBJDIR)/ElectrodeButtons_a6064cc.o \
-  $(OBJDIR)/GenericEditor_becb2ad6.o \
-  $(OBJDIR)/ImageIcon_c89b23a6.o \
-  $(OBJDIR)/VisualizerEditor_3672b003.o \
-  $(OBJDIR)/NetworkEventsEditor_fd22826.o \
-  $(OBJDIR)/PeriStimulusTimeHistogramEditor_f7323eb0.o \
-  $(OBJDIR)/EventDetector_d0f4d00c.o \
-  $(OBJDIR)/EventNode_857d5604.o \
-  $(OBJDIR)/EventNodeEditor_2652ddd1.o \
-  $(OBJDIR)/KwikFileSource_58456030.o \
-  $(OBJDIR)/FileSource_a1ad7002.o \
-  $(OBJDIR)/FileReader_e4a9ccaa.o \
-  $(OBJDIR)/FileReaderEditor_e1193ff7.o \
-  $(OBJDIR)/FilterEditor_93e366f5.o \
-  $(OBJDIR)/FilterNode_d2b4d9ca.o \
-  $(OBJDIR)/GenericProcessor_3e79932a.o \
-  $(OBJDIR)/LfpDisplayCanvas_9bbf9660.o \
-  $(OBJDIR)/LfpDisplayEditor_e7c32ff5.o \
-  $(OBJDIR)/LfpDisplayNode_fdf2e2ca.o \
-  $(OBJDIR)/Merger_53fb4e4a.o \
-  $(OBJDIR)/MergerEditor_e36b0997.o \
-  $(OBJDIR)/MessageCenter_bd1ba084.o \
-  $(OBJDIR)/MessageCenterEditor_afaf4851.o \
-  $(OBJDIR)/ParameterEditor_112258eb.o \
-  $(OBJDIR)/Parameter_b3e5ac9e.o \
-  $(OBJDIR)/PhaseDetector_8a25ed0e.o \
-  $(OBJDIR)/PhaseDetectorEditor_eaec855b.o \
-  $(OBJDIR)/ProcessorGraph_8c3a250a.o \
-  $(OBJDIR)/PulsePalOutput_f41ce62a.o \
-  $(OBJDIR)/PulsePalOutputEditor_3d333977.o \
-  $(OBJDIR)/RecordControl_ecb8ada4.o \
-  $(OBJDIR)/RecordControlEditor_4355fd71.o \
-  $(OBJDIR)/EngineConfigWindow_4fd44ceb.o \
-  $(OBJDIR)/HDF5FileFormat_be712135.o \
-  $(OBJDIR)/HDF5Recording_d14f7b19.o \
-  $(OBJDIR)/OriginalRecording_d6dc3293.o \
-  $(OBJDIR)/RecordEngine_97ef83aa.o \
-  $(OBJDIR)/RecordNode_cc21a82a.o \
-  $(OBJDIR)/NetworkEvents_5344c99a.o \
-  $(OBJDIR)/PeriStimulusTimeHistogramNode_9631ca2a.o \
-  $(OBJDIR)/tictoc_cdca1ed.o \
-  $(OBJDIR)/TrialCircularBuffer_4a4cef0c.o \
-  $(OBJDIR)/ResamplingNode_9825590a.o \
-  $(OBJDIR)/ResamplingNodeEditor_8b120457.o \
-  $(OBJDIR)/PulsePal_14932a18.o \
-  $(OBJDIR)/ofArduino_12f202a5.o \
-  $(OBJDIR)/ofSerial_c3b0a9e1.o \
-  $(OBJDIR)/SerialInput_f5b197b8.o \
-  $(OBJDIR)/SerialInputEditor_46740885.o \
-  $(OBJDIR)/SignalGenerator_993274e2.o \
-  $(OBJDIR)/SignalGeneratorEditor_b8e0de2f.o \
-  $(OBJDIR)/SourceNode_de3985ea.o \
-  $(OBJDIR)/SourceNodeEditor_cdc90937.o \
-  $(OBJDIR)/SpikeDetector_50b619e4.o \
-  $(OBJDIR)/SpikeDetectorEditor_502139b1.o \
-  $(OBJDIR)/SpikeDisplayCanvas_2219bd20.o \
-  $(OBJDIR)/SpikeDisplayEditor_6e1d56b5.o \
-  $(OBJDIR)/SpikeDisplayNode_be27b98a.o \
-  $(OBJDIR)/SpikeSortBoxes_17f37282.o \
-  $(OBJDIR)/SpikeSorter_5f160cae.o \
-  $(OBJDIR)/SpikeSorterCanvas_f0ead366.o \
-  $(OBJDIR)/SpikeSorterEditor_3cee6cfb.o \
-  $(OBJDIR)/Splitter_889c68aa.o \
-  $(OBJDIR)/SplitterEditor_93a6dbf7.o \
-  $(OBJDIR)/DataWindow_83ce6754.o \
-  $(OBJDIR)/SpikeObject_24e8c655.o \
-  $(OBJDIR)/MatlabLikePlot_fb09c37f.o \
-  $(OBJDIR)/EcubeDialogComponent_2ec3bd57.o \
-  $(OBJDIR)/CustomArrowButton_206e4278.o \
-  $(OBJDIR)/GraphViewer_e43fd2ce.o \
-  $(OBJDIR)/EditorViewportButtons_29af2a5c.o \
-  $(OBJDIR)/SignalChainManager_d2b643f0.o \
-  $(OBJDIR)/EditorViewport_1d991caf.o \
-  $(OBJDIR)/ProcessorList_1ad3f3de.o \
-  $(OBJDIR)/CustomLookAndFeel_53a8fcdb.o \
-  $(OBJDIR)/InfoLabel_a2051bf4.o \
-  $(OBJDIR)/DataViewport_2cf95d2c.o \
-  $(OBJDIR)/ControlPanel_a895ede3.o \
-  $(OBJDIR)/UIComponent_d667ba37.o \
-  $(OBJDIR)/MainWindow_499ac812.o \
-  $(OBJDIR)/Main_90ebc5c2.o \
-  $(OBJDIR)/BinaryData_ce4232d4.o \
-  $(OBJDIR)/juce_audio_basics_2442e4ea.o \
-  $(OBJDIR)/juce_audio_devices_a4c8a728.o \
-  $(OBJDIR)/juce_audio_formats_d349f0c8.o \
-  $(OBJDIR)/juce_audio_processors_44a134a2.o \
-  $(OBJDIR)/juce_audio_utils_f63b12e8.o \
-  $(OBJDIR)/juce_core_aff681cc.o \
-  $(OBJDIR)/juce_cryptography_25c7e826.o \
-  $(OBJDIR)/juce_data_structures_bdd6d488.o \
-  $(OBJDIR)/juce_events_79b2840.o \
-  $(OBJDIR)/juce_graphics_c8f1e7a4.o \
-  $(OBJDIR)/juce_gui_basics_a630dd20.o \
-  $(OBJDIR)/juce_gui_extra_7767d6a8.o \
-  $(OBJDIR)/juce_opengl_c7e3506c.o \
-  $(OBJDIR)/juce_video_184321c8.o \
-
-.PHONY: clean
-
-$(OUTDIR)/$(TARGET): $(OBJECTS) $(LDDEPS) $(RESOURCES)
-	@echo Linking open-ephys
-	-@mkdir -p $(BINDIR)
-	-@mkdir -p $(LIBDIR)
-	-@mkdir -p $(OUTDIR)
-	@$(BLDCMD)
-
-clean:
-	@echo Cleaning open-ephys
-	@$(CLEANCMD)
-
-strip:
-	@echo Stripping open-ephys
-	-@strip --strip-unneeded $(OUTDIR)/$(TARGET)
-
-$(OBJDIR)/AccessClass_de9602d5.o: ../../Source/AccessClass.cpp
-	-@mkdir -p $(OBJDIR)
-	@echo "Compiling AccessClass.cpp"
-	@$(CXX) $(CXXFLAGS) -o "$@" -c "$<"
-
-$(OBJDIR)/PracticalSocket_2574ecc8.o: ../../Source/Network/PracticalSocket.cpp
-	-@mkdir -p $(OBJDIR)
-	@echo "Compiling PracticalSocket.cpp"
-	@$(CXX) $(CXXFLAGS) -o "$@" -c "$<"
-
-$(OBJDIR)/AudioComponent_521bd9c9.o: ../../Source/Audio/AudioComponent.cpp
-	-@mkdir -p $(OBJDIR)
-	@echo "Compiling AudioComponent.cpp"
-	@$(CXX) $(CXXFLAGS) -o "$@" -c "$<"
-
-$(OBJDIR)/CAR_9a7e50f4.o: ../../Source/Processors/CAR/CAR.cpp
-	-@mkdir -p $(OBJDIR)
-	@echo "Compiling CAR.cpp"
-	@$(CXX) $(CXXFLAGS) -o "$@" -c "$<"
-
-$(OBJDIR)/ArduinoOutput_d5a968de.o: ../../Source/Processors/ArduinoOutput/ArduinoOutput.cpp
-	-@mkdir -p $(OBJDIR)
-	@echo "Compiling ArduinoOutput.cpp"
-	@$(CXX) $(CXXFLAGS) -o "$@" -c "$<"
-
-$(OBJDIR)/ArduinoOutputEditor_e1b7e52b.o: ../../Source/Processors/ArduinoOutput/ArduinoOutputEditor.cpp
-	-@mkdir -p $(OBJDIR)
-	@echo "Compiling ArduinoOutputEditor.cpp"
-	@$(CXX) $(CXXFLAGS) -o "$@" -c "$<"
-
-$(OBJDIR)/AudioEditor_3931be27.o: ../../Source/Processors/AudioNode/AudioEditor.cpp
-	-@mkdir -p $(OBJDIR)
-	@echo "Compiling AudioEditor.cpp"
-	@$(CXX) $(CXXFLAGS) -o "$@" -c "$<"
-
-$(OBJDIR)/AudioNode_3db3557c.o: ../../Source/Processors/AudioNode/AudioNode.cpp
-	-@mkdir -p $(OBJDIR)
-	@echo "Compiling AudioNode.cpp"
-	@$(CXX) $(CXXFLAGS) -o "$@" -c "$<"
-
-$(OBJDIR)/Channel_5cb2d4d2.o: ../../Source/Processors/Channel/Channel.cpp
-	-@mkdir -p $(OBJDIR)
-	@echo "Compiling Channel.cpp"
-	@$(CXX) $(CXXFLAGS) -o "$@" -c "$<"
-
-$(OBJDIR)/ChannelMappingEditor_9b145f15.o: ../../Source/Processors/ChannelMappingNode/ChannelMappingEditor.cpp
-	-@mkdir -p $(OBJDIR)
-	@echo "Compiling ChannelMappingEditor.cpp"
-	@$(CXX) $(CXXFLAGS) -o "$@" -c "$<"
-
-$(OBJDIR)/ChannelMappingNode_ec0559ea.o: ../../Source/Processors/ChannelMappingNode/ChannelMappingNode.cpp
-	-@mkdir -p $(OBJDIR)
-	@echo "Compiling ChannelMappingNode.cpp"
-	@$(CXX) $(CXXFLAGS) -o "$@" -c "$<"
-
-$(OBJDIR)/EcubeEditor_ba242592.o: ../../Source/Processors/DataThreads/EcubeEditor.cpp
-	-@mkdir -p $(OBJDIR)
-	@echo "Compiling EcubeEditor.cpp"
-	@$(CXX) $(CXXFLAGS) -o "$@" -c "$<"
-
-$(OBJDIR)/RHD2000Editor_dbd5a24.o: ../../Source/Processors/DataThreads/RHD2000Editor.cpp
-	-@mkdir -p $(OBJDIR)
-	@echo "Compiling RHD2000Editor.cpp"
-	@$(CXX) $(CXXFLAGS) -o "$@" -c "$<"
-
-$(OBJDIR)/EcubeThread_d0477baf.o: ../../Source/Processors/DataThreads/EcubeThread.cpp
-	-@mkdir -p $(OBJDIR)
-	@echo "Compiling EcubeThread.cpp"
-	@$(CXX) $(CXXFLAGS) -o "$@" -c "$<"
-
-$(OBJDIR)/okFrontPanelDLL_87687880.o: ../../Source/Processors/DataThreads/rhythm-api/okFrontPanelDLL.cpp
-	-@mkdir -p $(OBJDIR)
-	@echo "Compiling okFrontPanelDLL.cpp"
-	@$(CXX) $(CXXFLAGS) -o "$@" -c "$<"
-
-$(OBJDIR)/rhd2000datablock_722d8dae.o: ../../Source/Processors/DataThreads/rhythm-api/rhd2000datablock.cpp
-	-@mkdir -p $(OBJDIR)
-	@echo "Compiling rhd2000datablock.cpp"
-	@$(CXX) $(CXXFLAGS) -o "$@" -c "$<"
-
-$(OBJDIR)/rhd2000evalboard_e0b412d5.o: ../../Source/Processors/DataThreads/rhythm-api/rhd2000evalboard.cpp
-	-@mkdir -p $(OBJDIR)
-	@echo "Compiling rhd2000evalboard.cpp"
-	@$(CXX) $(CXXFLAGS) -o "$@" -c "$<"
-
-$(OBJDIR)/rhd2000registers_cf6cd63b.o: ../../Source/Processors/DataThreads/rhythm-api/rhd2000registers.cpp
-	-@mkdir -p $(OBJDIR)
-	@echo "Compiling rhd2000registers.cpp"
-	@$(CXX) $(CXXFLAGS) -o "$@" -c "$<"
-
-$(OBJDIR)/RHD2000Thread_23e0b041.o: ../../Source/Processors/DataThreads/RHD2000Thread.cpp
-	-@mkdir -p $(OBJDIR)
-	@echo "Compiling RHD2000Thread.cpp"
-	@$(CXX) $(CXXFLAGS) -o "$@" -c "$<"
-
-$(OBJDIR)/DataBuffer_6ae4f549.o: ../../Source/Processors/DataThreads/DataBuffer.cpp
-	-@mkdir -p $(OBJDIR)
-	@echo "Compiling DataBuffer.cpp"
-	@$(CXX) $(CXXFLAGS) -o "$@" -c "$<"
-
-$(OBJDIR)/DataThread_b2a47a13.o: ../../Source/Processors/DataThreads/DataThread.cpp
-	-@mkdir -p $(OBJDIR)
-	@echo "Compiling DataThread.cpp"
-	@$(CXX) $(CXXFLAGS) -o "$@" -c "$<"
-
-$(OBJDIR)/Bessel_7e54cb27.o: ../../Source/Processors/Dsp/Bessel.cpp
-	-@mkdir -p $(OBJDIR)
-	@echo "Compiling Bessel.cpp"
-	@$(CXX) $(CXXFLAGS) -o "$@" -c "$<"
-
-$(OBJDIR)/Biquad_622c856b.o: ../../Source/Processors/Dsp/Biquad.cpp
-	-@mkdir -p $(OBJDIR)
-	@echo "Compiling Biquad.cpp"
-	@$(CXX) $(CXXFLAGS) -o "$@" -c "$<"
-
-$(OBJDIR)/Butterworth_6aca939b.o: ../../Source/Processors/Dsp/Butterworth.cpp
-	-@mkdir -p $(OBJDIR)
-	@echo "Compiling Butterworth.cpp"
-	@$(CXX) $(CXXFLAGS) -o "$@" -c "$<"
-
-$(OBJDIR)/Cascade_b39fccc1.o: ../../Source/Processors/Dsp/Cascade.cpp
-	-@mkdir -p $(OBJDIR)
-	@echo "Compiling Cascade.cpp"
-	@$(CXX) $(CXXFLAGS) -o "$@" -c "$<"
-
-$(OBJDIR)/ChebyshevI_e0373d09.o: ../../Source/Processors/Dsp/ChebyshevI.cpp
-	-@mkdir -p $(OBJDIR)
-	@echo "Compiling ChebyshevI.cpp"
-	@$(CXX) $(CXXFLAGS) -o "$@" -c "$<"
-
-$(OBJDIR)/ChebyshevII_281496aa.o: ../../Source/Processors/Dsp/ChebyshevII.cpp
-	-@mkdir -p $(OBJDIR)
-	@echo "Compiling ChebyshevII.cpp"
-	@$(CXX) $(CXXFLAGS) -o "$@" -c "$<"
-
-$(OBJDIR)/Custom_fce9f54e.o: ../../Source/Processors/Dsp/Custom.cpp
-	-@mkdir -p $(OBJDIR)
-	@echo "Compiling Custom.cpp"
-	@$(CXX) $(CXXFLAGS) -o "$@" -c "$<"
-
-$(OBJDIR)/Design_596f3d1b.o: ../../Source/Processors/Dsp/Design.cpp
-	-@mkdir -p $(OBJDIR)
-	@echo "Compiling Design.cpp"
-	@$(CXX) $(CXXFLAGS) -o "$@" -c "$<"
-
-$(OBJDIR)/Documentation_89e2d3c7.o: ../../Source/Processors/Dsp/Documentation.cpp
-	-@mkdir -p $(OBJDIR)
-	@echo "Compiling Documentation.cpp"
-	@$(CXX) $(CXXFLAGS) -o "$@" -c "$<"
-
-$(OBJDIR)/Elliptic_6f6493df.o: ../../Source/Processors/Dsp/Elliptic.cpp
-	-@mkdir -p $(OBJDIR)
-	@echo "Compiling Elliptic.cpp"
-	@$(CXX) $(CXXFLAGS) -o "$@" -c "$<"
-
-$(OBJDIR)/Filter_fe9ed9d5.o: ../../Source/Processors/Dsp/Filter.cpp
-	-@mkdir -p $(OBJDIR)
-	@echo "Compiling Filter.cpp"
-	@$(CXX) $(CXXFLAGS) -o "$@" -c "$<"
-
-$(OBJDIR)/Legendre_6dd0035d.o: ../../Source/Processors/Dsp/Legendre.cpp
-	-@mkdir -p $(OBJDIR)
-	@echo "Compiling Legendre.cpp"
-	@$(CXX) $(CXXFLAGS) -o "$@" -c "$<"
-
-$(OBJDIR)/Param_4e0cc01a.o: ../../Source/Processors/Dsp/Param.cpp
-	-@mkdir -p $(OBJDIR)
-	@echo "Compiling Param.cpp"
-	@$(CXX) $(CXXFLAGS) -o "$@" -c "$<"
-
-$(OBJDIR)/PoleFilter_fb8cf3ad.o: ../../Source/Processors/Dsp/PoleFilter.cpp
-	-@mkdir -p $(OBJDIR)
-	@echo "Compiling PoleFilter.cpp"
-	@$(CXX) $(CXXFLAGS) -o "$@" -c "$<"
-
-$(OBJDIR)/RBJ_6081b347.o: ../../Source/Processors/Dsp/RBJ.cpp
-	-@mkdir -p $(OBJDIR)
-	@echo "Compiling RBJ.cpp"
-	@$(CXX) $(CXXFLAGS) -o "$@" -c "$<"
-
-$(OBJDIR)/RootFinder_11229605.o: ../../Source/Processors/Dsp/RootFinder.cpp
-	-@mkdir -p $(OBJDIR)
-	@echo "Compiling RootFinder.cpp"
-	@$(CXX) $(CXXFLAGS) -o "$@" -c "$<"
-
-$(OBJDIR)/State_5d41ca1e.o: ../../Source/Processors/Dsp/State.cpp
-	-@mkdir -p $(OBJDIR)
-	@echo "Compiling State.cpp"
-	@$(CXX) $(CXXFLAGS) -o "$@" -c "$<"
-
-$(OBJDIR)/ChannelSelector_c1430874.o: ../../Source/Processors/Editors/ChannelSelector.cpp
-	-@mkdir -p $(OBJDIR)
-	@echo "Compiling ChannelSelector.cpp"
-	@$(CXX) $(CXXFLAGS) -o "$@" -c "$<"
-
-$(OBJDIR)/ElectrodeButtons_a6064cc.o: ../../Source/Processors/Editors/ElectrodeButtons.cpp
-	-@mkdir -p $(OBJDIR)
-	@echo "Compiling ElectrodeButtons.cpp"
-	@$(CXX) $(CXXFLAGS) -o "$@" -c "$<"
-
-$(OBJDIR)/GenericEditor_becb2ad6.o: ../../Source/Processors/Editors/GenericEditor.cpp
-	-@mkdir -p $(OBJDIR)
-	@echo "Compiling GenericEditor.cpp"
-	@$(CXX) $(CXXFLAGS) -o "$@" -c "$<"
-
-$(OBJDIR)/ImageIcon_c89b23a6.o: ../../Source/Processors/Editors/ImageIcon.cpp
-	-@mkdir -p $(OBJDIR)
-	@echo "Compiling ImageIcon.cpp"
-	@$(CXX) $(CXXFLAGS) -o "$@" -c "$<"
-
-$(OBJDIR)/VisualizerEditor_3672b003.o: ../../Source/Processors/Editors/VisualizerEditor.cpp
-	-@mkdir -p $(OBJDIR)
-	@echo "Compiling VisualizerEditor.cpp"
-	@$(CXX) $(CXXFLAGS) -o "$@" -c "$<"
-
-$(OBJDIR)/NetworkEventsEditor_fd22826.o: ../../Source/Processors/Editors/NetworkEventsEditor.cpp
-	-@mkdir -p $(OBJDIR)
-	@echo "Compiling NetworkEventsEditor.cpp"
-	@$(CXX) $(CXXFLAGS) -o "$@" -c "$<"
-
-$(OBJDIR)/PeriStimulusTimeHistogramEditor_f7323eb0.o: ../../Source/Processors/Editors/PeriStimulusTimeHistogramEditor.cpp
-	-@mkdir -p $(OBJDIR)
-	@echo "Compiling PeriStimulusTimeHistogramEditor.cpp"
-	@$(CXX) $(CXXFLAGS) -o "$@" -c "$<"
-
-$(OBJDIR)/EventDetector_d0f4d00c.o: ../../Source/Processors/EventDetector/EventDetector.cpp
-	-@mkdir -p $(OBJDIR)
-	@echo "Compiling EventDetector.cpp"
-	@$(CXX) $(CXXFLAGS) -o "$@" -c "$<"
-
-$(OBJDIR)/EventNode_857d5604.o: ../../Source/Processors/EventNode/EventNode.cpp
-	-@mkdir -p $(OBJDIR)
-	@echo "Compiling EventNode.cpp"
-	@$(CXX) $(CXXFLAGS) -o "$@" -c "$<"
-
-$(OBJDIR)/EventNodeEditor_2652ddd1.o: ../../Source/Processors/EventNode/EventNodeEditor.cpp
-	-@mkdir -p $(OBJDIR)
-	@echo "Compiling EventNodeEditor.cpp"
-	@$(CXX) $(CXXFLAGS) -o "$@" -c "$<"
-
-$(OBJDIR)/KwikFileSource_58456030.o: ../../Source/Processors/FileReader/KwikFileSource.cpp
-	-@mkdir -p $(OBJDIR)
-	@echo "Compiling KwikFileSource.cpp"
-	@$(CXX) $(CXXFLAGS) -o "$@" -c "$<"
-
-$(OBJDIR)/FileSource_a1ad7002.o: ../../Source/Processors/FileReader/FileSource.cpp
-	-@mkdir -p $(OBJDIR)
-	@echo "Compiling FileSource.cpp"
-	@$(CXX) $(CXXFLAGS) -o "$@" -c "$<"
-
-$(OBJDIR)/FileReader_e4a9ccaa.o: ../../Source/Processors/FileReader/FileReader.cpp
-	-@mkdir -p $(OBJDIR)
-	@echo "Compiling FileReader.cpp"
-	@$(CXX) $(CXXFLAGS) -o "$@" -c "$<"
-
-$(OBJDIR)/FileReaderEditor_e1193ff7.o: ../../Source/Processors/FileReader/FileReaderEditor.cpp
-	-@mkdir -p $(OBJDIR)
-	@echo "Compiling FileReaderEditor.cpp"
-	@$(CXX) $(CXXFLAGS) -o "$@" -c "$<"
-
-$(OBJDIR)/FilterEditor_93e366f5.o: ../../Source/Processors/FilterNode/FilterEditor.cpp
-	-@mkdir -p $(OBJDIR)
-	@echo "Compiling FilterEditor.cpp"
-	@$(CXX) $(CXXFLAGS) -o "$@" -c "$<"
-
-$(OBJDIR)/FilterNode_d2b4d9ca.o: ../../Source/Processors/FilterNode/FilterNode.cpp
-	-@mkdir -p $(OBJDIR)
-	@echo "Compiling FilterNode.cpp"
-	@$(CXX) $(CXXFLAGS) -o "$@" -c "$<"
-
-$(OBJDIR)/GenericProcessor_3e79932a.o: ../../Source/Processors/GenericProcessor/GenericProcessor.cpp
-	-@mkdir -p $(OBJDIR)
-	@echo "Compiling GenericProcessor.cpp"
-	@$(CXX) $(CXXFLAGS) -o "$@" -c "$<"
-
-$(OBJDIR)/LfpDisplayCanvas_9bbf9660.o: ../../Source/Processors/LfpDisplayNode/LfpDisplayCanvas.cpp
-	-@mkdir -p $(OBJDIR)
-	@echo "Compiling LfpDisplayCanvas.cpp"
-	@$(CXX) $(CXXFLAGS) -o "$@" -c "$<"
-
-$(OBJDIR)/LfpDisplayEditor_e7c32ff5.o: ../../Source/Processors/LfpDisplayNode/LfpDisplayEditor.cpp
-	-@mkdir -p $(OBJDIR)
-	@echo "Compiling LfpDisplayEditor.cpp"
-	@$(CXX) $(CXXFLAGS) -o "$@" -c "$<"
-
-$(OBJDIR)/LfpDisplayNode_fdf2e2ca.o: ../../Source/Processors/LfpDisplayNode/LfpDisplayNode.cpp
-	-@mkdir -p $(OBJDIR)
-	@echo "Compiling LfpDisplayNode.cpp"
-	@$(CXX) $(CXXFLAGS) -o "$@" -c "$<"
-
-$(OBJDIR)/Merger_53fb4e4a.o: ../../Source/Processors/Merger/Merger.cpp
-	-@mkdir -p $(OBJDIR)
-	@echo "Compiling Merger.cpp"
-	@$(CXX) $(CXXFLAGS) -o "$@" -c "$<"
-
-$(OBJDIR)/MergerEditor_e36b0997.o: ../../Source/Processors/Merger/MergerEditor.cpp
-	-@mkdir -p $(OBJDIR)
-	@echo "Compiling MergerEditor.cpp"
-	@$(CXX) $(CXXFLAGS) -o "$@" -c "$<"
-
-$(OBJDIR)/MessageCenter_bd1ba084.o: ../../Source/Processors/MessageCenter/MessageCenter.cpp
-	-@mkdir -p $(OBJDIR)
-	@echo "Compiling MessageCenter.cpp"
-	@$(CXX) $(CXXFLAGS) -o "$@" -c "$<"
-
-$(OBJDIR)/MessageCenterEditor_afaf4851.o: ../../Source/Processors/MessageCenter/MessageCenterEditor.cpp
-	-@mkdir -p $(OBJDIR)
-	@echo "Compiling MessageCenterEditor.cpp"
-	@$(CXX) $(CXXFLAGS) -o "$@" -c "$<"
-
-$(OBJDIR)/ParameterEditor_112258eb.o: ../../Source/Processors/Parameter/ParameterEditor.cpp
-	-@mkdir -p $(OBJDIR)
-	@echo "Compiling ParameterEditor.cpp"
-	@$(CXX) $(CXXFLAGS) -o "$@" -c "$<"
-
-$(OBJDIR)/Parameter_b3e5ac9e.o: ../../Source/Processors/Parameter/Parameter.cpp
-	-@mkdir -p $(OBJDIR)
-	@echo "Compiling Parameter.cpp"
-	@$(CXX) $(CXXFLAGS) -o "$@" -c "$<"
-
-$(OBJDIR)/PhaseDetector_8a25ed0e.o: ../../Source/Processors/PhaseDetector/PhaseDetector.cpp
-	-@mkdir -p $(OBJDIR)
-	@echo "Compiling PhaseDetector.cpp"
-	@$(CXX) $(CXXFLAGS) -o "$@" -c "$<"
-
-$(OBJDIR)/PhaseDetectorEditor_eaec855b.o: ../../Source/Processors/PhaseDetector/PhaseDetectorEditor.cpp
-	-@mkdir -p $(OBJDIR)
-	@echo "Compiling PhaseDetectorEditor.cpp"
-	@$(CXX) $(CXXFLAGS) -o "$@" -c "$<"
-
-$(OBJDIR)/ProcessorGraph_8c3a250a.o: ../../Source/Processors/ProcessorGraph/ProcessorGraph.cpp
-	-@mkdir -p $(OBJDIR)
-	@echo "Compiling ProcessorGraph.cpp"
-	@$(CXX) $(CXXFLAGS) -o "$@" -c "$<"
-
-$(OBJDIR)/PulsePalOutput_f41ce62a.o: ../../Source/Processors/PulsePalOutput/PulsePalOutput.cpp
-	-@mkdir -p $(OBJDIR)
-	@echo "Compiling PulsePalOutput.cpp"
-	@$(CXX) $(CXXFLAGS) -o "$@" -c "$<"
-
-$(OBJDIR)/PulsePalOutputEditor_3d333977.o: ../../Source/Processors/PulsePalOutput/PulsePalOutputEditor.cpp
-	-@mkdir -p $(OBJDIR)
-	@echo "Compiling PulsePalOutputEditor.cpp"
-	@$(CXX) $(CXXFLAGS) -o "$@" -c "$<"
-
-$(OBJDIR)/RecordControl_ecb8ada4.o: ../../Source/Processors/RecordControl/RecordControl.cpp
-	-@mkdir -p $(OBJDIR)
-	@echo "Compiling RecordControl.cpp"
-	@$(CXX) $(CXXFLAGS) -o "$@" -c "$<"
-
-$(OBJDIR)/RecordControlEditor_4355fd71.o: ../../Source/Processors/RecordControl/RecordControlEditor.cpp
-	-@mkdir -p $(OBJDIR)
-	@echo "Compiling RecordControlEditor.cpp"
-	@$(CXX) $(CXXFLAGS) -o "$@" -c "$<"
-
-$(OBJDIR)/EngineConfigWindow_4fd44ceb.o: ../../Source/Processors/RecordNode/EngineConfigWindow.cpp
-	-@mkdir -p $(OBJDIR)
-	@echo "Compiling EngineConfigWindow.cpp"
-	@$(CXX) $(CXXFLAGS) -o "$@" -c "$<"
-
-$(OBJDIR)/HDF5FileFormat_be712135.o: ../../Source/Processors/RecordNode/HDF5FileFormat.cpp
-	-@mkdir -p $(OBJDIR)
-	@echo "Compiling HDF5FileFormat.cpp"
-	@$(CXX) $(CXXFLAGS) -o "$@" -c "$<"
-
-$(OBJDIR)/HDF5Recording_d14f7b19.o: ../../Source/Processors/RecordNode/HDF5Recording.cpp
-	-@mkdir -p $(OBJDIR)
-	@echo "Compiling HDF5Recording.cpp"
-	@$(CXX) $(CXXFLAGS) -o "$@" -c "$<"
-
-$(OBJDIR)/OriginalRecording_d6dc3293.o: ../../Source/Processors/RecordNode/OriginalRecording.cpp
-	-@mkdir -p $(OBJDIR)
-	@echo "Compiling OriginalRecording.cpp"
-	@$(CXX) $(CXXFLAGS) -o "$@" -c "$<"
-
-$(OBJDIR)/RecordEngine_97ef83aa.o: ../../Source/Processors/RecordNode/RecordEngine.cpp
-	-@mkdir -p $(OBJDIR)
-	@echo "Compiling RecordEngine.cpp"
-	@$(CXX) $(CXXFLAGS) -o "$@" -c "$<"
-
-$(OBJDIR)/RecordNode_cc21a82a.o: ../../Source/Processors/RecordNode/RecordNode.cpp
-	-@mkdir -p $(OBJDIR)
-	@echo "Compiling RecordNode.cpp"
-	@$(CXX) $(CXXFLAGS) -o "$@" -c "$<"
-
-$(OBJDIR)/NetworkEvents_5344c99a.o: ../../Source/Processors/NetworkEvents/NetworkEvents.cpp
-	-@mkdir -p $(OBJDIR)
-	@echo "Compiling NetworkEvents.cpp"
-	@$(CXX) $(CXXFLAGS) -o "$@" -c "$<"
-
-$(OBJDIR)/PeriStimulusTimeHistogramNode_9631ca2a.o: ../../Source/Processors/PSTH/PeriStimulusTimeHistogramNode.cpp
-	-@mkdir -p $(OBJDIR)
-	@echo "Compiling PeriStimulusTimeHistogramNode.cpp"
-	@$(CXX) $(CXXFLAGS) -o "$@" -c "$<"
-
-$(OBJDIR)/tictoc_cdca1ed.o: ../../Source/Processors/PSTH/tictoc.cpp
-	-@mkdir -p $(OBJDIR)
-	@echo "Compiling tictoc.cpp"
-	@$(CXX) $(CXXFLAGS) -o "$@" -c "$<"
-
-$(OBJDIR)/TrialCircularBuffer_4a4cef0c.o: ../../Source/Processors/PSTH/TrialCircularBuffer.cpp
-	-@mkdir -p $(OBJDIR)
-	@echo "Compiling TrialCircularBuffer.cpp"
-	@$(CXX) $(CXXFLAGS) -o "$@" -c "$<"
-
-$(OBJDIR)/ResamplingNode_9825590a.o: ../../Source/Processors/ResamplingNode/ResamplingNode.cpp
-	-@mkdir -p $(OBJDIR)
-	@echo "Compiling ResamplingNode.cpp"
-	@$(CXX) $(CXXFLAGS) -o "$@" -c "$<"
-
-$(OBJDIR)/ResamplingNodeEditor_8b120457.o: ../../Source/Processors/ResamplingNode/ResamplingNodeEditor.cpp
-	-@mkdir -p $(OBJDIR)
-	@echo "Compiling ResamplingNodeEditor.cpp"
-	@$(CXX) $(CXXFLAGS) -o "$@" -c "$<"
-
-$(OBJDIR)/PulsePal_14932a18.o: ../../Source/Processors/Serial/PulsePal.cpp
-	-@mkdir -p $(OBJDIR)
-	@echo "Compiling PulsePal.cpp"
-	@$(CXX) $(CXXFLAGS) -o "$@" -c "$<"
-
-$(OBJDIR)/ofArduino_12f202a5.o: ../../Source/Processors/Serial/ofArduino.cpp
-	-@mkdir -p $(OBJDIR)
-	@echo "Compiling ofArduino.cpp"
-	@$(CXX) $(CXXFLAGS) -o "$@" -c "$<"
-
-$(OBJDIR)/ofSerial_c3b0a9e1.o: ../../Source/Processors/Serial/ofSerial.cpp
-	-@mkdir -p $(OBJDIR)
-	@echo "Compiling ofSerial.cpp"
-	@$(CXX) $(CXXFLAGS) -o "$@" -c "$<"
-
-$(OBJDIR)/SerialInput_f5b197b8.o: ../../Source/Processors/SerialInput/SerialInput.cpp
-	-@mkdir -p $(OBJDIR)
-	@echo "Compiling SerialInput.cpp"
-	@$(CXX) $(CXXFLAGS) -o "$@" -c "$<"
-
-$(OBJDIR)/SerialInputEditor_46740885.o: ../../Source/Processors/SerialInput/SerialInputEditor.cpp
-	-@mkdir -p $(OBJDIR)
-	@echo "Compiling SerialInputEditor.cpp"
-	@$(CXX) $(CXXFLAGS) -o "$@" -c "$<"
-
-$(OBJDIR)/SignalGenerator_993274e2.o: ../../Source/Processors/SignalGenerator/SignalGenerator.cpp
-	-@mkdir -p $(OBJDIR)
-	@echo "Compiling SignalGenerator.cpp"
-	@$(CXX) $(CXXFLAGS) -o "$@" -c "$<"
-
-$(OBJDIR)/SignalGeneratorEditor_b8e0de2f.o: ../../Source/Processors/SignalGenerator/SignalGeneratorEditor.cpp
-	-@mkdir -p $(OBJDIR)
-	@echo "Compiling SignalGeneratorEditor.cpp"
-	@$(CXX) $(CXXFLAGS) -o "$@" -c "$<"
-
-$(OBJDIR)/SourceNode_de3985ea.o: ../../Source/Processors/SourceNode/SourceNode.cpp
-	-@mkdir -p $(OBJDIR)
-	@echo "Compiling SourceNode.cpp"
-	@$(CXX) $(CXXFLAGS) -o "$@" -c "$<"
-
-$(OBJDIR)/SourceNodeEditor_cdc90937.o: ../../Source/Processors/SourceNode/SourceNodeEditor.cpp
-	-@mkdir -p $(OBJDIR)
-	@echo "Compiling SourceNodeEditor.cpp"
-	@$(CXX) $(CXXFLAGS) -o "$@" -c "$<"
-
-$(OBJDIR)/SpikeDetector_50b619e4.o: ../../Source/Processors/SpikeDetector/SpikeDetector.cpp
-	-@mkdir -p $(OBJDIR)
-	@echo "Compiling SpikeDetector.cpp"
-	@$(CXX) $(CXXFLAGS) -o "$@" -c "$<"
-
-$(OBJDIR)/SpikeDetectorEditor_502139b1.o: ../../Source/Processors/SpikeDetector/SpikeDetectorEditor.cpp
-	-@mkdir -p $(OBJDIR)
-	@echo "Compiling SpikeDetectorEditor.cpp"
-	@$(CXX) $(CXXFLAGS) -o "$@" -c "$<"
-
-$(OBJDIR)/SpikeDisplayCanvas_2219bd20.o: ../../Source/Processors/SpikeDisplayNode/SpikeDisplayCanvas.cpp
-	-@mkdir -p $(OBJDIR)
-	@echo "Compiling SpikeDisplayCanvas.cpp"
-	@$(CXX) $(CXXFLAGS) -o "$@" -c "$<"
-
-$(OBJDIR)/SpikeDisplayEditor_6e1d56b5.o: ../../Source/Processors/SpikeDisplayNode/SpikeDisplayEditor.cpp
-	-@mkdir -p $(OBJDIR)
-	@echo "Compiling SpikeDisplayEditor.cpp"
-	@$(CXX) $(CXXFLAGS) -o "$@" -c "$<"
-
-$(OBJDIR)/SpikeDisplayNode_be27b98a.o: ../../Source/Processors/SpikeDisplayNode/SpikeDisplayNode.cpp
-	-@mkdir -p $(OBJDIR)
-	@echo "Compiling SpikeDisplayNode.cpp"
-	@$(CXX) $(CXXFLAGS) -o "$@" -c "$<"
-
-$(OBJDIR)/SpikeSortBoxes_17f37282.o: ../../Source/Processors/SpikeSorter/SpikeSortBoxes.cpp
-	-@mkdir -p $(OBJDIR)
-	@echo "Compiling SpikeSortBoxes.cpp"
-	@$(CXX) $(CXXFLAGS) -o "$@" -c "$<"
-
-$(OBJDIR)/SpikeSorter_5f160cae.o: ../../Source/Processors/SpikeSorter/SpikeSorter.cpp
-	-@mkdir -p $(OBJDIR)
-	@echo "Compiling SpikeSorter.cpp"
-	@$(CXX) $(CXXFLAGS) -o "$@" -c "$<"
-
-$(OBJDIR)/SpikeSorterCanvas_f0ead366.o: ../../Source/Processors/SpikeSorter/SpikeSorterCanvas.cpp
-	-@mkdir -p $(OBJDIR)
-	@echo "Compiling SpikeSorterCanvas.cpp"
-	@$(CXX) $(CXXFLAGS) -o "$@" -c "$<"
-
-$(OBJDIR)/SpikeSorterEditor_3cee6cfb.o: ../../Source/Processors/SpikeSorter/SpikeSorterEditor.cpp
-	-@mkdir -p $(OBJDIR)
-	@echo "Compiling SpikeSorterEditor.cpp"
-	@$(CXX) $(CXXFLAGS) -o "$@" -c "$<"
-
-$(OBJDIR)/Splitter_889c68aa.o: ../../Source/Processors/Splitter/Splitter.cpp
-	-@mkdir -p $(OBJDIR)
-	@echo "Compiling Splitter.cpp"
-	@$(CXX) $(CXXFLAGS) -o "$@" -c "$<"
-
-$(OBJDIR)/SplitterEditor_93a6dbf7.o: ../../Source/Processors/Splitter/SplitterEditor.cpp
-	-@mkdir -p $(OBJDIR)
-	@echo "Compiling SplitterEditor.cpp"
-	@$(CXX) $(CXXFLAGS) -o "$@" -c "$<"
-
-$(OBJDIR)/DataWindow_83ce6754.o: ../../Source/Processors/Visualization/DataWindow.cpp
-	-@mkdir -p $(OBJDIR)
-	@echo "Compiling DataWindow.cpp"
-	@$(CXX) $(CXXFLAGS) -o "$@" -c "$<"
-
-$(OBJDIR)/SpikeObject_24e8c655.o: ../../Source/Processors/Visualization/SpikeObject.cpp
-	-@mkdir -p $(OBJDIR)
-	@echo "Compiling SpikeObject.cpp"
-	@$(CXX) $(CXXFLAGS) -o "$@" -c "$<"
-
-$(OBJDIR)/MatlabLikePlot_fb09c37f.o: ../../Source/Processors/Visualization/MatlabLikePlot.cpp
-	-@mkdir -p $(OBJDIR)
-	@echo "Compiling MatlabLikePlot.cpp"
-	@$(CXX) $(CXXFLAGS) -o "$@" -c "$<"
-
-$(OBJDIR)/EcubeDialogComponent_2ec3bd57.o: ../../Source/UI/EcubeDialogComponent.cpp
-	-@mkdir -p $(OBJDIR)
-	@echo "Compiling EcubeDialogComponent.cpp"
-	@$(CXX) $(CXXFLAGS) -o "$@" -c "$<"
-
-$(OBJDIR)/CustomArrowButton_206e4278.o: ../../Source/UI/CustomArrowButton.cpp
-	-@mkdir -p $(OBJDIR)
-	@echo "Compiling CustomArrowButton.cpp"
-	@$(CXX) $(CXXFLAGS) -o "$@" -c "$<"
-
-$(OBJDIR)/GraphViewer_e43fd2ce.o: ../../Source/UI/GraphViewer.cpp
-	-@mkdir -p $(OBJDIR)
-	@echo "Compiling GraphViewer.cpp"
-	@$(CXX) $(CXXFLAGS) -o "$@" -c "$<"
-
-$(OBJDIR)/EditorViewportButtons_29af2a5c.o: ../../Source/UI/EditorViewportButtons.cpp
-	-@mkdir -p $(OBJDIR)
-	@echo "Compiling EditorViewportButtons.cpp"
-	@$(CXX) $(CXXFLAGS) -o "$@" -c "$<"
-
-$(OBJDIR)/SignalChainManager_d2b643f0.o: ../../Source/UI/SignalChainManager.cpp
-	-@mkdir -p $(OBJDIR)
-	@echo "Compiling SignalChainManager.cpp"
-	@$(CXX) $(CXXFLAGS) -o "$@" -c "$<"
-
-$(OBJDIR)/EditorViewport_1d991caf.o: ../../Source/UI/EditorViewport.cpp
-	-@mkdir -p $(OBJDIR)
-	@echo "Compiling EditorViewport.cpp"
-	@$(CXX) $(CXXFLAGS) -o "$@" -c "$<"
-
-$(OBJDIR)/ProcessorList_1ad3f3de.o: ../../Source/UI/ProcessorList.cpp
-	-@mkdir -p $(OBJDIR)
-	@echo "Compiling ProcessorList.cpp"
-	@$(CXX) $(CXXFLAGS) -o "$@" -c "$<"
-
-$(OBJDIR)/CustomLookAndFeel_53a8fcdb.o: ../../Source/UI/CustomLookAndFeel.cpp
-	-@mkdir -p $(OBJDIR)
-	@echo "Compiling CustomLookAndFeel.cpp"
-	@$(CXX) $(CXXFLAGS) -o "$@" -c "$<"
-
-$(OBJDIR)/InfoLabel_a2051bf4.o: ../../Source/UI/InfoLabel.cpp
-	-@mkdir -p $(OBJDIR)
-	@echo "Compiling InfoLabel.cpp"
-	@$(CXX) $(CXXFLAGS) -o "$@" -c "$<"
-
-$(OBJDIR)/DataViewport_2cf95d2c.o: ../../Source/UI/DataViewport.cpp
-	-@mkdir -p $(OBJDIR)
-	@echo "Compiling DataViewport.cpp"
-	@$(CXX) $(CXXFLAGS) -o "$@" -c "$<"
-
-$(OBJDIR)/ControlPanel_a895ede3.o: ../../Source/UI/ControlPanel.cpp
-	-@mkdir -p $(OBJDIR)
-	@echo "Compiling ControlPanel.cpp"
-	@$(CXX) $(CXXFLAGS) -o "$@" -c "$<"
-
-$(OBJDIR)/UIComponent_d667ba37.o: ../../Source/UI/UIComponent.cpp
-	-@mkdir -p $(OBJDIR)
-	@echo "Compiling UIComponent.cpp"
-	@$(CXX) $(CXXFLAGS) -o "$@" -c "$<"
-
-$(OBJDIR)/MainWindow_499ac812.o: ../../Source/MainWindow.cpp
-	-@mkdir -p $(OBJDIR)
-	@echo "Compiling MainWindow.cpp"
-	@$(CXX) $(CXXFLAGS) -o "$@" -c "$<"
-
-$(OBJDIR)/Main_90ebc5c2.o: ../../Source/Main.cpp
-	-@mkdir -p $(OBJDIR)
-	@echo "Compiling Main.cpp"
-	@$(CXX) $(CXXFLAGS) -o "$@" -c "$<"
-
-$(OBJDIR)/BinaryData_ce4232d4.o: ../../JuceLibraryCode/BinaryData.cpp
-	-@mkdir -p $(OBJDIR)
-	@echo "Compiling BinaryData.cpp"
-	@$(CXX) $(CXXFLAGS) -o "$@" -c "$<"
-
-$(OBJDIR)/juce_audio_basics_2442e4ea.o: ../../JuceLibraryCode/modules/juce_audio_basics/juce_audio_basics.cpp
-	-@mkdir -p $(OBJDIR)
-	@echo "Compiling juce_audio_basics.cpp"
-	@$(CXX) $(CXXFLAGS) -o "$@" -c "$<"
-
-$(OBJDIR)/juce_audio_devices_a4c8a728.o: ../../JuceLibraryCode/modules/juce_audio_devices/juce_audio_devices.cpp
-	-@mkdir -p $(OBJDIR)
-	@echo "Compiling juce_audio_devices.cpp"
-	@$(CXX) $(CXXFLAGS) -o "$@" -c "$<"
-
-$(OBJDIR)/juce_audio_formats_d349f0c8.o: ../../JuceLibraryCode/modules/juce_audio_formats/juce_audio_formats.cpp
-	-@mkdir -p $(OBJDIR)
-	@echo "Compiling juce_audio_formats.cpp"
-	@$(CXX) $(CXXFLAGS) -o "$@" -c "$<"
-
-$(OBJDIR)/juce_audio_processors_44a134a2.o: ../../JuceLibraryCode/modules/juce_audio_processors/juce_audio_processors.cpp
-	-@mkdir -p $(OBJDIR)
-	@echo "Compiling juce_audio_processors.cpp"
-	@$(CXX) $(CXXFLAGS) -o "$@" -c "$<"
-
-$(OBJDIR)/juce_audio_utils_f63b12e8.o: ../../JuceLibraryCode/modules/juce_audio_utils/juce_audio_utils.cpp
-	-@mkdir -p $(OBJDIR)
-	@echo "Compiling juce_audio_utils.cpp"
-	@$(CXX) $(CXXFLAGS) -o "$@" -c "$<"
-
-$(OBJDIR)/juce_core_aff681cc.o: ../../JuceLibraryCode/modules/juce_core/juce_core.cpp
-	-@mkdir -p $(OBJDIR)
-	@echo "Compiling juce_core.cpp"
-	@$(CXX) $(CXXFLAGS) -o "$@" -c "$<"
-
-$(OBJDIR)/juce_cryptography_25c7e826.o: ../../JuceLibraryCode/modules/juce_cryptography/juce_cryptography.cpp
-	-@mkdir -p $(OBJDIR)
-	@echo "Compiling juce_cryptography.cpp"
-	@$(CXX) $(CXXFLAGS) -o "$@" -c "$<"
-
-$(OBJDIR)/juce_data_structures_bdd6d488.o: ../../JuceLibraryCode/modules/juce_data_structures/juce_data_structures.cpp
-	-@mkdir -p $(OBJDIR)
-	@echo "Compiling juce_data_structures.cpp"
-	@$(CXX) $(CXXFLAGS) -o "$@" -c "$<"
-
-$(OBJDIR)/juce_events_79b2840.o: ../../JuceLibraryCode/modules/juce_events/juce_events.cpp
-	-@mkdir -p $(OBJDIR)
-	@echo "Compiling juce_events.cpp"
-	@$(CXX) $(CXXFLAGS) -o "$@" -c "$<"
-
-$(OBJDIR)/juce_graphics_c8f1e7a4.o: ../../JuceLibraryCode/modules/juce_graphics/juce_graphics.cpp
-	-@mkdir -p $(OBJDIR)
-	@echo "Compiling juce_graphics.cpp"
-	@$(CXX) $(CXXFLAGS) -o "$@" -c "$<"
-
-$(OBJDIR)/juce_gui_basics_a630dd20.o: ../../JuceLibraryCode/modules/juce_gui_basics/juce_gui_basics.cpp
-	-@mkdir -p $(OBJDIR)
-	@echo "Compiling juce_gui_basics.cpp"
-	@$(CXX) $(CXXFLAGS) -o "$@" -c "$<"
-
-$(OBJDIR)/juce_gui_extra_7767d6a8.o: ../../JuceLibraryCode/modules/juce_gui_extra/juce_gui_extra.cpp
-	-@mkdir -p $(OBJDIR)
-	@echo "Compiling juce_gui_extra.cpp"
-	@$(CXX) $(CXXFLAGS) -o "$@" -c "$<"
-
-$(OBJDIR)/juce_opengl_c7e3506c.o: ../../JuceLibraryCode/modules/juce_opengl/juce_opengl.cpp
-	-@mkdir -p $(OBJDIR)
-	@echo "Compiling juce_opengl.cpp"
-	@$(CXX) $(CXXFLAGS) -o "$@" -c "$<"
-
-$(OBJDIR)/juce_video_184321c8.o: ../../JuceLibraryCode/modules/juce_video/juce_video.cpp
-	-@mkdir -p $(OBJDIR)
-	@echo "Compiling juce_video.cpp"
-	@$(CXX) $(CXXFLAGS) -o "$@" -c "$<"
-
--include $(OBJECTS:%.o=%.d)
+# Automatically generated makefile, created by the Introjucer
+# Don't edit this file! Your changes will be overwritten when you re-save the Introjucer project!
+
+# (this disables dependency generation if multiple architectures are set)
+DEPFLAGS := $(if $(word 2, $(TARGET_ARCH)), , -MMD)
+
+ifndef CONFIG
+  CONFIG=Debug
+endif
+
+ifeq ($(CONFIG),Debug)
+  BINDIR := build
+  LIBDIR := build
+  OBJDIR := build/intermediate/Debug
+  OUTDIR := build
+
+  ifeq ($(TARGET_ARCH),)
+    TARGET_ARCH := -march=native
+  endif
+
+  CPPFLAGS := $(DEPFLAGS) -std=c++11 -D "LINUX=1" -D "DEBUG=1" -D "_DEBUG=1" -D "ZEROMQ" -D "JUCER_LINUX_MAKE_7346DA2A=1" -D "JUCE_APP_VERSION=0.3.4" -D "JUCE_APP_VERSION_HEX=0x304" -I /usr/include -I /usr/include/freetype2 -I ../../JuceLibraryCode -I ../../JuceLibraryCode/modules
+  CFLAGS += $(CPPFLAGS) $(TARGET_ARCH) -g -ggdb -O3 -export-dynamic -g -pg -std=c++0x
+  CXXFLAGS += $(CFLAGS)
+  LDFLAGS += $(TARGET_ARCH) -L$(BINDIR) -L$(LIBDIR) -L/usr/X11R6/lib/ -L/usr/local/include -lGL -lX11 -lXext -lXinerama -lasound -ldl -lfreetype -lpthread -lrt -pg -ldl -lXext -lGLU -lhdf5 -lhdf5_cpp -lzmq
+  LDDEPS :=
+  RESFLAGS :=  -D "LINUX=1" -D "DEBUG=1" -D "_DEBUG=1" -D "ZEROMQ" -D "JUCER_LINUX_MAKE_7346DA2A=1" -D "JUCE_APP_VERSION=0.3.4" -D "JUCE_APP_VERSION_HEX=0x304" -I /usr/include -I /usr/include/freetype2 -I ../../JuceLibraryCode -I ../../JuceLibraryCode/modules
+  TARGET := open-ephys
+  BLDCMD = $(CXX) -o $(OUTDIR)/$(TARGET) $(OBJECTS) $(LDFLAGS) $(RESOURCES) $(TARGET_ARCH)
+  CLEANCMD = rm -rf $(OUTDIR)/$(TARGET) $(OBJDIR)
+endif
+
+ifeq ($(CONFIG),Release)
+  BINDIR := build
+  LIBDIR := build
+  OBJDIR := build/intermediate/Release
+  OUTDIR := build
+
+  ifeq ($(TARGET_ARCH),)
+    TARGET_ARCH := -march=native
+  endif
+
+  CPPFLAGS := $(DEPFLAGS) -std=c++11 -D "LINUX=1" -D "NDEBUG=1" -D "ZEROMQ" -D "JUCER_LINUX_MAKE_7346DA2A=1" -D "JUCE_APP_VERSION=0.3.4" -D "JUCE_APP_VERSION_HEX=0x304" -I /usr/include -I /usr/include/freetype2 -I ../../JuceLibraryCode -I ../../JuceLibraryCode/modules
+  CFLAGS += $(CPPFLAGS) $(TARGET_ARCH) -O3 -export-dynamic -g -pg -std=c++0x
+  CXXFLAGS += $(CFLAGS)
+  LDFLAGS += $(TARGET_ARCH) -L$(BINDIR) -L$(LIBDIR) -fvisibility=hidden -L/usr/X11R6/lib/ -lGL -lX11 -lXext -lXinerama -lasound -ldl -lfreetype -lpthread -lrt -pg -ldl -lXext -lGLU -lhdf5 -lhdf5_cpp -lzmq
+  LDDEPS :=
+  RESFLAGS :=  -D "LINUX=1" -D "NDEBUG=1" -D "ZEROMQ" -D "JUCER_LINUX_MAKE_7346DA2A=1" -D "JUCE_APP_VERSION=0.3.4" -D "JUCE_APP_VERSION_HEX=0x304" -I /usr/include -I /usr/include/freetype2 -I ../../JuceLibraryCode -I ../../JuceLibraryCode/modules
+  TARGET := open-ephys-release
+  BLDCMD = $(CXX) -o $(OUTDIR)/$(TARGET) $(OBJECTS) $(LDFLAGS) $(RESOURCES) $(TARGET_ARCH)
+  CLEANCMD = rm -rf $(OUTDIR)/$(TARGET) $(OBJDIR)
+endif
+
+OBJECTS := \
+  $(OBJDIR)/AccessClass_de9602d5.o \
+  $(OBJDIR)/PracticalSocket_2574ecc8.o \
+  $(OBJDIR)/AudioComponent_521bd9c9.o \
+  $(OBJDIR)/CAR_9a7e50f4.o \
+  $(OBJDIR)/ArduinoOutput_d5a968de.o \
+  $(OBJDIR)/ArduinoOutputEditor_e1b7e52b.o \
+  $(OBJDIR)/AudioEditor_3931be27.o \
+  $(OBJDIR)/AudioNode_3db3557c.o \
+  $(OBJDIR)/Channel_5cb2d4d2.o \
+  $(OBJDIR)/ChannelMappingEditor_9b145f15.o \
+  $(OBJDIR)/ChannelMappingNode_ec0559ea.o \
+  $(OBJDIR)/EcubeEditor_ba242592.o \
+  $(OBJDIR)/RHD2000Editor_dbd5a24.o \
+  $(OBJDIR)/EcubeThread_d0477baf.o \
+  $(OBJDIR)/okFrontPanelDLL_87687880.o \
+  $(OBJDIR)/rhd2000datablock_722d8dae.o \
+  $(OBJDIR)/rhd2000evalboard_e0b412d5.o \
+  $(OBJDIR)/rhd2000registers_cf6cd63b.o \
+  $(OBJDIR)/RHD2000Thread_23e0b041.o \
+  $(OBJDIR)/DataBuffer_6ae4f549.o \
+  $(OBJDIR)/DataThread_b2a47a13.o \
+  $(OBJDIR)/Bessel_7e54cb27.o \
+  $(OBJDIR)/Biquad_622c856b.o \
+  $(OBJDIR)/Butterworth_6aca939b.o \
+  $(OBJDIR)/Cascade_b39fccc1.o \
+  $(OBJDIR)/ChebyshevI_e0373d09.o \
+  $(OBJDIR)/ChebyshevII_281496aa.o \
+  $(OBJDIR)/Custom_fce9f54e.o \
+  $(OBJDIR)/Design_596f3d1b.o \
+  $(OBJDIR)/Documentation_89e2d3c7.o \
+  $(OBJDIR)/Elliptic_6f6493df.o \
+  $(OBJDIR)/Filter_fe9ed9d5.o \
+  $(OBJDIR)/Legendre_6dd0035d.o \
+  $(OBJDIR)/Param_4e0cc01a.o \
+  $(OBJDIR)/PoleFilter_fb8cf3ad.o \
+  $(OBJDIR)/RBJ_6081b347.o \
+  $(OBJDIR)/RootFinder_11229605.o \
+  $(OBJDIR)/State_5d41ca1e.o \
+  $(OBJDIR)/ChannelSelector_c1430874.o \
+  $(OBJDIR)/ElectrodeButtons_a6064cc.o \
+  $(OBJDIR)/GenericEditor_becb2ad6.o \
+  $(OBJDIR)/ImageIcon_c89b23a6.o \
+  $(OBJDIR)/VisualizerEditor_3672b003.o \
+  $(OBJDIR)/NetworkEventsEditor_fd22826.o \
+  $(OBJDIR)/PeriStimulusTimeHistogramEditor_f7323eb0.o \
+  $(OBJDIR)/EventDetector_d0f4d00c.o \
+  $(OBJDIR)/EventNode_857d5604.o \
+  $(OBJDIR)/EventNodeEditor_2652ddd1.o \
+  $(OBJDIR)/KwikFileSource_58456030.o \
+  $(OBJDIR)/FileSource_a1ad7002.o \
+  $(OBJDIR)/FileReader_e4a9ccaa.o \
+  $(OBJDIR)/FileReaderEditor_e1193ff7.o \
+  $(OBJDIR)/FilterEditor_93e366f5.o \
+  $(OBJDIR)/FilterNode_d2b4d9ca.o \
+  $(OBJDIR)/GenericProcessor_3e79932a.o \
+  $(OBJDIR)/LfpDisplayCanvas_9bbf9660.o \
+  $(OBJDIR)/LfpDisplayEditor_e7c32ff5.o \
+  $(OBJDIR)/LfpDisplayNode_fdf2e2ca.o \
+  $(OBJDIR)/Merger_53fb4e4a.o \
+  $(OBJDIR)/MergerEditor_e36b0997.o \
+  $(OBJDIR)/MessageCenter_bd1ba084.o \
+  $(OBJDIR)/MessageCenterEditor_afaf4851.o \
+  $(OBJDIR)/ParameterEditor_112258eb.o \
+  $(OBJDIR)/Parameter_b3e5ac9e.o \
+  $(OBJDIR)/PhaseDetector_8a25ed0e.o \
+  $(OBJDIR)/PhaseDetectorEditor_eaec855b.o \
+  $(OBJDIR)/ProcessorGraph_8c3a250a.o \
+  $(OBJDIR)/PulsePalOutput_f41ce62a.o \
+  $(OBJDIR)/PulsePalOutputEditor_3d333977.o \
+  $(OBJDIR)/RecordControl_ecb8ada4.o \
+  $(OBJDIR)/RecordControlEditor_4355fd71.o \
+  $(OBJDIR)/EngineConfigWindow_4fd44ceb.o \
+  $(OBJDIR)/HDF5FileFormat_be712135.o \
+  $(OBJDIR)/HDF5Recording_d14f7b19.o \
+  $(OBJDIR)/OriginalRecording_d6dc3293.o \
+  $(OBJDIR)/RecordEngine_97ef83aa.o \
+  $(OBJDIR)/RecordNode_cc21a82a.o \
+  $(OBJDIR)/NetworkEvents_5344c99a.o \
+  $(OBJDIR)/PeriStimulusTimeHistogramNode_9631ca2a.o \
+  $(OBJDIR)/tictoc_cdca1ed.o \
+  $(OBJDIR)/TrialCircularBuffer_4a4cef0c.o \
+  $(OBJDIR)/ResamplingNode_9825590a.o \
+  $(OBJDIR)/ResamplingNodeEditor_8b120457.o \
+  $(OBJDIR)/PulsePal_14932a18.o \
+  $(OBJDIR)/ofArduino_12f202a5.o \
+  $(OBJDIR)/ofSerial_c3b0a9e1.o \
+  $(OBJDIR)/SerialInput_f5b197b8.o \
+  $(OBJDIR)/SerialInputEditor_46740885.o \
+  $(OBJDIR)/SignalGenerator_993274e2.o \
+  $(OBJDIR)/SignalGeneratorEditor_b8e0de2f.o \
+  $(OBJDIR)/SourceNode_de3985ea.o \
+  $(OBJDIR)/SourceNodeEditor_cdc90937.o \
+  $(OBJDIR)/SpikeDetector_50b619e4.o \
+  $(OBJDIR)/SpikeDetectorEditor_502139b1.o \
+  $(OBJDIR)/SpikeDisplayCanvas_2219bd20.o \
+  $(OBJDIR)/SpikeDisplayEditor_6e1d56b5.o \
+  $(OBJDIR)/SpikeDisplayNode_be27b98a.o \
+  $(OBJDIR)/SpikeSortBoxes_17f37282.o \
+  $(OBJDIR)/SpikeSorter_5f160cae.o \
+  $(OBJDIR)/SpikeSorterCanvas_f0ead366.o \
+  $(OBJDIR)/SpikeSorterEditor_3cee6cfb.o \
+  $(OBJDIR)/Splitter_889c68aa.o \
+  $(OBJDIR)/SplitterEditor_93a6dbf7.o \
+  $(OBJDIR)/DataWindow_83ce6754.o \
+  $(OBJDIR)/SpikeObject_24e8c655.o \
+  $(OBJDIR)/MatlabLikePlot_fb09c37f.o \
+  $(OBJDIR)/EcubeDialogComponent_2ec3bd57.o \
+  $(OBJDIR)/CustomArrowButton_206e4278.o \
+  $(OBJDIR)/GraphViewer_e43fd2ce.o \
+  $(OBJDIR)/EditorViewportButtons_29af2a5c.o \
+  $(OBJDIR)/SignalChainManager_d2b643f0.o \
+  $(OBJDIR)/EditorViewport_1d991caf.o \
+  $(OBJDIR)/ProcessorList_1ad3f3de.o \
+  $(OBJDIR)/CustomLookAndFeel_53a8fcdb.o \
+  $(OBJDIR)/InfoLabel_a2051bf4.o \
+  $(OBJDIR)/DataViewport_2cf95d2c.o \
+  $(OBJDIR)/ControlPanel_a895ede3.o \
+  $(OBJDIR)/UIComponent_d667ba37.o \
+  $(OBJDIR)/MainWindow_499ac812.o \
+  $(OBJDIR)/Main_90ebc5c2.o \
+  $(OBJDIR)/BinaryData_ce4232d4.o \
+  $(OBJDIR)/juce_audio_basics_2442e4ea.o \
+  $(OBJDIR)/juce_audio_devices_a4c8a728.o \
+  $(OBJDIR)/juce_audio_formats_d349f0c8.o \
+  $(OBJDIR)/juce_audio_processors_44a134a2.o \
+  $(OBJDIR)/juce_audio_utils_f63b12e8.o \
+  $(OBJDIR)/juce_core_aff681cc.o \
+  $(OBJDIR)/juce_cryptography_25c7e826.o \
+  $(OBJDIR)/juce_data_structures_bdd6d488.o \
+  $(OBJDIR)/juce_events_79b2840.o \
+  $(OBJDIR)/juce_graphics_c8f1e7a4.o \
+  $(OBJDIR)/juce_gui_basics_a630dd20.o \
+  $(OBJDIR)/juce_gui_extra_7767d6a8.o \
+  $(OBJDIR)/juce_opengl_c7e3506c.o \
+  $(OBJDIR)/juce_video_184321c8.o \
+
+.PHONY: clean
+
+$(OUTDIR)/$(TARGET): $(OBJECTS) $(LDDEPS) $(RESOURCES)
+	@echo Linking open-ephys
+	-@mkdir -p $(BINDIR)
+	-@mkdir -p $(LIBDIR)
+	-@mkdir -p $(OUTDIR)
+	@$(BLDCMD)
+
+clean:
+	@echo Cleaning open-ephys
+	@$(CLEANCMD)
+
+strip:
+	@echo Stripping open-ephys
+	-@strip --strip-unneeded $(OUTDIR)/$(TARGET)
+
+$(OBJDIR)/AccessClass_de9602d5.o: ../../Source/AccessClass.cpp
+	-@mkdir -p $(OBJDIR)
+	@echo "Compiling AccessClass.cpp"
+	@$(CXX) $(CXXFLAGS) -o "$@" -c "$<"
+
+$(OBJDIR)/PracticalSocket_2574ecc8.o: ../../Source/Network/PracticalSocket.cpp
+	-@mkdir -p $(OBJDIR)
+	@echo "Compiling PracticalSocket.cpp"
+	@$(CXX) $(CXXFLAGS) -o "$@" -c "$<"
+
+$(OBJDIR)/AudioComponent_521bd9c9.o: ../../Source/Audio/AudioComponent.cpp
+	-@mkdir -p $(OBJDIR)
+	@echo "Compiling AudioComponent.cpp"
+	@$(CXX) $(CXXFLAGS) -o "$@" -c "$<"
+
+$(OBJDIR)/CAR_9a7e50f4.o: ../../Source/Processors/CAR/CAR.cpp
+	-@mkdir -p $(OBJDIR)
+	@echo "Compiling CAR.cpp"
+	@$(CXX) $(CXXFLAGS) -o "$@" -c "$<"
+
+$(OBJDIR)/ArduinoOutput_d5a968de.o: ../../Source/Processors/ArduinoOutput/ArduinoOutput.cpp
+	-@mkdir -p $(OBJDIR)
+	@echo "Compiling ArduinoOutput.cpp"
+	@$(CXX) $(CXXFLAGS) -o "$@" -c "$<"
+
+$(OBJDIR)/ArduinoOutputEditor_e1b7e52b.o: ../../Source/Processors/ArduinoOutput/ArduinoOutputEditor.cpp
+	-@mkdir -p $(OBJDIR)
+	@echo "Compiling ArduinoOutputEditor.cpp"
+	@$(CXX) $(CXXFLAGS) -o "$@" -c "$<"
+
+$(OBJDIR)/AudioEditor_3931be27.o: ../../Source/Processors/AudioNode/AudioEditor.cpp
+	-@mkdir -p $(OBJDIR)
+	@echo "Compiling AudioEditor.cpp"
+	@$(CXX) $(CXXFLAGS) -o "$@" -c "$<"
+
+$(OBJDIR)/AudioNode_3db3557c.o: ../../Source/Processors/AudioNode/AudioNode.cpp
+	-@mkdir -p $(OBJDIR)
+	@echo "Compiling AudioNode.cpp"
+	@$(CXX) $(CXXFLAGS) -o "$@" -c "$<"
+
+$(OBJDIR)/Channel_5cb2d4d2.o: ../../Source/Processors/Channel/Channel.cpp
+	-@mkdir -p $(OBJDIR)
+	@echo "Compiling Channel.cpp"
+	@$(CXX) $(CXXFLAGS) -o "$@" -c "$<"
+
+$(OBJDIR)/ChannelMappingEditor_9b145f15.o: ../../Source/Processors/ChannelMappingNode/ChannelMappingEditor.cpp
+	-@mkdir -p $(OBJDIR)
+	@echo "Compiling ChannelMappingEditor.cpp"
+	@$(CXX) $(CXXFLAGS) -o "$@" -c "$<"
+
+$(OBJDIR)/ChannelMappingNode_ec0559ea.o: ../../Source/Processors/ChannelMappingNode/ChannelMappingNode.cpp
+	-@mkdir -p $(OBJDIR)
+	@echo "Compiling ChannelMappingNode.cpp"
+	@$(CXX) $(CXXFLAGS) -o "$@" -c "$<"
+
+$(OBJDIR)/EcubeEditor_ba242592.o: ../../Source/Processors/DataThreads/EcubeEditor.cpp
+	-@mkdir -p $(OBJDIR)
+	@echo "Compiling EcubeEditor.cpp"
+	@$(CXX) $(CXXFLAGS) -o "$@" -c "$<"
+
+$(OBJDIR)/RHD2000Editor_dbd5a24.o: ../../Source/Processors/DataThreads/RHD2000Editor.cpp
+	-@mkdir -p $(OBJDIR)
+	@echo "Compiling RHD2000Editor.cpp"
+	@$(CXX) $(CXXFLAGS) -o "$@" -c "$<"
+
+$(OBJDIR)/EcubeThread_d0477baf.o: ../../Source/Processors/DataThreads/EcubeThread.cpp
+	-@mkdir -p $(OBJDIR)
+	@echo "Compiling EcubeThread.cpp"
+	@$(CXX) $(CXXFLAGS) -o "$@" -c "$<"
+
+$(OBJDIR)/okFrontPanelDLL_87687880.o: ../../Source/Processors/DataThreads/rhythm-api/okFrontPanelDLL.cpp
+	-@mkdir -p $(OBJDIR)
+	@echo "Compiling okFrontPanelDLL.cpp"
+	@$(CXX) $(CXXFLAGS) -o "$@" -c "$<"
+
+$(OBJDIR)/rhd2000datablock_722d8dae.o: ../../Source/Processors/DataThreads/rhythm-api/rhd2000datablock.cpp
+	-@mkdir -p $(OBJDIR)
+	@echo "Compiling rhd2000datablock.cpp"
+	@$(CXX) $(CXXFLAGS) -o "$@" -c "$<"
+
+$(OBJDIR)/rhd2000evalboard_e0b412d5.o: ../../Source/Processors/DataThreads/rhythm-api/rhd2000evalboard.cpp
+	-@mkdir -p $(OBJDIR)
+	@echo "Compiling rhd2000evalboard.cpp"
+	@$(CXX) $(CXXFLAGS) -o "$@" -c "$<"
+
+$(OBJDIR)/rhd2000registers_cf6cd63b.o: ../../Source/Processors/DataThreads/rhythm-api/rhd2000registers.cpp
+	-@mkdir -p $(OBJDIR)
+	@echo "Compiling rhd2000registers.cpp"
+	@$(CXX) $(CXXFLAGS) -o "$@" -c "$<"
+
+$(OBJDIR)/RHD2000Thread_23e0b041.o: ../../Source/Processors/DataThreads/RHD2000Thread.cpp
+	-@mkdir -p $(OBJDIR)
+	@echo "Compiling RHD2000Thread.cpp"
+	@$(CXX) $(CXXFLAGS) -o "$@" -c "$<"
+
+$(OBJDIR)/DataBuffer_6ae4f549.o: ../../Source/Processors/DataThreads/DataBuffer.cpp
+	-@mkdir -p $(OBJDIR)
+	@echo "Compiling DataBuffer.cpp"
+	@$(CXX) $(CXXFLAGS) -o "$@" -c "$<"
+
+$(OBJDIR)/DataThread_b2a47a13.o: ../../Source/Processors/DataThreads/DataThread.cpp
+	-@mkdir -p $(OBJDIR)
+	@echo "Compiling DataThread.cpp"
+	@$(CXX) $(CXXFLAGS) -o "$@" -c "$<"
+
+$(OBJDIR)/Bessel_7e54cb27.o: ../../Source/Processors/Dsp/Bessel.cpp
+	-@mkdir -p $(OBJDIR)
+	@echo "Compiling Bessel.cpp"
+	@$(CXX) $(CXXFLAGS) -o "$@" -c "$<"
+
+$(OBJDIR)/Biquad_622c856b.o: ../../Source/Processors/Dsp/Biquad.cpp
+	-@mkdir -p $(OBJDIR)
+	@echo "Compiling Biquad.cpp"
+	@$(CXX) $(CXXFLAGS) -o "$@" -c "$<"
+
+$(OBJDIR)/Butterworth_6aca939b.o: ../../Source/Processors/Dsp/Butterworth.cpp
+	-@mkdir -p $(OBJDIR)
+	@echo "Compiling Butterworth.cpp"
+	@$(CXX) $(CXXFLAGS) -o "$@" -c "$<"
+
+$(OBJDIR)/Cascade_b39fccc1.o: ../../Source/Processors/Dsp/Cascade.cpp
+	-@mkdir -p $(OBJDIR)
+	@echo "Compiling Cascade.cpp"
+	@$(CXX) $(CXXFLAGS) -o "$@" -c "$<"
+
+$(OBJDIR)/ChebyshevI_e0373d09.o: ../../Source/Processors/Dsp/ChebyshevI.cpp
+	-@mkdir -p $(OBJDIR)
+	@echo "Compiling ChebyshevI.cpp"
+	@$(CXX) $(CXXFLAGS) -o "$@" -c "$<"
+
+$(OBJDIR)/ChebyshevII_281496aa.o: ../../Source/Processors/Dsp/ChebyshevII.cpp
+	-@mkdir -p $(OBJDIR)
+	@echo "Compiling ChebyshevII.cpp"
+	@$(CXX) $(CXXFLAGS) -o "$@" -c "$<"
+
+$(OBJDIR)/Custom_fce9f54e.o: ../../Source/Processors/Dsp/Custom.cpp
+	-@mkdir -p $(OBJDIR)
+	@echo "Compiling Custom.cpp"
+	@$(CXX) $(CXXFLAGS) -o "$@" -c "$<"
+
+$(OBJDIR)/Design_596f3d1b.o: ../../Source/Processors/Dsp/Design.cpp
+	-@mkdir -p $(OBJDIR)
+	@echo "Compiling Design.cpp"
+	@$(CXX) $(CXXFLAGS) -o "$@" -c "$<"
+
+$(OBJDIR)/Documentation_89e2d3c7.o: ../../Source/Processors/Dsp/Documentation.cpp
+	-@mkdir -p $(OBJDIR)
+	@echo "Compiling Documentation.cpp"
+	@$(CXX) $(CXXFLAGS) -o "$@" -c "$<"
+
+$(OBJDIR)/Elliptic_6f6493df.o: ../../Source/Processors/Dsp/Elliptic.cpp
+	-@mkdir -p $(OBJDIR)
+	@echo "Compiling Elliptic.cpp"
+	@$(CXX) $(CXXFLAGS) -o "$@" -c "$<"
+
+$(OBJDIR)/Filter_fe9ed9d5.o: ../../Source/Processors/Dsp/Filter.cpp
+	-@mkdir -p $(OBJDIR)
+	@echo "Compiling Filter.cpp"
+	@$(CXX) $(CXXFLAGS) -o "$@" -c "$<"
+
+$(OBJDIR)/Legendre_6dd0035d.o: ../../Source/Processors/Dsp/Legendre.cpp
+	-@mkdir -p $(OBJDIR)
+	@echo "Compiling Legendre.cpp"
+	@$(CXX) $(CXXFLAGS) -o "$@" -c "$<"
+
+$(OBJDIR)/Param_4e0cc01a.o: ../../Source/Processors/Dsp/Param.cpp
+	-@mkdir -p $(OBJDIR)
+	@echo "Compiling Param.cpp"
+	@$(CXX) $(CXXFLAGS) -o "$@" -c "$<"
+
+$(OBJDIR)/PoleFilter_fb8cf3ad.o: ../../Source/Processors/Dsp/PoleFilter.cpp
+	-@mkdir -p $(OBJDIR)
+	@echo "Compiling PoleFilter.cpp"
+	@$(CXX) $(CXXFLAGS) -o "$@" -c "$<"
+
+$(OBJDIR)/RBJ_6081b347.o: ../../Source/Processors/Dsp/RBJ.cpp
+	-@mkdir -p $(OBJDIR)
+	@echo "Compiling RBJ.cpp"
+	@$(CXX) $(CXXFLAGS) -o "$@" -c "$<"
+
+$(OBJDIR)/RootFinder_11229605.o: ../../Source/Processors/Dsp/RootFinder.cpp
+	-@mkdir -p $(OBJDIR)
+	@echo "Compiling RootFinder.cpp"
+	@$(CXX) $(CXXFLAGS) -o "$@" -c "$<"
+
+$(OBJDIR)/State_5d41ca1e.o: ../../Source/Processors/Dsp/State.cpp
+	-@mkdir -p $(OBJDIR)
+	@echo "Compiling State.cpp"
+	@$(CXX) $(CXXFLAGS) -o "$@" -c "$<"
+
+$(OBJDIR)/ChannelSelector_c1430874.o: ../../Source/Processors/Editors/ChannelSelector.cpp
+	-@mkdir -p $(OBJDIR)
+	@echo "Compiling ChannelSelector.cpp"
+	@$(CXX) $(CXXFLAGS) -o "$@" -c "$<"
+
+$(OBJDIR)/ElectrodeButtons_a6064cc.o: ../../Source/Processors/Editors/ElectrodeButtons.cpp
+	-@mkdir -p $(OBJDIR)
+	@echo "Compiling ElectrodeButtons.cpp"
+	@$(CXX) $(CXXFLAGS) -o "$@" -c "$<"
+
+$(OBJDIR)/GenericEditor_becb2ad6.o: ../../Source/Processors/Editors/GenericEditor.cpp
+	-@mkdir -p $(OBJDIR)
+	@echo "Compiling GenericEditor.cpp"
+	@$(CXX) $(CXXFLAGS) -o "$@" -c "$<"
+
+$(OBJDIR)/ImageIcon_c89b23a6.o: ../../Source/Processors/Editors/ImageIcon.cpp
+	-@mkdir -p $(OBJDIR)
+	@echo "Compiling ImageIcon.cpp"
+	@$(CXX) $(CXXFLAGS) -o "$@" -c "$<"
+
+$(OBJDIR)/VisualizerEditor_3672b003.o: ../../Source/Processors/Editors/VisualizerEditor.cpp
+	-@mkdir -p $(OBJDIR)
+	@echo "Compiling VisualizerEditor.cpp"
+	@$(CXX) $(CXXFLAGS) -o "$@" -c "$<"
+
+$(OBJDIR)/NetworkEventsEditor_fd22826.o: ../../Source/Processors/Editors/NetworkEventsEditor.cpp
+	-@mkdir -p $(OBJDIR)
+	@echo "Compiling NetworkEventsEditor.cpp"
+	@$(CXX) $(CXXFLAGS) -o "$@" -c "$<"
+
+$(OBJDIR)/PeriStimulusTimeHistogramEditor_f7323eb0.o: ../../Source/Processors/Editors/PeriStimulusTimeHistogramEditor.cpp
+	-@mkdir -p $(OBJDIR)
+	@echo "Compiling PeriStimulusTimeHistogramEditor.cpp"
+	@$(CXX) $(CXXFLAGS) -o "$@" -c "$<"
+
+$(OBJDIR)/EventDetector_d0f4d00c.o: ../../Source/Processors/EventDetector/EventDetector.cpp
+	-@mkdir -p $(OBJDIR)
+	@echo "Compiling EventDetector.cpp"
+	@$(CXX) $(CXXFLAGS) -o "$@" -c "$<"
+
+$(OBJDIR)/EventNode_857d5604.o: ../../Source/Processors/EventNode/EventNode.cpp
+	-@mkdir -p $(OBJDIR)
+	@echo "Compiling EventNode.cpp"
+	@$(CXX) $(CXXFLAGS) -o "$@" -c "$<"
+
+$(OBJDIR)/EventNodeEditor_2652ddd1.o: ../../Source/Processors/EventNode/EventNodeEditor.cpp
+	-@mkdir -p $(OBJDIR)
+	@echo "Compiling EventNodeEditor.cpp"
+	@$(CXX) $(CXXFLAGS) -o "$@" -c "$<"
+
+$(OBJDIR)/KwikFileSource_58456030.o: ../../Source/Processors/FileReader/KwikFileSource.cpp
+	-@mkdir -p $(OBJDIR)
+	@echo "Compiling KwikFileSource.cpp"
+	@$(CXX) $(CXXFLAGS) -o "$@" -c "$<"
+
+$(OBJDIR)/FileSource_a1ad7002.o: ../../Source/Processors/FileReader/FileSource.cpp
+	-@mkdir -p $(OBJDIR)
+	@echo "Compiling FileSource.cpp"
+	@$(CXX) $(CXXFLAGS) -o "$@" -c "$<"
+
+$(OBJDIR)/FileReader_e4a9ccaa.o: ../../Source/Processors/FileReader/FileReader.cpp
+	-@mkdir -p $(OBJDIR)
+	@echo "Compiling FileReader.cpp"
+	@$(CXX) $(CXXFLAGS) -o "$@" -c "$<"
+
+$(OBJDIR)/FileReaderEditor_e1193ff7.o: ../../Source/Processors/FileReader/FileReaderEditor.cpp
+	-@mkdir -p $(OBJDIR)
+	@echo "Compiling FileReaderEditor.cpp"
+	@$(CXX) $(CXXFLAGS) -o "$@" -c "$<"
+
+$(OBJDIR)/FilterEditor_93e366f5.o: ../../Source/Processors/FilterNode/FilterEditor.cpp
+	-@mkdir -p $(OBJDIR)
+	@echo "Compiling FilterEditor.cpp"
+	@$(CXX) $(CXXFLAGS) -o "$@" -c "$<"
+
+$(OBJDIR)/FilterNode_d2b4d9ca.o: ../../Source/Processors/FilterNode/FilterNode.cpp
+	-@mkdir -p $(OBJDIR)
+	@echo "Compiling FilterNode.cpp"
+	@$(CXX) $(CXXFLAGS) -o "$@" -c "$<"
+
+$(OBJDIR)/GenericProcessor_3e79932a.o: ../../Source/Processors/GenericProcessor/GenericProcessor.cpp
+	-@mkdir -p $(OBJDIR)
+	@echo "Compiling GenericProcessor.cpp"
+	@$(CXX) $(CXXFLAGS) -o "$@" -c "$<"
+
+$(OBJDIR)/LfpDisplayCanvas_9bbf9660.o: ../../Source/Processors/LfpDisplayNode/LfpDisplayCanvas.cpp
+	-@mkdir -p $(OBJDIR)
+	@echo "Compiling LfpDisplayCanvas.cpp"
+	@$(CXX) $(CXXFLAGS) -o "$@" -c "$<"
+
+$(OBJDIR)/LfpDisplayEditor_e7c32ff5.o: ../../Source/Processors/LfpDisplayNode/LfpDisplayEditor.cpp
+	-@mkdir -p $(OBJDIR)
+	@echo "Compiling LfpDisplayEditor.cpp"
+	@$(CXX) $(CXXFLAGS) -o "$@" -c "$<"
+
+$(OBJDIR)/LfpDisplayNode_fdf2e2ca.o: ../../Source/Processors/LfpDisplayNode/LfpDisplayNode.cpp
+	-@mkdir -p $(OBJDIR)
+	@echo "Compiling LfpDisplayNode.cpp"
+	@$(CXX) $(CXXFLAGS) -o "$@" -c "$<"
+
+$(OBJDIR)/Merger_53fb4e4a.o: ../../Source/Processors/Merger/Merger.cpp
+	-@mkdir -p $(OBJDIR)
+	@echo "Compiling Merger.cpp"
+	@$(CXX) $(CXXFLAGS) -o "$@" -c "$<"
+
+$(OBJDIR)/MergerEditor_e36b0997.o: ../../Source/Processors/Merger/MergerEditor.cpp
+	-@mkdir -p $(OBJDIR)
+	@echo "Compiling MergerEditor.cpp"
+	@$(CXX) $(CXXFLAGS) -o "$@" -c "$<"
+
+$(OBJDIR)/MessageCenter_bd1ba084.o: ../../Source/Processors/MessageCenter/MessageCenter.cpp
+	-@mkdir -p $(OBJDIR)
+	@echo "Compiling MessageCenter.cpp"
+	@$(CXX) $(CXXFLAGS) -o "$@" -c "$<"
+
+$(OBJDIR)/MessageCenterEditor_afaf4851.o: ../../Source/Processors/MessageCenter/MessageCenterEditor.cpp
+	-@mkdir -p $(OBJDIR)
+	@echo "Compiling MessageCenterEditor.cpp"
+	@$(CXX) $(CXXFLAGS) -o "$@" -c "$<"
+
+$(OBJDIR)/ParameterEditor_112258eb.o: ../../Source/Processors/Parameter/ParameterEditor.cpp
+	-@mkdir -p $(OBJDIR)
+	@echo "Compiling ParameterEditor.cpp"
+	@$(CXX) $(CXXFLAGS) -o "$@" -c "$<"
+
+$(OBJDIR)/Parameter_b3e5ac9e.o: ../../Source/Processors/Parameter/Parameter.cpp
+	-@mkdir -p $(OBJDIR)
+	@echo "Compiling Parameter.cpp"
+	@$(CXX) $(CXXFLAGS) -o "$@" -c "$<"
+
+$(OBJDIR)/PhaseDetector_8a25ed0e.o: ../../Source/Processors/PhaseDetector/PhaseDetector.cpp
+	-@mkdir -p $(OBJDIR)
+	@echo "Compiling PhaseDetector.cpp"
+	@$(CXX) $(CXXFLAGS) -o "$@" -c "$<"
+
+$(OBJDIR)/PhaseDetectorEditor_eaec855b.o: ../../Source/Processors/PhaseDetector/PhaseDetectorEditor.cpp
+	-@mkdir -p $(OBJDIR)
+	@echo "Compiling PhaseDetectorEditor.cpp"
+	@$(CXX) $(CXXFLAGS) -o "$@" -c "$<"
+
+$(OBJDIR)/ProcessorGraph_8c3a250a.o: ../../Source/Processors/ProcessorGraph/ProcessorGraph.cpp
+	-@mkdir -p $(OBJDIR)
+	@echo "Compiling ProcessorGraph.cpp"
+	@$(CXX) $(CXXFLAGS) -o "$@" -c "$<"
+
+$(OBJDIR)/PulsePalOutput_f41ce62a.o: ../../Source/Processors/PulsePalOutput/PulsePalOutput.cpp
+	-@mkdir -p $(OBJDIR)
+	@echo "Compiling PulsePalOutput.cpp"
+	@$(CXX) $(CXXFLAGS) -o "$@" -c "$<"
+
+$(OBJDIR)/PulsePalOutputEditor_3d333977.o: ../../Source/Processors/PulsePalOutput/PulsePalOutputEditor.cpp
+	-@mkdir -p $(OBJDIR)
+	@echo "Compiling PulsePalOutputEditor.cpp"
+	@$(CXX) $(CXXFLAGS) -o "$@" -c "$<"
+
+$(OBJDIR)/RecordControl_ecb8ada4.o: ../../Source/Processors/RecordControl/RecordControl.cpp
+	-@mkdir -p $(OBJDIR)
+	@echo "Compiling RecordControl.cpp"
+	@$(CXX) $(CXXFLAGS) -o "$@" -c "$<"
+
+$(OBJDIR)/RecordControlEditor_4355fd71.o: ../../Source/Processors/RecordControl/RecordControlEditor.cpp
+	-@mkdir -p $(OBJDIR)
+	@echo "Compiling RecordControlEditor.cpp"
+	@$(CXX) $(CXXFLAGS) -o "$@" -c "$<"
+
+$(OBJDIR)/EngineConfigWindow_4fd44ceb.o: ../../Source/Processors/RecordNode/EngineConfigWindow.cpp
+	-@mkdir -p $(OBJDIR)
+	@echo "Compiling EngineConfigWindow.cpp"
+	@$(CXX) $(CXXFLAGS) -o "$@" -c "$<"
+
+$(OBJDIR)/HDF5FileFormat_be712135.o: ../../Source/Processors/RecordNode/HDF5FileFormat.cpp
+	-@mkdir -p $(OBJDIR)
+	@echo "Compiling HDF5FileFormat.cpp"
+	@$(CXX) $(CXXFLAGS) -o "$@" -c "$<"
+
+$(OBJDIR)/HDF5Recording_d14f7b19.o: ../../Source/Processors/RecordNode/HDF5Recording.cpp
+	-@mkdir -p $(OBJDIR)
+	@echo "Compiling HDF5Recording.cpp"
+	@$(CXX) $(CXXFLAGS) -o "$@" -c "$<"
+
+$(OBJDIR)/OriginalRecording_d6dc3293.o: ../../Source/Processors/RecordNode/OriginalRecording.cpp
+	-@mkdir -p $(OBJDIR)
+	@echo "Compiling OriginalRecording.cpp"
+	@$(CXX) $(CXXFLAGS) -o "$@" -c "$<"
+
+$(OBJDIR)/RecordEngine_97ef83aa.o: ../../Source/Processors/RecordNode/RecordEngine.cpp
+	-@mkdir -p $(OBJDIR)
+	@echo "Compiling RecordEngine.cpp"
+	@$(CXX) $(CXXFLAGS) -o "$@" -c "$<"
+
+$(OBJDIR)/RecordNode_cc21a82a.o: ../../Source/Processors/RecordNode/RecordNode.cpp
+	-@mkdir -p $(OBJDIR)
+	@echo "Compiling RecordNode.cpp"
+	@$(CXX) $(CXXFLAGS) -o "$@" -c "$<"
+
+$(OBJDIR)/NetworkEvents_5344c99a.o: ../../Source/Processors/NetworkEvents/NetworkEvents.cpp
+	-@mkdir -p $(OBJDIR)
+	@echo "Compiling NetworkEvents.cpp"
+	@$(CXX) $(CXXFLAGS) -o "$@" -c "$<"
+
+$(OBJDIR)/PeriStimulusTimeHistogramNode_9631ca2a.o: ../../Source/Processors/PSTH/PeriStimulusTimeHistogramNode.cpp
+	-@mkdir -p $(OBJDIR)
+	@echo "Compiling PeriStimulusTimeHistogramNode.cpp"
+	@$(CXX) $(CXXFLAGS) -o "$@" -c "$<"
+
+$(OBJDIR)/tictoc_cdca1ed.o: ../../Source/Processors/PSTH/tictoc.cpp
+	-@mkdir -p $(OBJDIR)
+	@echo "Compiling tictoc.cpp"
+	@$(CXX) $(CXXFLAGS) -o "$@" -c "$<"
+
+$(OBJDIR)/TrialCircularBuffer_4a4cef0c.o: ../../Source/Processors/PSTH/TrialCircularBuffer.cpp
+	-@mkdir -p $(OBJDIR)
+	@echo "Compiling TrialCircularBuffer.cpp"
+	@$(CXX) $(CXXFLAGS) -o "$@" -c "$<"
+
+$(OBJDIR)/ResamplingNode_9825590a.o: ../../Source/Processors/ResamplingNode/ResamplingNode.cpp
+	-@mkdir -p $(OBJDIR)
+	@echo "Compiling ResamplingNode.cpp"
+	@$(CXX) $(CXXFLAGS) -o "$@" -c "$<"
+
+$(OBJDIR)/ResamplingNodeEditor_8b120457.o: ../../Source/Processors/ResamplingNode/ResamplingNodeEditor.cpp
+	-@mkdir -p $(OBJDIR)
+	@echo "Compiling ResamplingNodeEditor.cpp"
+	@$(CXX) $(CXXFLAGS) -o "$@" -c "$<"
+
+$(OBJDIR)/PulsePal_14932a18.o: ../../Source/Processors/Serial/PulsePal.cpp
+	-@mkdir -p $(OBJDIR)
+	@echo "Compiling PulsePal.cpp"
+	@$(CXX) $(CXXFLAGS) -o "$@" -c "$<"
+
+$(OBJDIR)/ofArduino_12f202a5.o: ../../Source/Processors/Serial/ofArduino.cpp
+	-@mkdir -p $(OBJDIR)
+	@echo "Compiling ofArduino.cpp"
+	@$(CXX) $(CXXFLAGS) -o "$@" -c "$<"
+
+$(OBJDIR)/ofSerial_c3b0a9e1.o: ../../Source/Processors/Serial/ofSerial.cpp
+	-@mkdir -p $(OBJDIR)
+	@echo "Compiling ofSerial.cpp"
+	@$(CXX) $(CXXFLAGS) -o "$@" -c "$<"
+
+$(OBJDIR)/SerialInput_f5b197b8.o: ../../Source/Processors/SerialInput/SerialInput.cpp
+	-@mkdir -p $(OBJDIR)
+	@echo "Compiling SerialInput.cpp"
+	@$(CXX) $(CXXFLAGS) -o "$@" -c "$<"
+
+$(OBJDIR)/SerialInputEditor_46740885.o: ../../Source/Processors/SerialInput/SerialInputEditor.cpp
+	-@mkdir -p $(OBJDIR)
+	@echo "Compiling SerialInputEditor.cpp"
+	@$(CXX) $(CXXFLAGS) -o "$@" -c "$<"
+
+$(OBJDIR)/SignalGenerator_993274e2.o: ../../Source/Processors/SignalGenerator/SignalGenerator.cpp
+	-@mkdir -p $(OBJDIR)
+	@echo "Compiling SignalGenerator.cpp"
+	@$(CXX) $(CXXFLAGS) -o "$@" -c "$<"
+
+$(OBJDIR)/SignalGeneratorEditor_b8e0de2f.o: ../../Source/Processors/SignalGenerator/SignalGeneratorEditor.cpp
+	-@mkdir -p $(OBJDIR)
+	@echo "Compiling SignalGeneratorEditor.cpp"
+	@$(CXX) $(CXXFLAGS) -o "$@" -c "$<"
+
+$(OBJDIR)/SourceNode_de3985ea.o: ../../Source/Processors/SourceNode/SourceNode.cpp
+	-@mkdir -p $(OBJDIR)
+	@echo "Compiling SourceNode.cpp"
+	@$(CXX) $(CXXFLAGS) -o "$@" -c "$<"
+
+$(OBJDIR)/SourceNodeEditor_cdc90937.o: ../../Source/Processors/SourceNode/SourceNodeEditor.cpp
+	-@mkdir -p $(OBJDIR)
+	@echo "Compiling SourceNodeEditor.cpp"
+	@$(CXX) $(CXXFLAGS) -o "$@" -c "$<"
+
+$(OBJDIR)/SpikeDetector_50b619e4.o: ../../Source/Processors/SpikeDetector/SpikeDetector.cpp
+	-@mkdir -p $(OBJDIR)
+	@echo "Compiling SpikeDetector.cpp"
+	@$(CXX) $(CXXFLAGS) -o "$@" -c "$<"
+
+$(OBJDIR)/SpikeDetectorEditor_502139b1.o: ../../Source/Processors/SpikeDetector/SpikeDetectorEditor.cpp
+	-@mkdir -p $(OBJDIR)
+	@echo "Compiling SpikeDetectorEditor.cpp"
+	@$(CXX) $(CXXFLAGS) -o "$@" -c "$<"
+
+$(OBJDIR)/SpikeDisplayCanvas_2219bd20.o: ../../Source/Processors/SpikeDisplayNode/SpikeDisplayCanvas.cpp
+	-@mkdir -p $(OBJDIR)
+	@echo "Compiling SpikeDisplayCanvas.cpp"
+	@$(CXX) $(CXXFLAGS) -o "$@" -c "$<"
+
+$(OBJDIR)/SpikeDisplayEditor_6e1d56b5.o: ../../Source/Processors/SpikeDisplayNode/SpikeDisplayEditor.cpp
+	-@mkdir -p $(OBJDIR)
+	@echo "Compiling SpikeDisplayEditor.cpp"
+	@$(CXX) $(CXXFLAGS) -o "$@" -c "$<"
+
+$(OBJDIR)/SpikeDisplayNode_be27b98a.o: ../../Source/Processors/SpikeDisplayNode/SpikeDisplayNode.cpp
+	-@mkdir -p $(OBJDIR)
+	@echo "Compiling SpikeDisplayNode.cpp"
+	@$(CXX) $(CXXFLAGS) -o "$@" -c "$<"
+
+$(OBJDIR)/SpikeSortBoxes_17f37282.o: ../../Source/Processors/SpikeSorter/SpikeSortBoxes.cpp
+	-@mkdir -p $(OBJDIR)
+	@echo "Compiling SpikeSortBoxes.cpp"
+	@$(CXX) $(CXXFLAGS) -o "$@" -c "$<"
+
+$(OBJDIR)/SpikeSorter_5f160cae.o: ../../Source/Processors/SpikeSorter/SpikeSorter.cpp
+	-@mkdir -p $(OBJDIR)
+	@echo "Compiling SpikeSorter.cpp"
+	@$(CXX) $(CXXFLAGS) -o "$@" -c "$<"
+
+$(OBJDIR)/SpikeSorterCanvas_f0ead366.o: ../../Source/Processors/SpikeSorter/SpikeSorterCanvas.cpp
+	-@mkdir -p $(OBJDIR)
+	@echo "Compiling SpikeSorterCanvas.cpp"
+	@$(CXX) $(CXXFLAGS) -o "$@" -c "$<"
+
+$(OBJDIR)/SpikeSorterEditor_3cee6cfb.o: ../../Source/Processors/SpikeSorter/SpikeSorterEditor.cpp
+	-@mkdir -p $(OBJDIR)
+	@echo "Compiling SpikeSorterEditor.cpp"
+	@$(CXX) $(CXXFLAGS) -o "$@" -c "$<"
+
+$(OBJDIR)/Splitter_889c68aa.o: ../../Source/Processors/Splitter/Splitter.cpp
+	-@mkdir -p $(OBJDIR)
+	@echo "Compiling Splitter.cpp"
+	@$(CXX) $(CXXFLAGS) -o "$@" -c "$<"
+
+$(OBJDIR)/SplitterEditor_93a6dbf7.o: ../../Source/Processors/Splitter/SplitterEditor.cpp
+	-@mkdir -p $(OBJDIR)
+	@echo "Compiling SplitterEditor.cpp"
+	@$(CXX) $(CXXFLAGS) -o "$@" -c "$<"
+
+$(OBJDIR)/DataWindow_83ce6754.o: ../../Source/Processors/Visualization/DataWindow.cpp
+	-@mkdir -p $(OBJDIR)
+	@echo "Compiling DataWindow.cpp"
+	@$(CXX) $(CXXFLAGS) -o "$@" -c "$<"
+
+$(OBJDIR)/SpikeObject_24e8c655.o: ../../Source/Processors/Visualization/SpikeObject.cpp
+	-@mkdir -p $(OBJDIR)
+	@echo "Compiling SpikeObject.cpp"
+	@$(CXX) $(CXXFLAGS) -o "$@" -c "$<"
+
+$(OBJDIR)/MatlabLikePlot_fb09c37f.o: ../../Source/Processors/Visualization/MatlabLikePlot.cpp
+	-@mkdir -p $(OBJDIR)
+	@echo "Compiling MatlabLikePlot.cpp"
+	@$(CXX) $(CXXFLAGS) -o "$@" -c "$<"
+
+$(OBJDIR)/EcubeDialogComponent_2ec3bd57.o: ../../Source/UI/EcubeDialogComponent.cpp
+	-@mkdir -p $(OBJDIR)
+	@echo "Compiling EcubeDialogComponent.cpp"
+	@$(CXX) $(CXXFLAGS) -o "$@" -c "$<"
+
+$(OBJDIR)/CustomArrowButton_206e4278.o: ../../Source/UI/CustomArrowButton.cpp
+	-@mkdir -p $(OBJDIR)
+	@echo "Compiling CustomArrowButton.cpp"
+	@$(CXX) $(CXXFLAGS) -o "$@" -c "$<"
+
+$(OBJDIR)/GraphViewer_e43fd2ce.o: ../../Source/UI/GraphViewer.cpp
+	-@mkdir -p $(OBJDIR)
+	@echo "Compiling GraphViewer.cpp"
+	@$(CXX) $(CXXFLAGS) -o "$@" -c "$<"
+
+$(OBJDIR)/EditorViewportButtons_29af2a5c.o: ../../Source/UI/EditorViewportButtons.cpp
+	-@mkdir -p $(OBJDIR)
+	@echo "Compiling EditorViewportButtons.cpp"
+	@$(CXX) $(CXXFLAGS) -o "$@" -c "$<"
+
+$(OBJDIR)/SignalChainManager_d2b643f0.o: ../../Source/UI/SignalChainManager.cpp
+	-@mkdir -p $(OBJDIR)
+	@echo "Compiling SignalChainManager.cpp"
+	@$(CXX) $(CXXFLAGS) -o "$@" -c "$<"
+
+$(OBJDIR)/EditorViewport_1d991caf.o: ../../Source/UI/EditorViewport.cpp
+	-@mkdir -p $(OBJDIR)
+	@echo "Compiling EditorViewport.cpp"
+	@$(CXX) $(CXXFLAGS) -o "$@" -c "$<"
+
+$(OBJDIR)/ProcessorList_1ad3f3de.o: ../../Source/UI/ProcessorList.cpp
+	-@mkdir -p $(OBJDIR)
+	@echo "Compiling ProcessorList.cpp"
+	@$(CXX) $(CXXFLAGS) -o "$@" -c "$<"
+
+$(OBJDIR)/CustomLookAndFeel_53a8fcdb.o: ../../Source/UI/CustomLookAndFeel.cpp
+	-@mkdir -p $(OBJDIR)
+	@echo "Compiling CustomLookAndFeel.cpp"
+	@$(CXX) $(CXXFLAGS) -o "$@" -c "$<"
+
+$(OBJDIR)/InfoLabel_a2051bf4.o: ../../Source/UI/InfoLabel.cpp
+	-@mkdir -p $(OBJDIR)
+	@echo "Compiling InfoLabel.cpp"
+	@$(CXX) $(CXXFLAGS) -o "$@" -c "$<"
+
+$(OBJDIR)/DataViewport_2cf95d2c.o: ../../Source/UI/DataViewport.cpp
+	-@mkdir -p $(OBJDIR)
+	@echo "Compiling DataViewport.cpp"
+	@$(CXX) $(CXXFLAGS) -o "$@" -c "$<"
+
+$(OBJDIR)/ControlPanel_a895ede3.o: ../../Source/UI/ControlPanel.cpp
+	-@mkdir -p $(OBJDIR)
+	@echo "Compiling ControlPanel.cpp"
+	@$(CXX) $(CXXFLAGS) -o "$@" -c "$<"
+
+$(OBJDIR)/UIComponent_d667ba37.o: ../../Source/UI/UIComponent.cpp
+	-@mkdir -p $(OBJDIR)
+	@echo "Compiling UIComponent.cpp"
+	@$(CXX) $(CXXFLAGS) -o "$@" -c "$<"
+
+$(OBJDIR)/MainWindow_499ac812.o: ../../Source/MainWindow.cpp
+	-@mkdir -p $(OBJDIR)
+	@echo "Compiling MainWindow.cpp"
+	@$(CXX) $(CXXFLAGS) -o "$@" -c "$<"
+
+$(OBJDIR)/Main_90ebc5c2.o: ../../Source/Main.cpp
+	-@mkdir -p $(OBJDIR)
+	@echo "Compiling Main.cpp"
+	@$(CXX) $(CXXFLAGS) -o "$@" -c "$<"
+
+$(OBJDIR)/BinaryData_ce4232d4.o: ../../JuceLibraryCode/BinaryData.cpp
+	-@mkdir -p $(OBJDIR)
+	@echo "Compiling BinaryData.cpp"
+	@$(CXX) $(CXXFLAGS) -o "$@" -c "$<"
+
+$(OBJDIR)/juce_audio_basics_2442e4ea.o: ../../JuceLibraryCode/modules/juce_audio_basics/juce_audio_basics.cpp
+	-@mkdir -p $(OBJDIR)
+	@echo "Compiling juce_audio_basics.cpp"
+	@$(CXX) $(CXXFLAGS) -o "$@" -c "$<"
+
+$(OBJDIR)/juce_audio_devices_a4c8a728.o: ../../JuceLibraryCode/modules/juce_audio_devices/juce_audio_devices.cpp
+	-@mkdir -p $(OBJDIR)
+	@echo "Compiling juce_audio_devices.cpp"
+	@$(CXX) $(CXXFLAGS) -o "$@" -c "$<"
+
+$(OBJDIR)/juce_audio_formats_d349f0c8.o: ../../JuceLibraryCode/modules/juce_audio_formats/juce_audio_formats.cpp
+	-@mkdir -p $(OBJDIR)
+	@echo "Compiling juce_audio_formats.cpp"
+	@$(CXX) $(CXXFLAGS) -o "$@" -c "$<"
+
+$(OBJDIR)/juce_audio_processors_44a134a2.o: ../../JuceLibraryCode/modules/juce_audio_processors/juce_audio_processors.cpp
+	-@mkdir -p $(OBJDIR)
+	@echo "Compiling juce_audio_processors.cpp"
+	@$(CXX) $(CXXFLAGS) -o "$@" -c "$<"
+
+$(OBJDIR)/juce_audio_utils_f63b12e8.o: ../../JuceLibraryCode/modules/juce_audio_utils/juce_audio_utils.cpp
+	-@mkdir -p $(OBJDIR)
+	@echo "Compiling juce_audio_utils.cpp"
+	@$(CXX) $(CXXFLAGS) -o "$@" -c "$<"
+
+$(OBJDIR)/juce_core_aff681cc.o: ../../JuceLibraryCode/modules/juce_core/juce_core.cpp
+	-@mkdir -p $(OBJDIR)
+	@echo "Compiling juce_core.cpp"
+	@$(CXX) $(CXXFLAGS) -o "$@" -c "$<"
+
+$(OBJDIR)/juce_cryptography_25c7e826.o: ../../JuceLibraryCode/modules/juce_cryptography/juce_cryptography.cpp
+	-@mkdir -p $(OBJDIR)
+	@echo "Compiling juce_cryptography.cpp"
+	@$(CXX) $(CXXFLAGS) -o "$@" -c "$<"
+
+$(OBJDIR)/juce_data_structures_bdd6d488.o: ../../JuceLibraryCode/modules/juce_data_structures/juce_data_structures.cpp
+	-@mkdir -p $(OBJDIR)
+	@echo "Compiling juce_data_structures.cpp"
+	@$(CXX) $(CXXFLAGS) -o "$@" -c "$<"
+
+$(OBJDIR)/juce_events_79b2840.o: ../../JuceLibraryCode/modules/juce_events/juce_events.cpp
+	-@mkdir -p $(OBJDIR)
+	@echo "Compiling juce_events.cpp"
+	@$(CXX) $(CXXFLAGS) -o "$@" -c "$<"
+
+$(OBJDIR)/juce_graphics_c8f1e7a4.o: ../../JuceLibraryCode/modules/juce_graphics/juce_graphics.cpp
+	-@mkdir -p $(OBJDIR)
+	@echo "Compiling juce_graphics.cpp"
+	@$(CXX) $(CXXFLAGS) -o "$@" -c "$<"
+
+$(OBJDIR)/juce_gui_basics_a630dd20.o: ../../JuceLibraryCode/modules/juce_gui_basics/juce_gui_basics.cpp
+	-@mkdir -p $(OBJDIR)
+	@echo "Compiling juce_gui_basics.cpp"
+	@$(CXX) $(CXXFLAGS) -o "$@" -c "$<"
+
+$(OBJDIR)/juce_gui_extra_7767d6a8.o: ../../JuceLibraryCode/modules/juce_gui_extra/juce_gui_extra.cpp
+	-@mkdir -p $(OBJDIR)
+	@echo "Compiling juce_gui_extra.cpp"
+	@$(CXX) $(CXXFLAGS) -o "$@" -c "$<"
+
+$(OBJDIR)/juce_opengl_c7e3506c.o: ../../JuceLibraryCode/modules/juce_opengl/juce_opengl.cpp
+	-@mkdir -p $(OBJDIR)
+	@echo "Compiling juce_opengl.cpp"
+	@$(CXX) $(CXXFLAGS) -o "$@" -c "$<"
+
+$(OBJDIR)/juce_video_184321c8.o: ../../JuceLibraryCode/modules/juce_video/juce_video.cpp
+	-@mkdir -p $(OBJDIR)
+	@echo "Compiling juce_video.cpp"
+	@$(CXX) $(CXXFLAGS) -o "$@" -c "$<"
+
+-include $(OBJECTS:%.o=%.d)