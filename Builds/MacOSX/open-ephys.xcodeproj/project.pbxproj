--- conflicted
+++ resolved
@@ -90,10 +90,6 @@
 		CFE62980E342BE2875BB3586 = { isa = PBXBuildFile; fileRef = 22FD0613BADE6C36A6A7A25C; };
 		A1B4D286AC7ED372742C41B2 = { isa = PBXBuildFile; fileRef = 0D2903C450AE862C2C0060AA; };
 		25D4C87F4C7C842B0522DA5F = { isa = PBXBuildFile; fileRef = 24616D6D2297C87D371B0363; };
-<<<<<<< HEAD
-		E82FBA173C87CE2AADB84942 = { isa = PBXBuildFile; fileRef = 6B156D132738F6C7C948378F; };
-=======
->>>>>>> 40c82ee8
 		2F21546229BEF148C74ECA45 = { isa = PBXBuildFile; fileRef = A9142BFEFE7EB34D919ED0A0; };
 		9549DA2D2FF0614B155990A0 = { isa = PBXBuildFile; fileRef = F20726FD9F586FDE2CB42901; };
 		DF15E1683A3722FE88EE5C7F = { isa = PBXBuildFile; fileRef = 6D94C2733E967EC6A91B719A; };
@@ -352,11 +348,6 @@
 		BD07C36AC2ECF10942F0A229 = { isa = PBXFileReference; lastKnownFileType = sourcecode.c.h; name = FileReaderThread.h; path = ../../Source/Processors/DataThreads/FileReaderThread.h; sourceTree = SOURCE_ROOT; };
 		24616D6D2297C87D371B0363 = { isa = PBXFileReference; lastKnownFileType = sourcecode.cpp.cpp; name = okFrontPanelDLL.cpp; path = ../../Source/Processors/DataThreads/okFrontPanelDLL.cpp; sourceTree = SOURCE_ROOT; };
 		AA7B88F969CE43331035DE98 = { isa = PBXFileReference; lastKnownFileType = sourcecode.c.h; name = okFrontPanelDLL.h; path = ../../Source/Processors/DataThreads/okFrontPanelDLL.h; sourceTree = SOURCE_ROOT; };
-<<<<<<< HEAD
-		6B156D132738F6C7C948378F = { isa = PBXFileReference; lastKnownFileType = sourcecode.cpp.cpp; name = NetworkThread.cpp; path = ../../Source/Processors/DataThreads/NetworkThread.cpp; sourceTree = SOURCE_ROOT; };
-		7BD204C890F9A2F301B15128 = { isa = PBXFileReference; lastKnownFileType = sourcecode.c.h; name = NetworkThread.h; path = ../../Source/Processors/DataThreads/NetworkThread.h; sourceTree = SOURCE_ROOT; };
-=======
->>>>>>> 40c82ee8
 		A9142BFEFE7EB34D919ED0A0 = { isa = PBXFileReference; lastKnownFileType = sourcecode.cpp.cpp; name = FPGAThread.cpp; path = ../../Source/Processors/DataThreads/FPGAThread.cpp; sourceTree = SOURCE_ROOT; };
 		46E436D1B9538DB8487F0D8D = { isa = PBXFileReference; lastKnownFileType = sourcecode.c.h; name = FPGAThread.h; path = ../../Source/Processors/DataThreads/FPGAThread.h; sourceTree = SOURCE_ROOT; };
 		F20726FD9F586FDE2CB42901 = { isa = PBXFileReference; lastKnownFileType = sourcecode.cpp.cpp; name = DataBuffer.cpp; path = ../../Source/Processors/DataThreads/DataBuffer.cpp; sourceTree = SOURCE_ROOT; };
@@ -617,11 +608,6 @@
 				BD07C36AC2ECF10942F0A229,
 				24616D6D2297C87D371B0363,
 				AA7B88F969CE43331035DE98,
-<<<<<<< HEAD
-				6B156D132738F6C7C948378F,
-				7BD204C890F9A2F301B15128,
-=======
->>>>>>> 40c82ee8
 				A9142BFEFE7EB34D919ED0A0,
 				46E436D1B9538DB8487F0D8D,
 				F20726FD9F586FDE2CB42901,
@@ -888,10 +874,6 @@
 				CFE62980E342BE2875BB3586,
 				A1B4D286AC7ED372742C41B2,
 				25D4C87F4C7C842B0522DA5F,
-<<<<<<< HEAD
-				E82FBA173C87CE2AADB84942,
-=======
->>>>>>> 40c82ee8
 				2F21546229BEF148C74ECA45,
 				9549DA2D2FF0614B155990A0,
 				DF15E1683A3722FE88EE5C7F,
@@ -939,4 +921,4 @@
 		CC82D4D2B9F0219708ACBEB3 = { isa = PBXProject; buildConfigurationList = FAAFAE9A22D4CD0A7BE65048; compatibilityVersion = "Xcode 3.0"; hasScannedForEncodings = 0; mainGroup = 4EC15B00A5B83F4BF29C25C5; projectDirPath = ""; projectRoot = ""; targets = ( C1E94289C8EA03969CA6896C ); };
 	};
 	rootObject = CC82D4D2B9F0219708ACBEB3;
-}+}
