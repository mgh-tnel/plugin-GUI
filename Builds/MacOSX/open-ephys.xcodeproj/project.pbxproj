--- conflicted
+++ resolved
@@ -3,7 +3,6 @@
 	archiveVersion = 1;
 	classes = {
 	};
-<<<<<<< HEAD
 	objectVersion = 44;
 	objects = {
 
@@ -996,691 +995,14 @@
 				ALWAYS_SEARCH_USER_PATHS = NO;
 				ARCHS = "$(ONLY_ACTIVE_ARCH_PRE_XCODE_3_1)";
 				DEBUG_INFORMATION_FORMAT = dwarf;
-=======
-	objectVersion = 45;
-	objects = {
-
-		6125D1F24D314D771E3A350E = { isa = PBXBuildFile; fileRef = FAB58A8AE7DCBAC0CF311D14; };
-		AD58AC45D09BA8A736B3D67C = { isa = PBXBuildFile; fileRef = 39FAF9808D0EFB6C8170D8B8; };
-		F8751DCE1BCF3EC9C7A46154 = { isa = PBXBuildFile; fileRef = 0B661DF3EFF63CFFCCA76AF4; };
-		37F9B7C362F6F31231D10927 = { isa = PBXBuildFile; fileRef = A9B11C1B693E380C29F53F78; };
-		BCA6FAB5DADF0AF804E83F6E = { isa = PBXBuildFile; fileRef = D08C5BF3FF3AC38C2BB5F921; };
-		DB7C2DF80130B2D0D8DD9BD2 = { isa = PBXBuildFile; fileRef = 6A67346CD9B6D590108C7B6E; };
-		11885833D32D03BA7E17138A = { isa = PBXBuildFile; fileRef = 9AFA895DFA2087804F47ECF9; };
-		90C038F480F790988D0F928E = { isa = PBXBuildFile; fileRef = 54662C69F6AA71B55D68F12E; };
-		C038A696FD85E64E249AF737 = { isa = PBXBuildFile; fileRef = 191441B631182A346D494BB5; };
-		881EDBF5D2D6FD7B53B71182 = { isa = PBXBuildFile; fileRef = 1CBCB9D2FE5B967D93785E75; };
-		14BE1E76E7BB3593A5F66DCC = { isa = PBXBuildFile; fileRef = BF41F256D0C244C2C02AE6E1; };
-		09E5633D492B59E418AC11C9 = { isa = PBXBuildFile; fileRef = CA0A1584725D21237DBCD70A; };
-		D379BC3417418182ECFA5716 = { isa = PBXBuildFile; fileRef = 673778A175624FC9F52E7A15; };
-		2C6D200191B27DDF088B3089 = { isa = PBXBuildFile; fileRef = B30EF131FE61BAA4C1818102; };
-		BF78E6E9903CF5A5C53789B9 = { isa = PBXBuildFile; fileRef = 07AE46453303977ED64E38ED; };
-		903C5F83BB9E6DEA71A0D6E5 = { isa = PBXBuildFile; fileRef = 73C6FF74D6A31CA13C0D7C5C; };
-		5EE932D782BFB7100D014399 = { isa = PBXBuildFile; fileRef = 742284C84C72C882E02E7974; };
-		AEA369E154CA607D8D62CC2E = { isa = PBXBuildFile; fileRef = D44DBE2FF15A98834F222766; };
-		F0EB404ED0A4EEAB0F238BDC = { isa = PBXBuildFile; fileRef = 1F9836FC5A8FDF2293C9A232; };
-		B8BF3036DDF5BD761CAF416A = { isa = PBXBuildFile; fileRef = 93FACAE1DC7A236505359477; };
-		BBE4B49A8E596B53CE157EAD = { isa = PBXBuildFile; fileRef = 3E8E2F9C583077B298525FD1; };
-		0BBDB7C2B8CE82F1B0844B70 = { isa = PBXBuildFile; fileRef = E8214D83845C25F39EEC13CD; };
-		FA6CF7D26F81253A3E1D13CB = { isa = PBXBuildFile; fileRef = 293B003BD6E113C5AD1BB131; };
-		BD15E927FB571B9D2F93F82C = { isa = PBXBuildFile; fileRef = A9AF10F6A89F85989C62F856; };
-		40FFED3C981ED12AA4EA0AA0 = { isa = PBXBuildFile; fileRef = 706CBE9178440675868F2379; };
-		49DA796E77871A124D5F49C1 = { isa = PBXBuildFile; fileRef = BF8EB3483F66AA7F61E6D863; };
-		ED44C2F2AA0DC81161075167 = { isa = PBXBuildFile; fileRef = 137CF1AB4144076D79D50975; };
-		14E9BBD79F22198FE23EB88A = { isa = PBXBuildFile; fileRef = E6FF4D4C70794123A52B9E82; };
-		8E138283FC265B58D252AAC3 = { isa = PBXBuildFile; fileRef = F4A53064BA75472765338C1D; };
-		EE1DC0B09AE0727BC7A5A99C = { isa = PBXBuildFile; fileRef = 0D20C3399D0492771F7A808A; };
-		4ACF816CB5CDB285D8005AB8 = { isa = PBXBuildFile; fileRef = F74662D3D82975EDB5AD42E0; };
-		AEB65E53845FA668D89CE15E = { isa = PBXBuildFile; fileRef = C42446F8ABB3627870E9677D; };
-		717D108DC8B2379D556C4B2F = { isa = PBXBuildFile; fileRef = 751C52F2BEA7F1328ED13333; };
-		1F67A9ACD509FB4DC5A633DF = { isa = PBXBuildFile; fileRef = 4AEDD076CCA918481C6F9CF2; };
-		B992DDBFF8928A985EEE1557 = { isa = PBXBuildFile; fileRef = 268005410FB62BCB9099A762; };
-		F1268EC5E783EC8ECEBCA5D3 = { isa = PBXBuildFile; fileRef = 5935F823A2EE45AC36A0201F; };
-		4A00153E1E69A74BC6B7D8A6 = { isa = PBXBuildFile; fileRef = 3973173C7FA07073B4F86B29; };
-		5F13B8FFB1584BFF6C05AD39 = { isa = PBXBuildFile; fileRef = 9A47B52E5E1CD17DC9C72B53; };
-		3D3A992E10308BA189CECE05 = { isa = PBXBuildFile; fileRef = C96A8F49EA22919F09486B96; };
-		55A240CCFCD604CA8DF8FC8C = { isa = PBXBuildFile; fileRef = 41591F74A761BAC908FA8AD8; };
-		8025F04ED261C7F7D2DC0F06 = { isa = PBXBuildFile; fileRef = 24C6D768C87E1C42C644C4BD; };
-		49F046C8BE137BF77338DD7B = { isa = PBXBuildFile; fileRef = B195AD6CEB9B6E3625C8D087; };
-		566E42D2B7105CFB4DB45170 = { isa = PBXBuildFile; fileRef = 2FA2FA826CBAD9C639A61E4A; };
-		BCD7C4797178C8EF65CDC2D7 = { isa = PBXBuildFile; fileRef = 9F208A66C09E80D14F087CB1; };
-		9145D84C7D665BCAFE698432 = { isa = PBXBuildFile; fileRef = E7247F5EE9588903C924994F; };
-		7659F31912D12C91E9554909 = { isa = PBXBuildFile; fileRef = 7A9A31FC1AE8FB238FAE995E; };
-		9D687F73F2FD2462C5D5588C = { isa = PBXBuildFile; fileRef = ED179D5A10DD051DDB3ECB8B; };
-		B13883377C9316B9603336B4 = { isa = PBXBuildFile; fileRef = 2E96DA81EE37A0ECE471A928; };
-		073B178E7EF1759BA0AACCCE = { isa = PBXBuildFile; fileRef = 0C5335B0E57C9DC92FC57E5F; };
-		4BE0DDA01B73223EF0BD934A = { isa = PBXBuildFile; fileRef = 3DD0741FCFBC7563EC722D9B; };
-		08B501E0D7764C6B613AF529 = { isa = PBXBuildFile; fileRef = B7750B27E4F3748ECCCCF69D; };
-		9CBA3837CC8CAA03A03F2D9C = { isa = PBXBuildFile; fileRef = FA57CE4F63FF1592D6B3F9B5; };
-		BCB6C021A03F0AB0248C7F8A = { isa = PBXBuildFile; fileRef = 51D2678E9F30DC261CCB61B0; };
-		632C915D01C42D27E828BFA9 = { isa = PBXBuildFile; fileRef = 47ECF9384C1D27EB2FBEBF9E; };
-		DD22A06702F4CF995893DD5C = { isa = PBXBuildFile; fileRef = F0B09605D4108F0F94EF3B57; };
-		F4CEF74DDCD7EFA0891249B5 = { isa = PBXBuildFile; fileRef = 9A3976537C96B39716B5312D; };
-		93A3E6284F2DAED3F491332B = { isa = PBXBuildFile; fileRef = AD73EA6B24378294003DC2D0; };
-		CB77C89226102EF30F85E3EC = { isa = PBXBuildFile; fileRef = 544DA1EF90EBBDB6FF2DE0A5; };
-		A126280FF39A61DEFD3ABFE5 = { isa = PBXBuildFile; fileRef = 2B11714BCE362D4EA7E377F5; };
-		2ADE508EC26B703176ED915C = { isa = PBXBuildFile; fileRef = 36393F2D58480F61ECDEB5E5; };
-		8B55C700ED8484944FED1EB1 = { isa = PBXBuildFile; fileRef = 087136FA6A7A0E01738EEF03; };
-		D3B54B20674A6BA87CE6FDEC = { isa = PBXBuildFile; fileRef = CF9878CE31A1B41406C3457B; };
-		5D5CAF52A5498EEFB8EA924D = { isa = PBXBuildFile; fileRef = FC5939F3D2A31BB43EA3E393; };
-		203EA3786F7928C0386FFAC2 = { isa = PBXBuildFile; fileRef = C2ED801EA28FBA9764E76349; };
-		28E4724351374881E83BD69C = { isa = PBXBuildFile; fileRef = 399CBACE291A425A2B9497EF; };
-		B092C479F4C92AF2FEBE5A11 = { isa = PBXBuildFile; fileRef = 5DDBEE64DC706CE804E5F0AA; };
-		3B146B8898CEE9965A9A0FB8 = { isa = PBXBuildFile; fileRef = 35AFD01064BF29D90EEDF413; };
-		CFE62980E342BE2875BB3586 = { isa = PBXBuildFile; fileRef = 22FD0613BADE6C36A6A7A25C; };
-		A1B4D286AC7ED372742C41B2 = { isa = PBXBuildFile; fileRef = 0D2903C450AE862C2C0060AA; };
-		25D4C87F4C7C842B0522DA5F = { isa = PBXBuildFile; fileRef = 24616D6D2297C87D371B0363; };
-		E82FBA173C87CE2AADB84942 = { isa = PBXBuildFile; fileRef = 6B156D132738F6C7C948378F; };
-		2F21546229BEF148C74ECA45 = { isa = PBXBuildFile; fileRef = A9142BFEFE7EB34D919ED0A0; };
-		9549DA2D2FF0614B155990A0 = { isa = PBXBuildFile; fileRef = F20726FD9F586FDE2CB42901; };
-		DF15E1683A3722FE88EE5C7F = { isa = PBXBuildFile; fileRef = 6D94C2733E967EC6A91B719A; };
-		FCD66EA8735FE1CCA522B7C5 = { isa = PBXBuildFile; fileRef = 72123888A7DD78159AA032AF; };
-		60FF6BBFC1E9255F190C3146 = { isa = PBXBuildFile; fileRef = B96BF02034F29DE033F16D89; };
-		513EF1439498856E0C8C697E = { isa = PBXBuildFile; fileRef = EBB0E5058615EA1FEDADF189; };
-		03932AC6269AFA895DFA2087 = { isa = PBXBuildFile; fileRef = 5AE7693391C43B4AE475789C; };
-		AD6DD37DB41B1177F9F77F51 = { isa = PBXBuildFile; fileRef = D2342EA3BD783D3A81006606; };
-		CF0149E6ECBA264A264C7BB3 = { isa = PBXBuildFile; fileRef = 7EAD8082130C2384BA9E1206; };
-		63E5D65E7B097CADB277DBB6 = { isa = PBXBuildFile; fileRef = CECE2AB5D5F36CADBC3219A2; };
-		B2BE56A1260E9C87DECD2E4F = { isa = PBXBuildFile; fileRef = C4DA9685E5637B03F00E5E79; };
-		5E07E54EEF69F5BEDE84D535 = { isa = PBXBuildFile; fileRef = E1C6E67757EC5D68093BD760; };
-		2EC3E064E5849D2FDD9BBDBE = { isa = PBXBuildFile; fileRef = 6CD0D896FEB77B261C62447E; };
-		F3F3E688834C724BC35231F1 = { isa = PBXBuildFile; fileRef = EB824B60F600C19193ADFA5F; };
-		ECBA3D0CB756E83C4DA9685E = { isa = PBXBuildFile; fileRef = B28CC9409188C9A200AAAFFC; };
-		13457B3248E7646270A4FF88 = { isa = PBXBuildFile; fileRef = A32D8455B95FD230EBFD7891; };
-		D060C0893EDAE6CBC86A5FE2 = { isa = PBXBuildFile; fileRef = AA00883DC021E36B7EFDAC43; };
-		E36C0018635A85E09D4EDE01 = { isa = PBXBuildFile; fileRef = B977C2809B309C8038CB5D95; };
-		C170A763D33146C74ED4CE4B = { isa = PBXBuildFile; fileRef = EEDA71600D817BF9444FE3E7; };
-		116BB2F62451986C75586F9D = { isa = PBXBuildFile; fileRef = 5AB4A3A63B9FDEAB09EEC9C8; };
-		1F301384375DA0F3652C01DA = { isa = PBXBuildFile; fileRef = 2A78F719BAFBDCD63AE9A88A; };
-		4DA172021AB3AB88E70FAF99 = { isa = PBXBuildFile; fileRef = 77F2E2E7A2419CB172C0B1EA; };
-		F80F061AE618AD08407BCA9A = { isa = PBXBuildFile; fileRef = 19D5134F99CC551B01D5A7EF; };
-		5F102AE69FB814467A298A97 = { isa = PBXBuildFile; fileRef = B56D08AB6374C811F59D760C; };
-		F18F6DF7E80854DE6780531D = { isa = PBXBuildFile; fileRef = 898385F65E64BF6D609B3BF2; };
-		FD157D98C4C31AE782659718 = { isa = PBXBuildFile; fileRef = C3B95EF26B5F3281447FCF42; };
-		09AC8D29A08EE1FFBC4ADB23 = { isa = PBXBuildFile; fileRef = 1CD026FD773BB5A428624381; };
-		05339DCA8C59B707E61F1F2E = { isa = PBXBuildFile; fileRef = 55F7FFF9942627D7FC46C6C1; };
-		FAB58A8AE7DCBAC0CF311D14 = { isa = PBXFileReference; lastKnownFileType = wrapper.framework; name = Cocoa.framework; path = System/Library/Frameworks/Cocoa.framework; sourceTree = SDKROOT; };
-		39FAF9808D0EFB6C8170D8B8 = { isa = PBXFileReference; lastKnownFileType = wrapper.framework; name = Carbon.framework; path = System/Library/Frameworks/Carbon.framework; sourceTree = SDKROOT; };
-		0B661DF3EFF63CFFCCA76AF4 = { isa = PBXFileReference; lastKnownFileType = wrapper.framework; name = IOKit.framework; path = System/Library/Frameworks/IOKit.framework; sourceTree = SDKROOT; };
-		A9B11C1B693E380C29F53F78 = { isa = PBXFileReference; lastKnownFileType = wrapper.framework; name = CoreAudio.framework; path = System/Library/Frameworks/CoreAudio.framework; sourceTree = SDKROOT; };
-		D08C5BF3FF3AC38C2BB5F921 = { isa = PBXFileReference; lastKnownFileType = wrapper.framework; name = CoreMIDI.framework; path = System/Library/Frameworks/CoreMIDI.framework; sourceTree = SDKROOT; };
-		6A67346CD9B6D590108C7B6E = { isa = PBXFileReference; lastKnownFileType = wrapper.framework; name = WebKit.framework; path = System/Library/Frameworks/WebKit.framework; sourceTree = SDKROOT; };
-		9AFA895DFA2087804F47ECF9 = { isa = PBXFileReference; lastKnownFileType = wrapper.framework; name = DiscRecording.framework; path = System/Library/Frameworks/DiscRecording.framework; sourceTree = SDKROOT; };
-		54662C69F6AA71B55D68F12E = { isa = PBXFileReference; lastKnownFileType = wrapper.framework; name = OpenGL.framework; path = System/Library/Frameworks/OpenGL.framework; sourceTree = SDKROOT; };
-		191441B631182A346D494BB5 = { isa = PBXFileReference; lastKnownFileType = wrapper.framework; name = QuartzCore.framework; path = System/Library/Frameworks/QuartzCore.framework; sourceTree = SDKROOT; };
-		1CBCB9D2FE5B967D93785E75 = { isa = PBXFileReference; lastKnownFileType = wrapper.framework; name = QTKit.framework; path = System/Library/Frameworks/QTKit.framework; sourceTree = SDKROOT; };
-		BF41F256D0C244C2C02AE6E1 = { isa = PBXFileReference; lastKnownFileType = wrapper.framework; name = QuickTime.framework; path = System/Library/Frameworks/QuickTime.framework; sourceTree = SDKROOT; };
-		0837481AD187A1E6CBCAC577 = { isa = PBXFileReference; explicitFileType = wrapper.application; includeInIndex = 0; path = "open-ephys.app"; sourceTree = "BUILT_PRODUCTS_DIR"; };
-		D91BA61C12BFEBE59B577805 = { isa = PBXFileReference; lastKnownFileType = text.plist.xml; name = Info.plist; path = Info.plist; sourceTree = "SOURCE_ROOT"; };
-		79892A4E41809A09A4711AC3 = { isa = PBXFileReference; lastKnownFileType = file.otf; name = BebasNeue.otf; path = ../../Resources/Fonts/BebasNeue.otf; sourceTree = "SOURCE_ROOT"; };
-		1B2C20F6F1F1BCF9115F8D53 = { isa = PBXFileReference; lastKnownFileType = file.otf; name = "cpmono_bold.otf"; path = "../../Resources/Fonts/cpmono_bold.otf"; sourceTree = "SOURCE_ROOT"; };
-		C586714DD22C96F569FDC716 = { isa = PBXFileReference; lastKnownFileType = file.otf; name = "cpmono_extra_light.otf"; path = "../../Resources/Fonts/cpmono_extra_light.otf"; sourceTree = "SOURCE_ROOT"; };
-		8E7AA0EF1B95BC771FBB10A0 = { isa = PBXFileReference; lastKnownFileType = file.otf; name = "cpmono_light.otf"; path = "../../Resources/Fonts/cpmono_light.otf"; sourceTree = "SOURCE_ROOT"; };
-		E79C104CD58BBBD5368EEF5A = { isa = PBXFileReference; lastKnownFileType = file.otf; name = "cpmono_plain.otf"; path = "../../Resources/Fonts/cpmono_plain.otf"; sourceTree = "SOURCE_ROOT"; };
-		060C55E19A414F464C499A47 = { isa = PBXFileReference; lastKnownFileType = file.ttf; name = "miso-bold.ttf"; path = "../../Resources/Fonts/miso-bold.ttf"; sourceTree = "SOURCE_ROOT"; };
-		50F20268C4572493BB04D269 = { isa = PBXFileReference; lastKnownFileType = file.ttf; name = "miso-light.ttf"; path = "../../Resources/Fonts/miso-light.ttf"; sourceTree = "SOURCE_ROOT"; };
-		50D4782F4555FED294F40705 = { isa = PBXFileReference; lastKnownFileType = file.ttf; name = "miso-regular.ttf"; path = "../../Resources/Fonts/miso-regular.ttf"; sourceTree = "SOURCE_ROOT"; };
-		4974E0E46141648F106A818F = { isa = PBXFileReference; lastKnownFileType = file; name = "miso-serialized"; path = "../../Resources/Fonts/miso-serialized"; sourceTree = "SOURCE_ROOT"; };
-		35352AD0E7B59E35BC3B5F59 = { isa = PBXFileReference; lastKnownFileType = file.ttf; name = nordic.ttf; path = ../../Resources/Fonts/nordic.ttf; sourceTree = "SOURCE_ROOT"; };
-		44303AB487040AE4B60DCAD5 = { isa = PBXFileReference; lastKnownFileType = file.ttf; name = ostrich.ttf; path = ../../Resources/Fonts/ostrich.ttf; sourceTree = "SOURCE_ROOT"; };
-		C2A7939DF5ED600BBB2F30C4 = { isa = PBXFileReference; lastKnownFileType = file; name = "silkscreen-serialized"; path = "../../Resources/Fonts/silkscreen-serialized"; sourceTree = "SOURCE_ROOT"; };
-		F8CAE2412B173788F325BD8B = { isa = PBXFileReference; lastKnownFileType = file.ttf; name = silkscreen.ttf; path = ../../Resources/Fonts/silkscreen.ttf; sourceTree = "SOURCE_ROOT"; };
-		363B59958615D35C5C948300 = { isa = PBXFileReference; lastKnownFileType = file.otf; name = "unibody-8.otf"; path = "../../Resources/Fonts/unibody-8.otf"; sourceTree = "SOURCE_ROOT"; };
-		4DB02C352236D9D030E01205 = { isa = PBXFileReference; lastKnownFileType = image.png; name = "RadioButtons-01.png"; path = "../../Resources/Images/Icons/RadioButtons-01.png"; sourceTree = "SOURCE_ROOT"; };
-		EEAB043F90902D8F9D1102C2 = { isa = PBXFileReference; lastKnownFileType = image.png; name = "RadioButtons-02.png"; path = "../../Resources/Images/Icons/RadioButtons-02.png"; sourceTree = "SOURCE_ROOT"; };
-		8086EC3AFDEA802E0B43F19E = { isa = PBXFileReference; lastKnownFileType = image.png; name = "RadioButtons-03.png"; path = "../../Resources/Images/Icons/RadioButtons-03.png"; sourceTree = "SOURCE_ROOT"; };
-		2171C4356B44D4CD6865E06B = { isa = PBXFileReference; lastKnownFileType = image.png; name = "RadioButtons-04.png"; path = "../../Resources/Images/Icons/RadioButtons-04.png"; sourceTree = "SOURCE_ROOT"; };
-		C25CAC3FC9AE387CD597DF37 = { isa = PBXFileReference; lastKnownFileType = image.png; name = "RadioButtons-05.png"; path = "../../Resources/Images/Icons/RadioButtons-05.png"; sourceTree = "SOURCE_ROOT"; };
-		59CAEFDE36164ABB19B3CA76 = { isa = PBXFileReference; lastKnownFileType = image.png; name = "RadioButtons_neutral-01.png"; path = "../../Resources/Images/Icons/RadioButtons_neutral-01.png"; sourceTree = "SOURCE_ROOT"; };
-		E0587F61AD4A92C2661E5073 = { isa = PBXFileReference; lastKnownFileType = image.png; name = "RadioButtons_neutral-02.png"; path = "../../Resources/Images/Icons/RadioButtons_neutral-02.png"; sourceTree = "SOURCE_ROOT"; };
-		87F60F05136FEBD8A36AE670 = { isa = PBXFileReference; lastKnownFileType = image.png; name = "RadioButtons_neutral-03.png"; path = "../../Resources/Images/Icons/RadioButtons_neutral-03.png"; sourceTree = "SOURCE_ROOT"; };
-		1E849F999A8333FFF0B57C6D = { isa = PBXFileReference; lastKnownFileType = image.png; name = "RadioButtons_neutral-04.png"; path = "../../Resources/Images/Icons/RadioButtons_neutral-04.png"; sourceTree = "SOURCE_ROOT"; };
-		A5231F3D01B88C063D10026A = { isa = PBXFileReference; lastKnownFileType = image.png; name = "RadioButtons_neutral-05.png"; path = "../../Resources/Images/Icons/RadioButtons_neutral-05.png"; sourceTree = "SOURCE_ROOT"; };
-		40A802FCEDFDE7B2FFEBDEA8 = { isa = PBXFileReference; lastKnownFileType = image.png; name = "RadioButtons_selected-01.png"; path = "../../Resources/Images/Icons/RadioButtons_selected-01.png"; sourceTree = "SOURCE_ROOT"; };
-		8A3AE5CF9D452810BA48A3EF = { isa = PBXFileReference; lastKnownFileType = image.png; name = "RadioButtons_selected-02.png"; path = "../../Resources/Images/Icons/RadioButtons_selected-02.png"; sourceTree = "SOURCE_ROOT"; };
-		B3CDC8825DAD5A7D75956726 = { isa = PBXFileReference; lastKnownFileType = image.png; name = "RadioButtons_selected-03.png"; path = "../../Resources/Images/Icons/RadioButtons_selected-03.png"; sourceTree = "SOURCE_ROOT"; };
-		ED50AB550D058BEB30F12C7D = { isa = PBXFileReference; lastKnownFileType = image.png; name = "RadioButtons_selected-04.png"; path = "../../Resources/Images/Icons/RadioButtons_selected-04.png"; sourceTree = "SOURCE_ROOT"; };
-		17E38F29BD6CBC490B5EF1B4 = { isa = PBXFileReference; lastKnownFileType = image.png; name = "RadioButtons_selected-05.png"; path = "../../Resources/Images/Icons/RadioButtons_selected-05.png"; sourceTree = "SOURCE_ROOT"; };
-		D95C78F42494CD5995FBC15E = { isa = PBXFileReference; lastKnownFileType = image.png; name = "RadioButtons_selected_over-01.png"; path = "../../Resources/Images/Icons/RadioButtons_selected_over-01.png"; sourceTree = "SOURCE_ROOT"; };
-		20B50BC2221C593AC67D80F8 = { isa = PBXFileReference; lastKnownFileType = image.png; name = "RadioButtons_selected_over-02.png"; path = "../../Resources/Images/Icons/RadioButtons_selected_over-02.png"; sourceTree = "SOURCE_ROOT"; };
-		771E8D912F94E52AF7E05F91 = { isa = PBXFileReference; lastKnownFileType = image.png; name = "RadioButtons_selected_over-03.png"; path = "../../Resources/Images/Icons/RadioButtons_selected_over-03.png"; sourceTree = "SOURCE_ROOT"; };
-		CE771F502D1D710B28632E3A = { isa = PBXFileReference; lastKnownFileType = image.png; name = "RadioButtons_selected_over-04.png"; path = "../../Resources/Images/Icons/RadioButtons_selected_over-04.png"; sourceTree = "SOURCE_ROOT"; };
-		05D0A12F2A850EEC48D5EDD4 = { isa = PBXFileReference; lastKnownFileType = image.png; name = "RadioButtons_selected_over-05.png"; path = "../../Resources/Images/Icons/RadioButtons_selected_over-05.png"; sourceTree = "SOURCE_ROOT"; };
-		8F8F55DD042F61BB213AFC0B = { isa = PBXFileReference; lastKnownFileType = image.png; name = "noise_wave.png"; path = "../../Resources/Images/Icons/noise_wave.png"; sourceTree = "SOURCE_ROOT"; };
-		7C09194091360867C4CAB0E8 = { isa = PBXFileReference; lastKnownFileType = image.png; name = "saw_wave.png"; path = "../../Resources/Images/Icons/saw_wave.png"; sourceTree = "SOURCE_ROOT"; };
-		126B0DE9B8D4E42DA7D57AAB = { isa = PBXFileReference; lastKnownFileType = image.png; name = "sine_wave.png"; path = "../../Resources/Images/Icons/sine_wave.png"; sourceTree = "SOURCE_ROOT"; };
-		BDFFB5B0A8E8A022C25D7FDB = { isa = PBXFileReference; lastKnownFileType = image.png; name = "square_wave.png"; path = "../../Resources/Images/Icons/square_wave.png"; sourceTree = "SOURCE_ROOT"; };
-		3D20C932FB058CC20989B129 = { isa = PBXFileReference; lastKnownFileType = image.png; name = "triangle_wave.png"; path = "../../Resources/Images/Icons/triangle_wave.png"; sourceTree = "SOURCE_ROOT"; };
-		8E041C8C49F1A5B710CC812C = { isa = PBXFileReference; lastKnownFileType = image.png; name = wifi.png; path = ../../Resources/Images/Icons/wifi.png; sourceTree = "SOURCE_ROOT"; };
-		2A1D9144C59B92B32483924B = { isa = PBXFileReference; lastKnownFileType = image.png; name = SourceDrop.png; path = ../../Resources/Images/Icons/SourceDrop.png; sourceTree = "SOURCE_ROOT"; };
-		D99F56FB46F631F67AF23F2C = { isa = PBXFileReference; lastKnownFileType = image.png; name = DefaultDataSource.png; path = ../../Resources/Images/Icons/DefaultDataSource.png; sourceTree = "SOURCE_ROOT"; };
-		66C7E42D7FDE3600982A1F46 = { isa = PBXFileReference; lastKnownFileType = image.png; name = FileReaderIcon.png; path = ../../Resources/Images/Icons/FileReaderIcon.png; sourceTree = "SOURCE_ROOT"; };
-		A4C8AB3F5E7A708350F72E7C = { isa = PBXFileReference; lastKnownFileType = image.png; name = IntanIcon.png; path = ../../Resources/Images/Icons/IntanIcon.png; sourceTree = "SOURCE_ROOT"; };
-		BD0900C3A85F58C34FA91D16 = { isa = PBXFileReference; lastKnownFileType = image.png; name = muteoff.png; path = ../../Resources/Images/Buttons/muteoff.png; sourceTree = "SOURCE_ROOT"; };
-		1BDA9647E0AA33F642E162BE = { isa = PBXFileReference; lastKnownFileType = image.png; name = muteon.png; path = ../../Resources/Images/Buttons/muteon.png; sourceTree = "SOURCE_ROOT"; };
-		D2D308542534D043BB12C801 = { isa = PBXFileReference; lastKnownFileType = image.png; name = "MergerA-01.png"; path = "../../Resources/Images/Buttons/MergerA-01.png"; sourceTree = "SOURCE_ROOT"; };
-		9CD0E7C2C7E49A0DBF301B0F = { isa = PBXFileReference; lastKnownFileType = image.png; name = "MergerA-02.png"; path = "../../Resources/Images/Buttons/MergerA-02.png"; sourceTree = "SOURCE_ROOT"; };
-		BAAA02122ADD1D5D0670A684 = { isa = PBXFileReference; lastKnownFileType = image.png; name = "MergerB-01.png"; path = "../../Resources/Images/Buttons/MergerB-01.png"; sourceTree = "SOURCE_ROOT"; };
-		73A7E17FDD8DD717F99E0882 = { isa = PBXFileReference; lastKnownFileType = image.png; name = "MergerB-02.png"; path = "../../Resources/Images/Buttons/MergerB-02.png"; sourceTree = "SOURCE_ROOT"; };
-		2A54E3D28E10F5D50498BB77 = { isa = PBXFileReference; lastKnownFileType = image.png; name = "PipelineA-01.png"; path = "../../Resources/Images/Buttons/PipelineA-01.png"; sourceTree = "SOURCE_ROOT"; };
-		294B78ADA337603DE3C87BF9 = { isa = PBXFileReference; lastKnownFileType = image.png; name = "PipelineA-02.png"; path = "../../Resources/Images/Buttons/PipelineA-02.png"; sourceTree = "SOURCE_ROOT"; };
-		8AD9A0F023B727B34348B95E = { isa = PBXFileReference; lastKnownFileType = image.png; name = "PipelineB-01.png"; path = "../../Resources/Images/Buttons/PipelineB-01.png"; sourceTree = "SOURCE_ROOT"; };
-		89CF25CB48EEA21B226869E1 = { isa = PBXFileReference; lastKnownFileType = image.png; name = "PipelineB-02.png"; path = "../../Resources/Images/Buttons/PipelineB-02.png"; sourceTree = "SOURCE_ROOT"; };
-		CA0A1584725D21237DBCD70A = { isa = PBXFileReference; lastKnownFileType = sourcecode.cpp.cpp; name = AccessClass.cpp; path = ../../Source/AccessClass.cpp; sourceTree = "SOURCE_ROOT"; };
-		63992CB3AC42F91A51135EAC = { isa = PBXFileReference; lastKnownFileType = sourcecode.c.h; name = AccessClass.h; path = ../../Source/AccessClass.h; sourceTree = "SOURCE_ROOT"; };
-		673778A175624FC9F52E7A15 = { isa = PBXFileReference; lastKnownFileType = sourcecode.cpp.cpp; name = PracticalSocket.cpp; path = ../../Source/Network/PracticalSocket.cpp; sourceTree = "SOURCE_ROOT"; };
-		2EAE0475B719C3233AD8BB35 = { isa = PBXFileReference; lastKnownFileType = sourcecode.c.h; name = PracticalSocket.h; path = ../../Source/Network/PracticalSocket.h; sourceTree = "SOURCE_ROOT"; };
-		B30EF131FE61BAA4C1818102 = { isa = PBXFileReference; lastKnownFileType = sourcecode.cpp.cpp; name = Bessel.cpp; path = ../../Source/Dsp/Bessel.cpp; sourceTree = "SOURCE_ROOT"; };
-		D55947E71EB4AF25C1FC7089 = { isa = PBXFileReference; lastKnownFileType = sourcecode.c.h; name = Bessel.h; path = ../../Source/Dsp/Bessel.h; sourceTree = "SOURCE_ROOT"; };
-		07AE46453303977ED64E38ED = { isa = PBXFileReference; lastKnownFileType = sourcecode.cpp.cpp; name = Biquad.cpp; path = ../../Source/Dsp/Biquad.cpp; sourceTree = "SOURCE_ROOT"; };
-		9EBBC43B9522EC9E6B607493 = { isa = PBXFileReference; lastKnownFileType = sourcecode.c.h; name = Biquad.h; path = ../../Source/Dsp/Biquad.h; sourceTree = "SOURCE_ROOT"; };
-		73C6FF74D6A31CA13C0D7C5C = { isa = PBXFileReference; lastKnownFileType = sourcecode.cpp.cpp; name = Butterworth.cpp; path = ../../Source/Dsp/Butterworth.cpp; sourceTree = "SOURCE_ROOT"; };
-		8B70886CFCD13A761567DE7B = { isa = PBXFileReference; lastKnownFileType = sourcecode.c.h; name = Butterworth.h; path = ../../Source/Dsp/Butterworth.h; sourceTree = "SOURCE_ROOT"; };
-		742284C84C72C882E02E7974 = { isa = PBXFileReference; lastKnownFileType = sourcecode.cpp.cpp; name = Cascade.cpp; path = ../../Source/Dsp/Cascade.cpp; sourceTree = "SOURCE_ROOT"; };
-		2B8E059E57EB92EAC589C6B4 = { isa = PBXFileReference; lastKnownFileType = sourcecode.c.h; name = Cascade.h; path = ../../Source/Dsp/Cascade.h; sourceTree = "SOURCE_ROOT"; };
-		D44DBE2FF15A98834F222766 = { isa = PBXFileReference; lastKnownFileType = sourcecode.cpp.cpp; name = ChebyshevI.cpp; path = ../../Source/Dsp/ChebyshevI.cpp; sourceTree = "SOURCE_ROOT"; };
-		553E92DB60C7D5104B780781 = { isa = PBXFileReference; lastKnownFileType = sourcecode.c.h; name = ChebyshevI.h; path = ../../Source/Dsp/ChebyshevI.h; sourceTree = "SOURCE_ROOT"; };
-		1F9836FC5A8FDF2293C9A232 = { isa = PBXFileReference; lastKnownFileType = sourcecode.cpp.cpp; name = ChebyshevII.cpp; path = ../../Source/Dsp/ChebyshevII.cpp; sourceTree = "SOURCE_ROOT"; };
-		833030703B66CDD9DA94155B = { isa = PBXFileReference; lastKnownFileType = sourcecode.c.h; name = ChebyshevII.h; path = ../../Source/Dsp/ChebyshevII.h; sourceTree = "SOURCE_ROOT"; };
-		F7620D8D567CCE463ADDE0A6 = { isa = PBXFileReference; lastKnownFileType = sourcecode.c.h; name = Common.h; path = ../../Source/Dsp/Common.h; sourceTree = "SOURCE_ROOT"; };
-		93FACAE1DC7A236505359477 = { isa = PBXFileReference; lastKnownFileType = sourcecode.cpp.cpp; name = Custom.cpp; path = ../../Source/Dsp/Custom.cpp; sourceTree = "SOURCE_ROOT"; };
-		E4AEAC4AD1D1C6A80A2CD70A = { isa = PBXFileReference; lastKnownFileType = sourcecode.c.h; name = Custom.h; path = ../../Source/Dsp/Custom.h; sourceTree = "SOURCE_ROOT"; };
-		3E8E2F9C583077B298525FD1 = { isa = PBXFileReference; lastKnownFileType = sourcecode.cpp.cpp; name = Design.cpp; path = ../../Source/Dsp/Design.cpp; sourceTree = "SOURCE_ROOT"; };
-		CD05957EC804348231739108 = { isa = PBXFileReference; lastKnownFileType = sourcecode.c.h; name = Design.h; path = ../../Source/Dsp/Design.h; sourceTree = "SOURCE_ROOT"; };
-		E8214D83845C25F39EEC13CD = { isa = PBXFileReference; lastKnownFileType = sourcecode.cpp.cpp; name = Documentation.cpp; path = ../../Source/Dsp/Documentation.cpp; sourceTree = "SOURCE_ROOT"; };
-		21E5288817625724406FD3A1 = { isa = PBXFileReference; lastKnownFileType = sourcecode.c.h; name = Dsp.h; path = ../../Source/Dsp/Dsp.h; sourceTree = "SOURCE_ROOT"; };
-		293B003BD6E113C5AD1BB131 = { isa = PBXFileReference; lastKnownFileType = sourcecode.cpp.cpp; name = Elliptic.cpp; path = ../../Source/Dsp/Elliptic.cpp; sourceTree = "SOURCE_ROOT"; };
-		60F060DBD5ACF36E0A407BC1 = { isa = PBXFileReference; lastKnownFileType = sourcecode.c.h; name = Elliptic.h; path = ../../Source/Dsp/Elliptic.h; sourceTree = "SOURCE_ROOT"; };
-		A9AF10F6A89F85989C62F856 = { isa = PBXFileReference; lastKnownFileType = sourcecode.cpp.cpp; name = Filter.cpp; path = ../../Source/Dsp/Filter.cpp; sourceTree = "SOURCE_ROOT"; };
-		7C225F446A96BED7F585F66B = { isa = PBXFileReference; lastKnownFileType = sourcecode.c.h; name = Filter.h; path = ../../Source/Dsp/Filter.h; sourceTree = "SOURCE_ROOT"; };
-		314D53C7C13C28A25588ABCF = { isa = PBXFileReference; lastKnownFileType = sourcecode.c.h; name = Layout.h; path = ../../Source/Dsp/Layout.h; sourceTree = "SOURCE_ROOT"; };
-		706CBE9178440675868F2379 = { isa = PBXFileReference; lastKnownFileType = sourcecode.cpp.cpp; name = Legendre.cpp; path = ../../Source/Dsp/Legendre.cpp; sourceTree = "SOURCE_ROOT"; };
-		1EC547C25C29FE679BAF8B4D = { isa = PBXFileReference; lastKnownFileType = sourcecode.c.h; name = Legendre.h; path = ../../Source/Dsp/Legendre.h; sourceTree = "SOURCE_ROOT"; };
-		4D63E86C8A9F721B9C0FA95E = { isa = PBXFileReference; lastKnownFileType = sourcecode.c.h; name = MathSupplement.h; path = ../../Source/Dsp/MathSupplement.h; sourceTree = "SOURCE_ROOT"; };
-		BF8EB3483F66AA7F61E6D863 = { isa = PBXFileReference; lastKnownFileType = sourcecode.cpp.cpp; name = Param.cpp; path = ../../Source/Dsp/Param.cpp; sourceTree = "SOURCE_ROOT"; };
-		1E0F3076D1689E83422F6B4E = { isa = PBXFileReference; lastKnownFileType = sourcecode.c.h; name = Params.h; path = ../../Source/Dsp/Params.h; sourceTree = "SOURCE_ROOT"; };
-		137CF1AB4144076D79D50975 = { isa = PBXFileReference; lastKnownFileType = sourcecode.cpp.cpp; name = PoleFilter.cpp; path = ../../Source/Dsp/PoleFilter.cpp; sourceTree = "SOURCE_ROOT"; };
-		5B1D08D98AD9F623962A38B2 = { isa = PBXFileReference; lastKnownFileType = sourcecode.c.h; name = PoleFilter.h; path = ../../Source/Dsp/PoleFilter.h; sourceTree = "SOURCE_ROOT"; };
-		E6FF4D4C70794123A52B9E82 = { isa = PBXFileReference; lastKnownFileType = sourcecode.cpp.cpp; name = RBJ.cpp; path = ../../Source/Dsp/RBJ.cpp; sourceTree = "SOURCE_ROOT"; };
-		E8503A3E123FCFBFA317EAE6 = { isa = PBXFileReference; lastKnownFileType = sourcecode.c.h; name = RBJ.h; path = ../../Source/Dsp/RBJ.h; sourceTree = "SOURCE_ROOT"; };
-		F4A53064BA75472765338C1D = { isa = PBXFileReference; lastKnownFileType = sourcecode.cpp.cpp; name = RootFinder.cpp; path = ../../Source/Dsp/RootFinder.cpp; sourceTree = "SOURCE_ROOT"; };
-		1D1DF895F34C981407EDB8E8 = { isa = PBXFileReference; lastKnownFileType = sourcecode.c.h; name = RootFinder.h; path = ../../Source/Dsp/RootFinder.h; sourceTree = "SOURCE_ROOT"; };
-		1F5435604926FF2C06575DCC = { isa = PBXFileReference; lastKnownFileType = sourcecode.c.h; name = SmoothedFilter.h; path = ../../Source/Dsp/SmoothedFilter.h; sourceTree = "SOURCE_ROOT"; };
-		0D20C3399D0492771F7A808A = { isa = PBXFileReference; lastKnownFileType = sourcecode.cpp.cpp; name = State.cpp; path = ../../Source/Dsp/State.cpp; sourceTree = "SOURCE_ROOT"; };
-		186F011C1ABC55DB39717105 = { isa = PBXFileReference; lastKnownFileType = sourcecode.c.h; name = State.h; path = ../../Source/Dsp/State.h; sourceTree = "SOURCE_ROOT"; };
-		92C241C7F87B5933B0E6E03F = { isa = PBXFileReference; lastKnownFileType = sourcecode.c.h; name = Types.h; path = ../../Source/Dsp/Types.h; sourceTree = "SOURCE_ROOT"; };
-		E27B5891A52FDAB2B00901A0 = { isa = PBXFileReference; lastKnownFileType = sourcecode.c.h; name = Utilities.h; path = ../../Source/Dsp/Utilities.h; sourceTree = "SOURCE_ROOT"; };
-		F74662D3D82975EDB5AD42E0 = { isa = PBXFileReference; lastKnownFileType = sourcecode.cpp.cpp; name = AudioComponent.cpp; path = ../../Source/Audio/AudioComponent.cpp; sourceTree = "SOURCE_ROOT"; };
-		FA55B9FDE138CCB1F16BA905 = { isa = PBXFileReference; lastKnownFileType = sourcecode.c.h; name = AudioComponent.h; path = ../../Source/Audio/AudioComponent.h; sourceTree = "SOURCE_ROOT"; };
-		C42446F8ABB3627870E9677D = { isa = PBXFileReference; lastKnownFileType = sourcecode.cpp.cpp; name = ArduinoOutput.cpp; path = ../../Source/Processors/ArduinoOutput.cpp; sourceTree = "SOURCE_ROOT"; };
-		5779673F042A62E02C4AC06B = { isa = PBXFileReference; lastKnownFileType = sourcecode.c.h; name = ArduinoOutput.h; path = ../../Source/Processors/ArduinoOutput.h; sourceTree = "SOURCE_ROOT"; };
-		751C52F2BEA7F1328ED13333 = { isa = PBXFileReference; lastKnownFileType = sourcecode.cpp.cpp; name = Parameter.cpp; path = ../../Source/Processors/Parameter.cpp; sourceTree = "SOURCE_ROOT"; };
-		7B825983F25D8984E02F6FFB = { isa = PBXFileReference; lastKnownFileType = sourcecode.c.h; name = Parameter.h; path = ../../Source/Processors/Parameter.h; sourceTree = "SOURCE_ROOT"; };
-		4AEDD076CCA918481C6F9CF2 = { isa = PBXFileReference; lastKnownFileType = sourcecode.cpp.cpp; name = SpikeDisplayNode.cpp; path = ../../Source/Processors/SpikeDisplayNode.cpp; sourceTree = "SOURCE_ROOT"; };
-		671CC5EA3DF4F21E9A7E392B = { isa = PBXFileReference; lastKnownFileType = sourcecode.c.h; name = SpikeDisplayNode.h; path = ../../Source/Processors/SpikeDisplayNode.h; sourceTree = "SOURCE_ROOT"; };
-		268005410FB62BCB9099A762 = { isa = PBXFileReference; lastKnownFileType = sourcecode.cpp.cpp; name = WiFiOutput.cpp; path = ../../Source/Processors/WiFiOutput.cpp; sourceTree = "SOURCE_ROOT"; };
-		32959675287F77DD9B7FA96B = { isa = PBXFileReference; lastKnownFileType = sourcecode.c.h; name = WiFiOutput.h; path = ../../Source/Processors/WiFiOutput.h; sourceTree = "SOURCE_ROOT"; };
-		5935F823A2EE45AC36A0201F = { isa = PBXFileReference; lastKnownFileType = sourcecode.cpp.cpp; name = LfpDisplayNode.cpp; path = ../../Source/Processors/LfpDisplayNode.cpp; sourceTree = "SOURCE_ROOT"; };
-		B00F207EBEED525FB686AD98 = { isa = PBXFileReference; lastKnownFileType = sourcecode.c.h; name = LfpDisplayNode.h; path = ../../Source/Processors/LfpDisplayNode.h; sourceTree = "SOURCE_ROOT"; };
-		3973173C7FA07073B4F86B29 = { isa = PBXFileReference; lastKnownFileType = sourcecode.cpp.cpp; name = Merger.cpp; path = ../../Source/Processors/Utilities/Merger.cpp; sourceTree = "SOURCE_ROOT"; };
-		7977CAB4A151C41F4140FE1A = { isa = PBXFileReference; lastKnownFileType = sourcecode.c.h; name = Merger.h; path = ../../Source/Processors/Utilities/Merger.h; sourceTree = "SOURCE_ROOT"; };
-		9A47B52E5E1CD17DC9C72B53 = { isa = PBXFileReference; lastKnownFileType = sourcecode.cpp.cpp; name = Splitter.cpp; path = ../../Source/Processors/Utilities/Splitter.cpp; sourceTree = "SOURCE_ROOT"; };
-		B92E8189F69E0B926C73B654 = { isa = PBXFileReference; lastKnownFileType = sourcecode.c.h; name = Splitter.h; path = ../../Source/Processors/Utilities/Splitter.h; sourceTree = "SOURCE_ROOT"; };
-		C96A8F49EA22919F09486B96 = { isa = PBXFileReference; lastKnownFileType = sourcecode.cpp.cpp; name = SpikePlot.cpp; path = ../../Source/Processors/Visualization/SpikePlotting/SpikePlot.cpp; sourceTree = "SOURCE_ROOT"; };
-		06B051747D84858D9C5C0444 = { isa = PBXFileReference; lastKnownFileType = sourcecode.c.h; name = SpikePlot.h; path = ../../Source/Processors/Visualization/SpikePlotting/SpikePlot.h; sourceTree = "SOURCE_ROOT"; };
-		41591F74A761BAC908FA8AD8 = { isa = PBXFileReference; lastKnownFileType = sourcecode.cpp.cpp; name = BaseUIElement.cpp; path = ../../Source/Processors/Visualization/SpikePlotting/BaseUIElement.cpp; sourceTree = "SOURCE_ROOT"; };
-		9C8EA29582DBFF6E5A14B8A3 = { isa = PBXFileReference; lastKnownFileType = sourcecode.c.h; name = BaseUIElement.h; path = ../../Source/Processors/Visualization/SpikePlotting/BaseUIElement.h; sourceTree = "SOURCE_ROOT"; };
-		24C6D768C87E1C42C644C4BD = { isa = PBXFileReference; lastKnownFileType = sourcecode.cpp.cpp; name = GenericAxes.cpp; path = ../../Source/Processors/Visualization/SpikePlotting/GenericAxes.cpp; sourceTree = "SOURCE_ROOT"; };
-		BCBB865ED53E8AFD278D1A53 = { isa = PBXFileReference; lastKnownFileType = sourcecode.c.h; name = GenericAxes.h; path = ../../Source/Processors/Visualization/SpikePlotting/GenericAxes.h; sourceTree = "SOURCE_ROOT"; };
-		B195AD6CEB9B6E3625C8D087 = { isa = PBXFileReference; lastKnownFileType = sourcecode.cpp.cpp; name = PlotUtils.cpp; path = ../../Source/Processors/Visualization/SpikePlotting/PlotUtils.cpp; sourceTree = "SOURCE_ROOT"; };
-		521FECC75E9DDB0D34B22AF8 = { isa = PBXFileReference; lastKnownFileType = sourcecode.c.h; name = PlotUtils.h; path = ../../Source/Processors/Visualization/SpikePlotting/PlotUtils.h; sourceTree = "SOURCE_ROOT"; };
-		2FA2FA826CBAD9C639A61E4A = { isa = PBXFileReference; lastKnownFileType = sourcecode.cpp.cpp; name = ProjectionAxes.cpp; path = ../../Source/Processors/Visualization/SpikePlotting/ProjectionAxes.cpp; sourceTree = "SOURCE_ROOT"; };
-		B1CF7BFC5F1892735D4FA1EE = { isa = PBXFileReference; lastKnownFileType = sourcecode.c.h; name = ProjectionAxes.h; path = ../../Source/Processors/Visualization/SpikePlotting/ProjectionAxes.h; sourceTree = "SOURCE_ROOT"; };
-		50E7B88E8140BB293B27ED67 = { isa = PBXFileReference; lastKnownFileType = sourcecode.c.h; name = SimpleKeyEvent.h; path = ../../Source/Processors/Visualization/SpikePlotting/SimpleKeyEvent.h; sourceTree = "SOURCE_ROOT"; };
-		9F208A66C09E80D14F087CB1 = { isa = PBXFileReference; lastKnownFileType = sourcecode.cpp.cpp; name = WaveAxes.cpp; path = ../../Source/Processors/Visualization/SpikePlotting/WaveAxes.cpp; sourceTree = "SOURCE_ROOT"; };
-		A3F978AE6999903C47650173 = { isa = PBXFileReference; lastKnownFileType = sourcecode.c.h; name = WaveAxes.h; path = ../../Source/Processors/Visualization/SpikePlotting/WaveAxes.h; sourceTree = "SOURCE_ROOT"; };
-		E7247F5EE9588903C924994F = { isa = PBXFileReference; lastKnownFileType = sourcecode.cpp.cpp; name = SpikeObject.cpp; path = ../../Source/Processors/Visualization/SpikeObject.cpp; sourceTree = "SOURCE_ROOT"; };
-		B0A6A0635113C4B4CD424BEC = { isa = PBXFileReference; lastKnownFileType = sourcecode.c.h; name = SpikeObject.h; path = ../../Source/Processors/Visualization/SpikeObject.h; sourceTree = "SOURCE_ROOT"; };
-		7A9A31FC1AE8FB238FAE995E = { isa = PBXFileReference; lastKnownFileType = sourcecode.cpp.cpp; name = SpikeDisplayCanvas.cpp; path = ../../Source/Processors/Visualization/SpikeDisplayCanvas.cpp; sourceTree = "SOURCE_ROOT"; };
-		9E884AEDB6035FFC74886EE8 = { isa = PBXFileReference; lastKnownFileType = sourcecode.c.h; name = SpikeDisplayCanvas.h; path = ../../Source/Processors/Visualization/SpikeDisplayCanvas.h; sourceTree = "SOURCE_ROOT"; };
-		9ACFB6A181D09434268CE006 = { isa = PBXFileReference; lastKnownFileType = sourcecode.c.h; name = Visualizer.h; path = ../../Source/Processors/Visualization/Visualizer.h; sourceTree = "SOURCE_ROOT"; };
-		ED179D5A10DD051DDB3ECB8B = { isa = PBXFileReference; lastKnownFileType = sourcecode.cpp.cpp; name = DataWindow.cpp; path = ../../Source/Processors/Visualization/DataWindow.cpp; sourceTree = "SOURCE_ROOT"; };
-		63C18F4066C75D3C312877D8 = { isa = PBXFileReference; lastKnownFileType = sourcecode.c.h; name = DataWindow.h; path = ../../Source/Processors/Visualization/DataWindow.h; sourceTree = "SOURCE_ROOT"; };
-		2E96DA81EE37A0ECE471A928 = { isa = PBXFileReference; lastKnownFileType = sourcecode.cpp.cpp; name = LfpDisplayCanvas.cpp; path = ../../Source/Processors/Visualization/LfpDisplayCanvas.cpp; sourceTree = "SOURCE_ROOT"; };
-		A9C2C7AF037050228CD2E026 = { isa = PBXFileReference; lastKnownFileType = sourcecode.c.h; name = LfpDisplayCanvas.h; path = ../../Source/Processors/Visualization/LfpDisplayCanvas.h; sourceTree = "SOURCE_ROOT"; };
-		0C5335B0E57C9DC92FC57E5F = { isa = PBXFileReference; lastKnownFileType = sourcecode.cpp.cpp; name = OpenGLCanvas.cpp; path = ../../Source/Processors/Visualization/OpenGLCanvas.cpp; sourceTree = "SOURCE_ROOT"; };
-		7738F51AE0EC63D76EE0F761 = { isa = PBXFileReference; lastKnownFileType = sourcecode.c.h; name = OpenGLCanvas.h; path = ../../Source/Processors/Visualization/OpenGLCanvas.h; sourceTree = "SOURCE_ROOT"; };
-		3DD0741FCFBC7563EC722D9B = { isa = PBXFileReference; lastKnownFileType = sourcecode.cpp.cpp; name = SpikeDetector.cpp; path = ../../Source/Processors/SpikeDetector.cpp; sourceTree = "SOURCE_ROOT"; };
-		6E4B37AA4BFEB5A37E3AC250 = { isa = PBXFileReference; lastKnownFileType = sourcecode.c.h; name = SpikeDetector.h; path = ../../Source/Processors/SpikeDetector.h; sourceTree = "SOURCE_ROOT"; };
-		B7750B27E4F3748ECCCCF69D = { isa = PBXFileReference; lastKnownFileType = sourcecode.cpp.cpp; name = AudioNode.cpp; path = ../../Source/Processors/AudioNode.cpp; sourceTree = "SOURCE_ROOT"; };
-		12866D44BE115E8837468F48 = { isa = PBXFileReference; lastKnownFileType = sourcecode.c.h; name = AudioNode.h; path = ../../Source/Processors/AudioNode.h; sourceTree = "SOURCE_ROOT"; };
-		FA57CE4F63FF1592D6B3F9B5 = { isa = PBXFileReference; lastKnownFileType = sourcecode.cpp.cpp; name = EventNode.cpp; path = ../../Source/Processors/EventNode.cpp; sourceTree = "SOURCE_ROOT"; };
-		32163C956C8A6F5C1DD7FE7F = { isa = PBXFileReference; lastKnownFileType = sourcecode.c.h; name = EventNode.h; path = ../../Source/Processors/EventNode.h; sourceTree = "SOURCE_ROOT"; };
-		51D2678E9F30DC261CCB61B0 = { isa = PBXFileReference; lastKnownFileType = sourcecode.cpp.cpp; name = ChannelSelector.cpp; path = ../../Source/Processors/Editors/ChannelSelector.cpp; sourceTree = "SOURCE_ROOT"; };
-		1A64B7009173729093BA3D96 = { isa = PBXFileReference; lastKnownFileType = sourcecode.c.h; name = ChannelSelector.h; path = ../../Source/Processors/Editors/ChannelSelector.h; sourceTree = "SOURCE_ROOT"; };
-		47ECF9384C1D27EB2FBEBF9E = { isa = PBXFileReference; lastKnownFileType = sourcecode.cpp.cpp; name = ParameterEditor.cpp; path = ../../Source/Processors/Editors/ParameterEditor.cpp; sourceTree = "SOURCE_ROOT"; };
-		07363B9FB8F988D45C4F0FE2 = { isa = PBXFileReference; lastKnownFileType = sourcecode.c.h; name = ParameterEditor.h; path = ../../Source/Processors/Editors/ParameterEditor.h; sourceTree = "SOURCE_ROOT"; };
-		F0B09605D4108F0F94EF3B57 = { isa = PBXFileReference; lastKnownFileType = sourcecode.cpp.cpp; name = SpikeDisplayEditor.cpp; path = ../../Source/Processors/Editors/SpikeDisplayEditor.cpp; sourceTree = "SOURCE_ROOT"; };
-		2A46D8E3EC7207D969A2B202 = { isa = PBXFileReference; lastKnownFileType = sourcecode.c.h; name = SpikeDisplayEditor.h; path = ../../Source/Processors/Editors/SpikeDisplayEditor.h; sourceTree = "SOURCE_ROOT"; };
-		9A3976537C96B39716B5312D = { isa = PBXFileReference; lastKnownFileType = sourcecode.cpp.cpp; name = VisualizerEditor.cpp; path = ../../Source/Processors/Editors/VisualizerEditor.cpp; sourceTree = "SOURCE_ROOT"; };
-		C546D55EDE65ADDD95C6A6F5 = { isa = PBXFileReference; lastKnownFileType = sourcecode.c.h; name = VisualizerEditor.h; path = ../../Source/Processors/Editors/VisualizerEditor.h; sourceTree = "SOURCE_ROOT"; };
-		AD73EA6B24378294003DC2D0 = { isa = PBXFileReference; lastKnownFileType = sourcecode.cpp.cpp; name = MergerEditor.cpp; path = ../../Source/Processors/Editors/MergerEditor.cpp; sourceTree = "SOURCE_ROOT"; };
-		B7FD86B9DA02771D3519FAA0 = { isa = PBXFileReference; lastKnownFileType = sourcecode.c.h; name = MergerEditor.h; path = ../../Source/Processors/Editors/MergerEditor.h; sourceTree = "SOURCE_ROOT"; };
-		544DA1EF90EBBDB6FF2DE0A5 = { isa = PBXFileReference; lastKnownFileType = sourcecode.cpp.cpp; name = ImageIcon.cpp; path = ../../Source/Processors/Editors/ImageIcon.cpp; sourceTree = "SOURCE_ROOT"; };
-		04AD8DDD47597AE0875ACDD1 = { isa = PBXFileReference; lastKnownFileType = sourcecode.c.h; name = ImageIcon.h; path = ../../Source/Processors/Editors/ImageIcon.h; sourceTree = "SOURCE_ROOT"; };
-		2B11714BCE362D4EA7E377F5 = { isa = PBXFileReference; lastKnownFileType = sourcecode.cpp.cpp; name = WiFiOutputEditor.cpp; path = ../../Source/Processors/Editors/WiFiOutputEditor.cpp; sourceTree = "SOURCE_ROOT"; };
-		4E67CFE458501E763FF3AE94 = { isa = PBXFileReference; lastKnownFileType = sourcecode.c.h; name = WiFiOutputEditor.h; path = ../../Source/Processors/Editors/WiFiOutputEditor.h; sourceTree = "SOURCE_ROOT"; };
-		36393F2D58480F61ECDEB5E5 = { isa = PBXFileReference; lastKnownFileType = sourcecode.cpp.cpp; name = EventNodeEditor.cpp; path = ../../Source/Processors/Editors/EventNodeEditor.cpp; sourceTree = "SOURCE_ROOT"; };
-		A80433BF9686B4E2542C580C = { isa = PBXFileReference; lastKnownFileType = sourcecode.c.h; name = EventNodeEditor.h; path = ../../Source/Processors/Editors/EventNodeEditor.h; sourceTree = "SOURCE_ROOT"; };
-		087136FA6A7A0E01738EEF03 = { isa = PBXFileReference; lastKnownFileType = sourcecode.cpp.cpp; name = SignalGeneratorEditor.cpp; path = ../../Source/Processors/Editors/SignalGeneratorEditor.cpp; sourceTree = "SOURCE_ROOT"; };
-		10F82563E4A633BC234B2800 = { isa = PBXFileReference; lastKnownFileType = sourcecode.c.h; name = SignalGeneratorEditor.h; path = ../../Source/Processors/Editors/SignalGeneratorEditor.h; sourceTree = "SOURCE_ROOT"; };
-		CF9878CE31A1B41406C3457B = { isa = PBXFileReference; lastKnownFileType = sourcecode.cpp.cpp; name = LfpDisplayEditor.cpp; path = ../../Source/Processors/Editors/LfpDisplayEditor.cpp; sourceTree = "SOURCE_ROOT"; };
-		C02C160190E417B42F73680A = { isa = PBXFileReference; lastKnownFileType = sourcecode.c.h; name = LfpDisplayEditor.h; path = ../../Source/Processors/Editors/LfpDisplayEditor.h; sourceTree = "SOURCE_ROOT"; };
-		FC5939F3D2A31BB43EA3E393 = { isa = PBXFileReference; lastKnownFileType = sourcecode.cpp.cpp; name = SourceNodeEditor.cpp; path = ../../Source/Processors/Editors/SourceNodeEditor.cpp; sourceTree = "SOURCE_ROOT"; };
-		62DA962299323A2FA134203D = { isa = PBXFileReference; lastKnownFileType = sourcecode.c.h; name = SourceNodeEditor.h; path = ../../Source/Processors/Editors/SourceNodeEditor.h; sourceTree = "SOURCE_ROOT"; };
-		C2ED801EA28FBA9764E76349 = { isa = PBXFileReference; lastKnownFileType = sourcecode.cpp.cpp; name = SplitterEditor.cpp; path = ../../Source/Processors/Editors/SplitterEditor.cpp; sourceTree = "SOURCE_ROOT"; };
-		C177B371A0CEC8E7B9131865 = { isa = PBXFileReference; lastKnownFileType = sourcecode.c.h; name = SplitterEditor.h; path = ../../Source/Processors/Editors/SplitterEditor.h; sourceTree = "SOURCE_ROOT"; };
-		399CBACE291A425A2B9497EF = { isa = PBXFileReference; lastKnownFileType = sourcecode.cpp.cpp; name = SpikeDetectorEditor.cpp; path = ../../Source/Processors/Editors/SpikeDetectorEditor.cpp; sourceTree = "SOURCE_ROOT"; };
-		7FC3C64A06A9FA2C828F8744 = { isa = PBXFileReference; lastKnownFileType = sourcecode.c.h; name = SpikeDetectorEditor.h; path = ../../Source/Processors/Editors/SpikeDetectorEditor.h; sourceTree = "SOURCE_ROOT"; };
-		5DDBEE64DC706CE804E5F0AA = { isa = PBXFileReference; lastKnownFileType = sourcecode.cpp.cpp; name = AudioEditor.cpp; path = ../../Source/Processors/Editors/AudioEditor.cpp; sourceTree = "SOURCE_ROOT"; };
-		303B2522EAC7CD3C33EF150C = { isa = PBXFileReference; lastKnownFileType = sourcecode.c.h; name = AudioEditor.h; path = ../../Source/Processors/Editors/AudioEditor.h; sourceTree = "SOURCE_ROOT"; };
-		35AFD01064BF29D90EEDF413 = { isa = PBXFileReference; lastKnownFileType = sourcecode.cpp.cpp; name = FilterEditor.cpp; path = ../../Source/Processors/Editors/FilterEditor.cpp; sourceTree = "SOURCE_ROOT"; };
-		AD4BF1BC602902B20AEBF49C = { isa = PBXFileReference; lastKnownFileType = sourcecode.c.h; name = FilterEditor.h; path = ../../Source/Processors/Editors/FilterEditor.h; sourceTree = "SOURCE_ROOT"; };
-		22FD0613BADE6C36A6A7A25C = { isa = PBXFileReference; lastKnownFileType = sourcecode.cpp.cpp; name = GenericEditor.cpp; path = ../../Source/Processors/Editors/GenericEditor.cpp; sourceTree = "SOURCE_ROOT"; };
-		F0B8C75B1AA6E8D1BC620653 = { isa = PBXFileReference; lastKnownFileType = sourcecode.c.h; name = GenericEditor.h; path = ../../Source/Processors/Editors/GenericEditor.h; sourceTree = "SOURCE_ROOT"; };
-		0D2903C450AE862C2C0060AA = { isa = PBXFileReference; lastKnownFileType = sourcecode.cpp.cpp; name = FileReaderThread.cpp; path = ../../Source/Processors/DataThreads/FileReaderThread.cpp; sourceTree = "SOURCE_ROOT"; };
-		BD07C36AC2ECF10942F0A229 = { isa = PBXFileReference; lastKnownFileType = sourcecode.c.h; name = FileReaderThread.h; path = ../../Source/Processors/DataThreads/FileReaderThread.h; sourceTree = "SOURCE_ROOT"; };
-		24616D6D2297C87D371B0363 = { isa = PBXFileReference; lastKnownFileType = sourcecode.cpp.cpp; name = okFrontPanelDLL.cpp; path = ../../Source/Processors/DataThreads/okFrontPanelDLL.cpp; sourceTree = "SOURCE_ROOT"; };
-		AA7B88F969CE43331035DE98 = { isa = PBXFileReference; lastKnownFileType = sourcecode.c.h; name = okFrontPanelDLL.h; path = ../../Source/Processors/DataThreads/okFrontPanelDLL.h; sourceTree = "SOURCE_ROOT"; };
-		6B156D132738F6C7C948378F = { isa = PBXFileReference; lastKnownFileType = sourcecode.cpp.cpp; name = NetworkThread.cpp; path = ../../Source/Processors/DataThreads/NetworkThread.cpp; sourceTree = "SOURCE_ROOT"; };
-		7BD204C890F9A2F301B15128 = { isa = PBXFileReference; lastKnownFileType = sourcecode.c.h; name = NetworkThread.h; path = ../../Source/Processors/DataThreads/NetworkThread.h; sourceTree = "SOURCE_ROOT"; };
-		A9142BFEFE7EB34D919ED0A0 = { isa = PBXFileReference; lastKnownFileType = sourcecode.cpp.cpp; name = FPGAThread.cpp; path = ../../Source/Processors/DataThreads/FPGAThread.cpp; sourceTree = "SOURCE_ROOT"; };
-		46E436D1B9538DB8487F0D8D = { isa = PBXFileReference; lastKnownFileType = sourcecode.c.h; name = FPGAThread.h; path = ../../Source/Processors/DataThreads/FPGAThread.h; sourceTree = "SOURCE_ROOT"; };
-		F20726FD9F586FDE2CB42901 = { isa = PBXFileReference; lastKnownFileType = sourcecode.cpp.cpp; name = DataBuffer.cpp; path = ../../Source/Processors/DataThreads/DataBuffer.cpp; sourceTree = "SOURCE_ROOT"; };
-		F062CCE0FB40E6C65A6493F4 = { isa = PBXFileReference; lastKnownFileType = sourcecode.c.h; name = DataBuffer.h; path = ../../Source/Processors/DataThreads/DataBuffer.h; sourceTree = "SOURCE_ROOT"; };
-		6D94C2733E967EC6A91B719A = { isa = PBXFileReference; lastKnownFileType = sourcecode.cpp.cpp; name = IntanThread.cpp; path = ../../Source/Processors/DataThreads/IntanThread.cpp; sourceTree = "SOURCE_ROOT"; };
-		21C560B017F1C0A48B950155 = { isa = PBXFileReference; lastKnownFileType = sourcecode.c.h; name = IntanThread.h; path = ../../Source/Processors/DataThreads/IntanThread.h; sourceTree = "SOURCE_ROOT"; };
-		72123888A7DD78159AA032AF = { isa = PBXFileReference; lastKnownFileType = sourcecode.cpp.cpp; name = DataThread.cpp; path = ../../Source/Processors/DataThreads/DataThread.cpp; sourceTree = "SOURCE_ROOT"; };
-		2164BFCDF57A5AA752CAA3A2 = { isa = PBXFileReference; lastKnownFileType = sourcecode.c.h; name = DataThread.h; path = ../../Source/Processors/DataThreads/DataThread.h; sourceTree = "SOURCE_ROOT"; };
-		B96BF02034F29DE033F16D89 = { isa = PBXFileReference; lastKnownFileType = sourcecode.cpp.cpp; name = RecordNode.cpp; path = ../../Source/Processors/RecordNode.cpp; sourceTree = "SOURCE_ROOT"; };
-		FC83C3CD6DC717911B2C3C20 = { isa = PBXFileReference; lastKnownFileType = sourcecode.c.h; name = RecordNode.h; path = ../../Source/Processors/RecordNode.h; sourceTree = "SOURCE_ROOT"; };
-		EBB0E5058615EA1FEDADF189 = { isa = PBXFileReference; lastKnownFileType = sourcecode.cpp.cpp; name = SignalGenerator.cpp; path = ../../Source/Processors/SignalGenerator.cpp; sourceTree = "SOURCE_ROOT"; };
-		E0883576683119727BD54A81 = { isa = PBXFileReference; lastKnownFileType = sourcecode.c.h; name = SignalGenerator.h; path = ../../Source/Processors/SignalGenerator.h; sourceTree = "SOURCE_ROOT"; };
-		5AE7693391C43B4AE475789C = { isa = PBXFileReference; lastKnownFileType = sourcecode.cpp.cpp; name = ResamplingNode.cpp; path = ../../Source/Processors/ResamplingNode.cpp; sourceTree = "SOURCE_ROOT"; };
-		C87B84BA79CB9EE547E8762C = { isa = PBXFileReference; lastKnownFileType = sourcecode.c.h; name = ResamplingNode.h; path = ../../Source/Processors/ResamplingNode.h; sourceTree = "SOURCE_ROOT"; };
-		D2342EA3BD783D3A81006606 = { isa = PBXFileReference; lastKnownFileType = sourcecode.cpp.cpp; name = FilterNode.cpp; path = ../../Source/Processors/FilterNode.cpp; sourceTree = "SOURCE_ROOT"; };
-		2CCD3BBDF86EA8D149DAD758 = { isa = PBXFileReference; lastKnownFileType = sourcecode.c.h; name = FilterNode.h; path = ../../Source/Processors/FilterNode.h; sourceTree = "SOURCE_ROOT"; };
-		7EAD8082130C2384BA9E1206 = { isa = PBXFileReference; lastKnownFileType = sourcecode.cpp.cpp; name = SourceNode.cpp; path = ../../Source/Processors/SourceNode.cpp; sourceTree = "SOURCE_ROOT"; };
-		7BD1C1A7C30ED736F4816C31 = { isa = PBXFileReference; lastKnownFileType = sourcecode.c.h; name = SourceNode.h; path = ../../Source/Processors/SourceNode.h; sourceTree = "SOURCE_ROOT"; };
-		CECE2AB5D5F36CADBC3219A2 = { isa = PBXFileReference; lastKnownFileType = sourcecode.cpp.cpp; name = GenericProcessor.cpp; path = ../../Source/Processors/GenericProcessor.cpp; sourceTree = "SOURCE_ROOT"; };
-		C4197FDA1B4D4F1D58F6A5A0 = { isa = PBXFileReference; lastKnownFileType = sourcecode.c.h; name = GenericProcessor.h; path = ../../Source/Processors/GenericProcessor.h; sourceTree = "SOURCE_ROOT"; };
-		C4DA9685E5637B03F00E5E79 = { isa = PBXFileReference; lastKnownFileType = sourcecode.cpp.cpp; name = ProcessorGraph.cpp; path = ../../Source/Processors/ProcessorGraph.cpp; sourceTree = "SOURCE_ROOT"; };
-		3B60787E97C74E78853DC90F = { isa = PBXFileReference; lastKnownFileType = sourcecode.c.h; name = ProcessorGraph.h; path = ../../Source/Processors/ProcessorGraph.h; sourceTree = "SOURCE_ROOT"; };
-		E1C6E67757EC5D68093BD760 = { isa = PBXFileReference; lastKnownFileType = sourcecode.cpp.cpp; name = EditorViewportButtons.cpp; path = ../../Source/UI/EditorViewportButtons.cpp; sourceTree = "SOURCE_ROOT"; };
-		2BC65E923E245AE23AE7BB8B = { isa = PBXFileReference; lastKnownFileType = sourcecode.c.h; name = EditorViewportButtons.h; path = ../../Source/UI/EditorViewportButtons.h; sourceTree = "SOURCE_ROOT"; };
-		6CD0D896FEB77B261C62447E = { isa = PBXFileReference; lastKnownFileType = sourcecode.cpp.cpp; name = SignalChainManager.cpp; path = ../../Source/UI/SignalChainManager.cpp; sourceTree = "SOURCE_ROOT"; };
-		182F8F9073A2007403C10C51 = { isa = PBXFileReference; lastKnownFileType = sourcecode.c.h; name = SignalChainManager.h; path = ../../Source/UI/SignalChainManager.h; sourceTree = "SOURCE_ROOT"; };
-		EB824B60F600C19193ADFA5F = { isa = PBXFileReference; lastKnownFileType = sourcecode.cpp.cpp; name = EditorViewport.cpp; path = ../../Source/UI/EditorViewport.cpp; sourceTree = "SOURCE_ROOT"; };
-		54A33424E41D55153F6EB422 = { isa = PBXFileReference; lastKnownFileType = sourcecode.c.h; name = EditorViewport.h; path = ../../Source/UI/EditorViewport.h; sourceTree = "SOURCE_ROOT"; };
-		B28CC9409188C9A200AAAFFC = { isa = PBXFileReference; lastKnownFileType = sourcecode.cpp.cpp; name = ProcessorList.cpp; path = ../../Source/UI/ProcessorList.cpp; sourceTree = "SOURCE_ROOT"; };
-		242E7E62B8641B1224E25442 = { isa = PBXFileReference; lastKnownFileType = sourcecode.c.h; name = ProcessorList.h; path = ../../Source/UI/ProcessorList.h; sourceTree = "SOURCE_ROOT"; };
-		A32D8455B95FD230EBFD7891 = { isa = PBXFileReference; lastKnownFileType = sourcecode.cpp.cpp; name = CustomLookAndFeel.cpp; path = ../../Source/UI/CustomLookAndFeel.cpp; sourceTree = "SOURCE_ROOT"; };
-		F70641473A3E7C0DC5168858 = { isa = PBXFileReference; lastKnownFileType = sourcecode.c.h; name = CustomLookAndFeel.h; path = ../../Source/UI/CustomLookAndFeel.h; sourceTree = "SOURCE_ROOT"; };
-		AA00883DC021E36B7EFDAC43 = { isa = PBXFileReference; lastKnownFileType = sourcecode.cpp.cpp; name = InfoLabel.cpp; path = ../../Source/UI/InfoLabel.cpp; sourceTree = "SOURCE_ROOT"; };
-		1561F28CD560AB8F2E177628 = { isa = PBXFileReference; lastKnownFileType = sourcecode.c.h; name = InfoLabel.h; path = ../../Source/UI/InfoLabel.h; sourceTree = "SOURCE_ROOT"; };
-		B977C2809B309C8038CB5D95 = { isa = PBXFileReference; lastKnownFileType = sourcecode.cpp.cpp; name = DataViewport.cpp; path = ../../Source/UI/DataViewport.cpp; sourceTree = "SOURCE_ROOT"; };
-		877F9F9DA7A1B51D3EDCBC07 = { isa = PBXFileReference; lastKnownFileType = sourcecode.c.h; name = DataViewport.h; path = ../../Source/UI/DataViewport.h; sourceTree = "SOURCE_ROOT"; };
-		EEDA71600D817BF9444FE3E7 = { isa = PBXFileReference; lastKnownFileType = sourcecode.cpp.cpp; name = MessageCenter.cpp; path = ../../Source/UI/MessageCenter.cpp; sourceTree = "SOURCE_ROOT"; };
-		4EE6CA70F229EDE04E7E320B = { isa = PBXFileReference; lastKnownFileType = sourcecode.c.h; name = MessageCenter.h; path = ../../Source/UI/MessageCenter.h; sourceTree = "SOURCE_ROOT"; };
-		5AB4A3A63B9FDEAB09EEC9C8 = { isa = PBXFileReference; lastKnownFileType = sourcecode.cpp.cpp; name = ControlPanel.cpp; path = ../../Source/UI/ControlPanel.cpp; sourceTree = "SOURCE_ROOT"; };
-		3B70B21129D91B16A2F1CE80 = { isa = PBXFileReference; lastKnownFileType = sourcecode.c.h; name = ControlPanel.h; path = ../../Source/UI/ControlPanel.h; sourceTree = "SOURCE_ROOT"; };
-		2A78F719BAFBDCD63AE9A88A = { isa = PBXFileReference; lastKnownFileType = sourcecode.cpp.cpp; name = UIComponent.cpp; path = ../../Source/UI/UIComponent.cpp; sourceTree = "SOURCE_ROOT"; };
-		DB605BA15852F367DF625300 = { isa = PBXFileReference; lastKnownFileType = sourcecode.c.h; name = UIComponent.h; path = ../../Source/UI/UIComponent.h; sourceTree = "SOURCE_ROOT"; };
-		77F2E2E7A2419CB172C0B1EA = { isa = PBXFileReference; lastKnownFileType = sourcecode.cpp.cpp; name = MainWindow.cpp; path = ../../Source/MainWindow.cpp; sourceTree = "SOURCE_ROOT"; };
-		3E3E4F25C71B800C97AC63B9 = { isa = PBXFileReference; lastKnownFileType = sourcecode.c.h; name = MainWindow.h; path = ../../Source/MainWindow.h; sourceTree = "SOURCE_ROOT"; };
-		19D5134F99CC551B01D5A7EF = { isa = PBXFileReference; lastKnownFileType = sourcecode.cpp.cpp; name = Main.cpp; path = ../../Source/Main.cpp; sourceTree = "SOURCE_ROOT"; };
-		BDB56CA7F08DC7EFABBF7846 = { isa = PBXFileReference; lastKnownFileType = sourcecode.c.h; name = AppConfig.h; path = ../../JuceLibraryCode/AppConfig.h; sourceTree = "SOURCE_ROOT"; };
-		753133530248EC4F00CBECA6 = { isa = PBXFileReference; lastKnownFileType = sourcecode.c.h; name = JuceHeader.h; path = ../../JuceLibraryCode/JuceHeader.h; sourceTree = "SOURCE_ROOT"; };
-		B56D08AB6374C811F59D760C = { isa = PBXFileReference; lastKnownFileType = sourcecode.cpp.cpp; name = BinaryData.cpp; path = ../../JuceLibraryCode/BinaryData.cpp; sourceTree = "SOURCE_ROOT"; };
-		9BFC7532965901165C9DDB07 = { isa = PBXFileReference; lastKnownFileType = sourcecode.c.h; name = BinaryData.h; path = ../../JuceLibraryCode/BinaryData.h; sourceTree = "SOURCE_ROOT"; };
-		898385F65E64BF6D609B3BF2 = { isa = PBXFileReference; lastKnownFileType = sourcecode.cpp.objcpp; name = JuceLibraryCode1.mm; path = ../../JuceLibraryCode/JuceLibraryCode1.mm; sourceTree = "SOURCE_ROOT"; };
-		C3B95EF26B5F3281447FCF42 = { isa = PBXFileReference; lastKnownFileType = sourcecode.cpp.objcpp; name = JuceLibraryCode2.mm; path = ../../JuceLibraryCode/JuceLibraryCode2.mm; sourceTree = "SOURCE_ROOT"; };
-		1CD026FD773BB5A428624381 = { isa = PBXFileReference; lastKnownFileType = sourcecode.cpp.objcpp; name = JuceLibraryCode3.mm; path = ../../JuceLibraryCode/JuceLibraryCode3.mm; sourceTree = "SOURCE_ROOT"; };
-		55F7FFF9942627D7FC46C6C1 = { isa = PBXFileReference; lastKnownFileType = sourcecode.cpp.objcpp; name = JuceLibraryCode4.mm; path = ../../JuceLibraryCode/JuceLibraryCode4.mm; sourceTree = "SOURCE_ROOT"; };
-		2D8E1C366F21D3C8FE662382 = { isa = PBXGroup; children = (
-				79892A4E41809A09A4711AC3,
-				1B2C20F6F1F1BCF9115F8D53,
-				C586714DD22C96F569FDC716,
-				8E7AA0EF1B95BC771FBB10A0,
-				E79C104CD58BBBD5368EEF5A,
-				060C55E19A414F464C499A47,
-				50F20268C4572493BB04D269,
-				50D4782F4555FED294F40705,
-				4974E0E46141648F106A818F,
-				35352AD0E7B59E35BC3B5F59,
-				44303AB487040AE4B60DCAD5,
-				C2A7939DF5ED600BBB2F30C4,
-				F8CAE2412B173788F325BD8B,
-				363B59958615D35C5C948300 ); name = Fonts; sourceTree = "<group>"; };
-		891C5A157F059822288EDC9F = { isa = PBXGroup; children = (
-				4DB02C352236D9D030E01205,
-				EEAB043F90902D8F9D1102C2,
-				8086EC3AFDEA802E0B43F19E,
-				2171C4356B44D4CD6865E06B,
-				C25CAC3FC9AE387CD597DF37,
-				59CAEFDE36164ABB19B3CA76,
-				E0587F61AD4A92C2661E5073,
-				87F60F05136FEBD8A36AE670,
-				1E849F999A8333FFF0B57C6D,
-				A5231F3D01B88C063D10026A,
-				40A802FCEDFDE7B2FFEBDEA8,
-				8A3AE5CF9D452810BA48A3EF,
-				B3CDC8825DAD5A7D75956726,
-				ED50AB550D058BEB30F12C7D,
-				17E38F29BD6CBC490B5EF1B4,
-				D95C78F42494CD5995FBC15E,
-				20B50BC2221C593AC67D80F8,
-				771E8D912F94E52AF7E05F91,
-				CE771F502D1D710B28632E3A,
-				05D0A12F2A850EEC48D5EDD4,
-				8F8F55DD042F61BB213AFC0B,
-				7C09194091360867C4CAB0E8,
-				126B0DE9B8D4E42DA7D57AAB,
-				BDFFB5B0A8E8A022C25D7FDB,
-				3D20C932FB058CC20989B129,
-				8E041C8C49F1A5B710CC812C,
-				2A1D9144C59B92B32483924B,
-				D99F56FB46F631F67AF23F2C,
-				66C7E42D7FDE3600982A1F46,
-				A4C8AB3F5E7A708350F72E7C ); name = Icons; sourceTree = "<group>"; };
-		3392BC2D90C96126B6D3EDA0 = { isa = PBXGroup; children = (
-				BD0900C3A85F58C34FA91D16,
-				1BDA9647E0AA33F642E162BE,
-				D2D308542534D043BB12C801,
-				9CD0E7C2C7E49A0DBF301B0F,
-				BAAA02122ADD1D5D0670A684,
-				73A7E17FDD8DD717F99E0882,
-				2A54E3D28E10F5D50498BB77,
-				294B78ADA337603DE3C87BF9,
-				8AD9A0F023B727B34348B95E,
-				89CF25CB48EEA21B226869E1 ); name = Buttons; sourceTree = "<group>"; };
-		4E8DA551A1B5D7A2B1229181 = { isa = PBXGroup; children = (
-				891C5A157F059822288EDC9F,
-				3392BC2D90C96126B6D3EDA0 ); name = Images; sourceTree = "<group>"; };
-		1640CC946EDFD5EC9A321954 = { isa = PBXGroup; children = (
-				2D8E1C366F21D3C8FE662382,
-				4E8DA551A1B5D7A2B1229181 ); name = Resources; sourceTree = "<group>"; };
-		21721C7CD4451993F10354CB = { isa = PBXGroup; children = (  ); name = Plugins; sourceTree = "<group>"; };
-		8F98BACF97340868397BA4BB = { isa = PBXGroup; children = (
-				673778A175624FC9F52E7A15,
-				2EAE0475B719C3233AD8BB35 ); name = Network; sourceTree = "<group>"; };
-		B3AB794228C0205240A8F72E = { isa = PBXGroup; children = (
-				B30EF131FE61BAA4C1818102,
-				D55947E71EB4AF25C1FC7089,
-				07AE46453303977ED64E38ED,
-				9EBBC43B9522EC9E6B607493,
-				73C6FF74D6A31CA13C0D7C5C,
-				8B70886CFCD13A761567DE7B,
-				742284C84C72C882E02E7974,
-				2B8E059E57EB92EAC589C6B4,
-				D44DBE2FF15A98834F222766,
-				553E92DB60C7D5104B780781,
-				1F9836FC5A8FDF2293C9A232,
-				833030703B66CDD9DA94155B,
-				F7620D8D567CCE463ADDE0A6,
-				93FACAE1DC7A236505359477,
-				E4AEAC4AD1D1C6A80A2CD70A,
-				3E8E2F9C583077B298525FD1,
-				CD05957EC804348231739108,
-				E8214D83845C25F39EEC13CD,
-				21E5288817625724406FD3A1,
-				293B003BD6E113C5AD1BB131,
-				60F060DBD5ACF36E0A407BC1,
-				A9AF10F6A89F85989C62F856,
-				7C225F446A96BED7F585F66B,
-				314D53C7C13C28A25588ABCF,
-				706CBE9178440675868F2379,
-				1EC547C25C29FE679BAF8B4D,
-				4D63E86C8A9F721B9C0FA95E,
-				BF8EB3483F66AA7F61E6D863,
-				1E0F3076D1689E83422F6B4E,
-				137CF1AB4144076D79D50975,
-				5B1D08D98AD9F623962A38B2,
-				E6FF4D4C70794123A52B9E82,
-				E8503A3E123FCFBFA317EAE6,
-				F4A53064BA75472765338C1D,
-				1D1DF895F34C981407EDB8E8,
-				1F5435604926FF2C06575DCC,
-				0D20C3399D0492771F7A808A,
-				186F011C1ABC55DB39717105,
-				92C241C7F87B5933B0E6E03F,
-				E27B5891A52FDAB2B00901A0 ); name = Dsp; sourceTree = "<group>"; };
-		FFA2631FEEE7932BE08907A6 = { isa = PBXGroup; children = (
-				F74662D3D82975EDB5AD42E0,
-				FA55B9FDE138CCB1F16BA905 ); name = Audio; sourceTree = "<group>"; };
-		20FFF487B65BF8567EFE70F8 = { isa = PBXGroup; children = (
-				3973173C7FA07073B4F86B29,
-				7977CAB4A151C41F4140FE1A,
-				9A47B52E5E1CD17DC9C72B53,
-				B92E8189F69E0B926C73B654 ); name = Utilities; sourceTree = "<group>"; };
-		1255E9B28ADAA1A1CADC4A6E = { isa = PBXGroup; children = (
-				C96A8F49EA22919F09486B96,
-				06B051747D84858D9C5C0444,
-				41591F74A761BAC908FA8AD8,
-				9C8EA29582DBFF6E5A14B8A3,
-				24C6D768C87E1C42C644C4BD,
-				BCBB865ED53E8AFD278D1A53,
-				B195AD6CEB9B6E3625C8D087,
-				521FECC75E9DDB0D34B22AF8,
-				2FA2FA826CBAD9C639A61E4A,
-				B1CF7BFC5F1892735D4FA1EE,
-				50E7B88E8140BB293B27ED67,
-				9F208A66C09E80D14F087CB1,
-				A3F978AE6999903C47650173 ); name = SpikePlotting; sourceTree = "<group>"; };
-		15543D7982B26B70879960F4 = { isa = PBXGroup; children = (
-				1255E9B28ADAA1A1CADC4A6E,
-				E7247F5EE9588903C924994F,
-				B0A6A0635113C4B4CD424BEC,
-				7A9A31FC1AE8FB238FAE995E,
-				9E884AEDB6035FFC74886EE8,
-				9ACFB6A181D09434268CE006,
-				ED179D5A10DD051DDB3ECB8B,
-				63C18F4066C75D3C312877D8,
-				2E96DA81EE37A0ECE471A928,
-				A9C2C7AF037050228CD2E026,
-				0C5335B0E57C9DC92FC57E5F,
-				7738F51AE0EC63D76EE0F761 ); name = Visualization; sourceTree = "<group>"; };
-		953CC35B9116404D6AA8D1C7 = { isa = PBXGroup; children = (
-				51D2678E9F30DC261CCB61B0,
-				1A64B7009173729093BA3D96,
-				47ECF9384C1D27EB2FBEBF9E,
-				07363B9FB8F988D45C4F0FE2,
-				F0B09605D4108F0F94EF3B57,
-				2A46D8E3EC7207D969A2B202,
-				9A3976537C96B39716B5312D,
-				C546D55EDE65ADDD95C6A6F5,
-				AD73EA6B24378294003DC2D0,
-				B7FD86B9DA02771D3519FAA0,
-				544DA1EF90EBBDB6FF2DE0A5,
-				04AD8DDD47597AE0875ACDD1,
-				2B11714BCE362D4EA7E377F5,
-				4E67CFE458501E763FF3AE94,
-				36393F2D58480F61ECDEB5E5,
-				A80433BF9686B4E2542C580C,
-				087136FA6A7A0E01738EEF03,
-				10F82563E4A633BC234B2800,
-				CF9878CE31A1B41406C3457B,
-				C02C160190E417B42F73680A,
-				FC5939F3D2A31BB43EA3E393,
-				62DA962299323A2FA134203D,
-				C2ED801EA28FBA9764E76349,
-				C177B371A0CEC8E7B9131865,
-				399CBACE291A425A2B9497EF,
-				7FC3C64A06A9FA2C828F8744,
-				5DDBEE64DC706CE804E5F0AA,
-				303B2522EAC7CD3C33EF150C,
-				35AFD01064BF29D90EEDF413,
-				AD4BF1BC602902B20AEBF49C,
-				22FD0613BADE6C36A6A7A25C,
-				F0B8C75B1AA6E8D1BC620653 ); name = Editors; sourceTree = "<group>"; };
-		A1AD89D398583E71F6ED8A6E = { isa = PBXGroup; children = (
-				0D2903C450AE862C2C0060AA,
-				BD07C36AC2ECF10942F0A229,
-				24616D6D2297C87D371B0363,
-				AA7B88F969CE43331035DE98,
-				6B156D132738F6C7C948378F,
-				7BD204C890F9A2F301B15128,
-				A9142BFEFE7EB34D919ED0A0,
-				46E436D1B9538DB8487F0D8D,
-				F20726FD9F586FDE2CB42901,
-				F062CCE0FB40E6C65A6493F4,
-				6D94C2733E967EC6A91B719A,
-				21C560B017F1C0A48B950155,
-				72123888A7DD78159AA032AF,
-				2164BFCDF57A5AA752CAA3A2 ); name = DataThreads; sourceTree = "<group>"; };
-		33A88A7C3FF426F051834D6A = { isa = PBXGroup; children = (
-				C42446F8ABB3627870E9677D,
-				5779673F042A62E02C4AC06B,
-				751C52F2BEA7F1328ED13333,
-				7B825983F25D8984E02F6FFB,
-				4AEDD076CCA918481C6F9CF2,
-				671CC5EA3DF4F21E9A7E392B,
-				268005410FB62BCB9099A762,
-				32959675287F77DD9B7FA96B,
-				5935F823A2EE45AC36A0201F,
-				B00F207EBEED525FB686AD98,
-				20FFF487B65BF8567EFE70F8,
-				15543D7982B26B70879960F4,
-				3DD0741FCFBC7563EC722D9B,
-				6E4B37AA4BFEB5A37E3AC250,
-				B7750B27E4F3748ECCCCF69D,
-				12866D44BE115E8837468F48,
-				FA57CE4F63FF1592D6B3F9B5,
-				32163C956C8A6F5C1DD7FE7F,
-				953CC35B9116404D6AA8D1C7,
-				A1AD89D398583E71F6ED8A6E,
-				B96BF02034F29DE033F16D89,
-				FC83C3CD6DC717911B2C3C20,
-				EBB0E5058615EA1FEDADF189,
-				E0883576683119727BD54A81,
-				5AE7693391C43B4AE475789C,
-				C87B84BA79CB9EE547E8762C,
-				D2342EA3BD783D3A81006606,
-				2CCD3BBDF86EA8D149DAD758,
-				7EAD8082130C2384BA9E1206,
-				7BD1C1A7C30ED736F4816C31,
-				CECE2AB5D5F36CADBC3219A2,
-				C4197FDA1B4D4F1D58F6A5A0,
-				C4DA9685E5637B03F00E5E79,
-				3B60787E97C74E78853DC90F ); name = Processors; sourceTree = "<group>"; };
-		DA0DBF6B29B99364A145484A = { isa = PBXGroup; children = (
-				E1C6E67757EC5D68093BD760,
-				2BC65E923E245AE23AE7BB8B,
-				6CD0D896FEB77B261C62447E,
-				182F8F9073A2007403C10C51,
-				EB824B60F600C19193ADFA5F,
-				54A33424E41D55153F6EB422,
-				B28CC9409188C9A200AAAFFC,
-				242E7E62B8641B1224E25442,
-				A32D8455B95FD230EBFD7891,
-				F70641473A3E7C0DC5168858,
-				AA00883DC021E36B7EFDAC43,
-				1561F28CD560AB8F2E177628,
-				B977C2809B309C8038CB5D95,
-				877F9F9DA7A1B51D3EDCBC07,
-				EEDA71600D817BF9444FE3E7,
-				4EE6CA70F229EDE04E7E320B,
-				5AB4A3A63B9FDEAB09EEC9C8,
-				3B70B21129D91B16A2F1CE80,
-				2A78F719BAFBDCD63AE9A88A,
-				DB605BA15852F367DF625300 ); name = UI; sourceTree = "<group>"; };
-		98D3BECE25EB3CF1F64F54B4 = { isa = PBXGroup; children = (
-				21721C7CD4451993F10354CB,
-				CA0A1584725D21237DBCD70A,
-				63992CB3AC42F91A51135EAC,
-				8F98BACF97340868397BA4BB,
-				B3AB794228C0205240A8F72E,
-				FFA2631FEEE7932BE08907A6,
-				33A88A7C3FF426F051834D6A,
-				DA0DBF6B29B99364A145484A,
-				77F2E2E7A2419CB172C0B1EA,
-				3E3E4F25C71B800C97AC63B9,
-				19D5134F99CC551B01D5A7EF ); name = Source; sourceTree = "<group>"; };
-		1BAC20F9B88EE03AB534ED66 = { isa = PBXGroup; children = (
-				BDB56CA7F08DC7EFABBF7846,
-				753133530248EC4F00CBECA6,
-				B56D08AB6374C811F59D760C,
-				9BFC7532965901165C9DDB07,
-				898385F65E64BF6D609B3BF2,
-				C3B95EF26B5F3281447FCF42,
-				1CD026FD773BB5A428624381,
-				55F7FFF9942627D7FC46C6C1 ); name = "Juce Library Code"; sourceTree = "<group>"; };
-		D01A90ED1DFB15778648E288 = { isa = PBXGroup; children = (
-				D91BA61C12BFEBE59B577805 ); name = Resources; sourceTree = "<group>"; };
-		F3C957A2F364B760F6959DE9 = { isa = PBXGroup; children = (
-				FAB58A8AE7DCBAC0CF311D14,
-				39FAF9808D0EFB6C8170D8B8,
-				0B661DF3EFF63CFFCCA76AF4,
-				A9B11C1B693E380C29F53F78,
-				D08C5BF3FF3AC38C2BB5F921,
-				6A67346CD9B6D590108C7B6E,
-				9AFA895DFA2087804F47ECF9,
-				54662C69F6AA71B55D68F12E,
-				191441B631182A346D494BB5,
-				1CBCB9D2FE5B967D93785E75,
-				BF41F256D0C244C2C02AE6E1 ); name = Frameworks; sourceTree = "<group>"; };
-		0ECE243E52A42297D09AE145 = { isa = PBXGroup; children = (
-				0837481AD187A1E6CBCAC577 ); name = Products; sourceTree = "<group>"; };
-		4EC15B00A5B83F4BF29C25C5 = { isa = PBXGroup; children = (
-				1640CC946EDFD5EC9A321954,
-				98D3BECE25EB3CF1F64F54B4,
-				1BAC20F9B88EE03AB534ED66,
-				D01A90ED1DFB15778648E288,
-				F3C957A2F364B760F6959DE9,
-				0ECE243E52A42297D09AE145 ); name = Source; sourceTree = "<group>"; };
-		C3E8FB47D6069235EA9D6FD7 = { isa = XCBuildConfiguration; buildSettings = {
-				PREBINDING = NO;
-				HEADER_SEARCH_PATHS = " $(inherited)";
-				GCC_OPTIMIZATION_LEVEL = 0;
-				INFOPLIST_FILE = Info.plist;
-				INSTALL_PATH = "$(HOME)/Applications";
-				MACOSX_DEPLOYMENT_TARGET_ppc = 10.4;
-				OTHER_LDFLAGS = "-lftdi -lftgl";
-				ONLY_ACTIVE_ARCH = YES;
-				COPY_PHASE_STRIP = NO;
-				GCC_DYNAMIC_NO_PIC = NO;
-				GCC_ENABLE_FIX_AND_CONTINUE = NO;
-				GCC_PREPROCESSOR_DEFINITIONS = (
-				"_DEBUG=1",
-				"DEBUG=1",
-				"JUCE_ObjCExtraSuffix=fea2mT",
-				"JUCER_XCODE_MAC_F6D2F4CF=1"); }; name = Debug; };
-		5D7484BAF16E272FF0E9EEAE = { isa = XCBuildConfiguration; buildSettings = {
-				PREBINDING = NO;
-				HEADER_SEARCH_PATHS = " $(inherited)";
-				GCC_OPTIMIZATION_LEVEL = 3;
-				INFOPLIST_FILE = Info.plist;
-				INSTALL_PATH = "$(HOME)/Applications";
-				MACOSX_DEPLOYMENT_TARGET_ppc = 10.4;
-				OTHER_LDFLAGS = "-lftdi -lftgl";
-				GCC_GENERATE_DEBUGGING_SYMBOLS = NO;
-				GCC_SYMBOLS_PRIVATE_EXTERN = YES;
-				GCC_PREPROCESSOR_DEFINITIONS = (
-				"_NDEBUG=1",
-				"NDEBUG=1",
-				"JUCE_ObjCExtraSuffix=fea2mT",
-				"JUCER_XCODE_MAC_F6D2F4CF=1"); }; name = Release; };
-		4E274274B609972E0988736B = { isa = XCBuildConfiguration; buildSettings = {
-				ALWAYS_SEARCH_USER_PATHS = NO;
->>>>>>> 2b3e1058
 				GCC_C_LANGUAGE_STANDARD = c99;
+				GCC_INLINES_ARE_PRIVATE_EXTERN = YES;
+				GCC_MODEL_TUNING = G5;
 				GCC_WARN_ABOUT_RETURN_TYPE = YES;
 				GCC_WARN_CHECK_SWITCH_STATEMENTS = YES;
-				GCC_WARN_UNUSED_VARIABLE = YES;
 				GCC_WARN_MISSING_PARENTHESES = YES;
 				GCC_WARN_NON_VIRTUAL_DESTRUCTOR = YES;
 				GCC_WARN_TYPECHECK_CALLS_TO_PRINTF = YES;
-<<<<<<< HEAD
 				GCC_WARN_UNUSED_VARIABLE = YES;
 				HEADER_SEARCH_PATHS = (
 					/usr/local/include,
@@ -1690,29 +1012,24 @@
 				PRODUCT_NAME = "open-ephys";
 				SDKROOT = macosx10.8;
 				WARNING_CFLAGS = "-Wreorder";
-=======
-				WARNING_CFLAGS = -Wreorder;
-				GCC_MODEL_TUNING = G5;
-				GCC_INLINES_ARE_PRIVATE_EXTERN = YES;
->>>>>>> 2b3e1058
 				ZERO_LINK = NO;
-				DEBUG_INFORMATION_FORMAT = "dwarf";
-				PRODUCT_NAME = "open-ephys"; }; name = Debug; };
-		31BDF5E09EB0A9A32E66857E = { isa = XCBuildConfiguration; buildSettings = {
+			};
+			name = Release;
+		};
+		4E274274B609972E0988736B /* Debug */ = {
+			isa = XCBuildConfiguration;
+			buildSettings = {
 				ALWAYS_SEARCH_USER_PATHS = NO;
-<<<<<<< HEAD
 				ARCHS = "$(ONLY_ACTIVE_ARCH_PRE_XCODE_3_1)";
 				DEBUG_INFORMATION_FORMAT = dwarf;
-=======
->>>>>>> 2b3e1058
 				GCC_C_LANGUAGE_STANDARD = c99;
+				GCC_INLINES_ARE_PRIVATE_EXTERN = YES;
+				GCC_MODEL_TUNING = G5;
 				GCC_WARN_ABOUT_RETURN_TYPE = YES;
 				GCC_WARN_CHECK_SWITCH_STATEMENTS = YES;
-				GCC_WARN_UNUSED_VARIABLE = YES;
 				GCC_WARN_MISSING_PARENTHESES = YES;
 				GCC_WARN_NON_VIRTUAL_DESTRUCTOR = YES;
 				GCC_WARN_TYPECHECK_CALLS_TO_PRINTF = YES;
-<<<<<<< HEAD
 				GCC_WARN_UNUSED_VARIABLE = YES;
 				HEADER_SEARCH_PATHS = (
 					/usr/local/include,
@@ -1813,127 +1130,6 @@
 			defaultConfigurationName = Debug;
 		};
 /* End XCConfigurationList section */
-=======
-				WARNING_CFLAGS = -Wreorder;
-				GCC_MODEL_TUNING = G5;
-				GCC_INLINES_ARE_PRIVATE_EXTERN = YES;
-				ZERO_LINK = NO;
-				DEBUG_INFORMATION_FORMAT = "dwarf";
-				PRODUCT_NAME = "open-ephys"; }; name = Release; };
-		FAAFAE9A22D4CD0A7BE65048 = { isa = XCConfigurationList; buildConfigurations = (
-				4E274274B609972E0988736B,
-				31BDF5E09EB0A9A32E66857E ); defaultConfigurationIsVisible = 0; defaultConfigurationName = Debug; };
-		91E2BBD5023776511AE6753C = { isa = XCConfigurationList; buildConfigurations = (
-				C3E8FB47D6069235EA9D6FD7,
-				5D7484BAF16E272FF0E9EEAE ); defaultConfigurationIsVisible = 0; defaultConfigurationName = Debug; };
-		7D11CCCE7B7FAA037837E9F0 = { isa = PBXResourcesBuildPhase; buildActionMask = 2147483647; files = (  ); runOnlyForDeploymentPostprocessing = 0; };
-		49B8C83C4A6BA460E2492EAD = { isa = PBXSourcesBuildPhase; buildActionMask = 2147483647; files = (
-				09E5633D492B59E418AC11C9,
-				D379BC3417418182ECFA5716,
-				2C6D200191B27DDF088B3089,
-				BF78E6E9903CF5A5C53789B9,
-				903C5F83BB9E6DEA71A0D6E5,
-				5EE932D782BFB7100D014399,
-				AEA369E154CA607D8D62CC2E,
-				F0EB404ED0A4EEAB0F238BDC,
-				B8BF3036DDF5BD761CAF416A,
-				BBE4B49A8E596B53CE157EAD,
-				0BBDB7C2B8CE82F1B0844B70,
-				FA6CF7D26F81253A3E1D13CB,
-				BD15E927FB571B9D2F93F82C,
-				40FFED3C981ED12AA4EA0AA0,
-				49DA796E77871A124D5F49C1,
-				ED44C2F2AA0DC81161075167,
-				14E9BBD79F22198FE23EB88A,
-				8E138283FC265B58D252AAC3,
-				EE1DC0B09AE0727BC7A5A99C,
-				4ACF816CB5CDB285D8005AB8,
-				AEB65E53845FA668D89CE15E,
-				717D108DC8B2379D556C4B2F,
-				1F67A9ACD509FB4DC5A633DF,
-				B992DDBFF8928A985EEE1557,
-				F1268EC5E783EC8ECEBCA5D3,
-				4A00153E1E69A74BC6B7D8A6,
-				5F13B8FFB1584BFF6C05AD39,
-				3D3A992E10308BA189CECE05,
-				55A240CCFCD604CA8DF8FC8C,
-				8025F04ED261C7F7D2DC0F06,
-				49F046C8BE137BF77338DD7B,
-				566E42D2B7105CFB4DB45170,
-				BCD7C4797178C8EF65CDC2D7,
-				9145D84C7D665BCAFE698432,
-				7659F31912D12C91E9554909,
-				9D687F73F2FD2462C5D5588C,
-				B13883377C9316B9603336B4,
-				073B178E7EF1759BA0AACCCE,
-				4BE0DDA01B73223EF0BD934A,
-				08B501E0D7764C6B613AF529,
-				9CBA3837CC8CAA03A03F2D9C,
-				BCB6C021A03F0AB0248C7F8A,
-				632C915D01C42D27E828BFA9,
-				DD22A06702F4CF995893DD5C,
-				F4CEF74DDCD7EFA0891249B5,
-				93A3E6284F2DAED3F491332B,
-				CB77C89226102EF30F85E3EC,
-				A126280FF39A61DEFD3ABFE5,
-				2ADE508EC26B703176ED915C,
-				8B55C700ED8484944FED1EB1,
-				D3B54B20674A6BA87CE6FDEC,
-				5D5CAF52A5498EEFB8EA924D,
-				203EA3786F7928C0386FFAC2,
-				28E4724351374881E83BD69C,
-				B092C479F4C92AF2FEBE5A11,
-				3B146B8898CEE9965A9A0FB8,
-				CFE62980E342BE2875BB3586,
-				A1B4D286AC7ED372742C41B2,
-				25D4C87F4C7C842B0522DA5F,
-				E82FBA173C87CE2AADB84942,
-				2F21546229BEF148C74ECA45,
-				9549DA2D2FF0614B155990A0,
-				DF15E1683A3722FE88EE5C7F,
-				FCD66EA8735FE1CCA522B7C5,
-				60FF6BBFC1E9255F190C3146,
-				513EF1439498856E0C8C697E,
-				03932AC6269AFA895DFA2087,
-				AD6DD37DB41B1177F9F77F51,
-				CF0149E6ECBA264A264C7BB3,
-				63E5D65E7B097CADB277DBB6,
-				B2BE56A1260E9C87DECD2E4F,
-				5E07E54EEF69F5BEDE84D535,
-				2EC3E064E5849D2FDD9BBDBE,
-				F3F3E688834C724BC35231F1,
-				ECBA3D0CB756E83C4DA9685E,
-				13457B3248E7646270A4FF88,
-				D060C0893EDAE6CBC86A5FE2,
-				E36C0018635A85E09D4EDE01,
-				C170A763D33146C74ED4CE4B,
-				116BB2F62451986C75586F9D,
-				1F301384375DA0F3652C01DA,
-				4DA172021AB3AB88E70FAF99,
-				F80F061AE618AD08407BCA9A,
-				5F102AE69FB814467A298A97,
-				F18F6DF7E80854DE6780531D,
-				FD157D98C4C31AE782659718,
-				09AC8D29A08EE1FFBC4ADB23,
-				05339DCA8C59B707E61F1F2E ); runOnlyForDeploymentPostprocessing = 0; };
-		FDDDE8762356EE886B1C1C9E = { isa = PBXFrameworksBuildPhase; buildActionMask = 2147483647; files = (
-				6125D1F24D314D771E3A350E,
-				AD58AC45D09BA8A736B3D67C,
-				F8751DCE1BCF3EC9C7A46154,
-				37F9B7C362F6F31231D10927,
-				BCA6FAB5DADF0AF804E83F6E,
-				DB7C2DF80130B2D0D8DD9BD2,
-				11885833D32D03BA7E17138A,
-				90C038F480F790988D0F928E,
-				C038A696FD85E64E249AF737,
-				881EDBF5D2D6FD7B53B71182,
-				14BE1E76E7BB3593A5F66DCC ); runOnlyForDeploymentPostprocessing = 0; };
-		C1E94289C8EA03969CA6896C = { isa = PBXNativeTarget; buildConfigurationList = 91E2BBD5023776511AE6753C; buildPhases = (
-				7D11CCCE7B7FAA037837E9F0,
-				49B8C83C4A6BA460E2492EAD,
-				FDDDE8762356EE886B1C1C9E ); buildRules = ( ); dependencies = ( ); name = "open-ephys"; productName = "open-ephys"; productReference = 0837481AD187A1E6CBCAC577; productInstallPath = "$(HOME)/Applications"; productType = "com.apple.product-type.application"; };
-		CC82D4D2B9F0219708ACBEB3 = { isa = PBXProject; buildConfigurationList = FAAFAE9A22D4CD0A7BE65048; compatibilityVersion = "Xcode 3.1"; hasScannedForEncodings = 0; mainGroup = 4EC15B00A5B83F4BF29C25C5; projectDirPath = ""; projectRoot = ""; targets = ( C1E94289C8EA03969CA6896C ); };
->>>>>>> 2b3e1058
 	};
-	rootObject = CC82D4D2B9F0219708ACBEB3;
+	rootObject = CC82D4D2B9F0219708ACBEB3 /* Project object */;
 }