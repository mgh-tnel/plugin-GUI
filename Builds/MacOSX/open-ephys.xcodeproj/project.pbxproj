--- conflicted
+++ resolved
@@ -3769,15 +3769,9 @@
 					"_NDEBUG=1",
 					"NDEBUG=1",
 					"JUCER_XCODE_MAC_F6D2F4CF=1",
-<<<<<<< HEAD
-					"JUCE_APP_VERSION=0.4.0",
-					"JUCE_APP_VERSION_HEX=0x400",
-				);
-				GCC_SYMBOLS_PRIVATE_EXTERN = YES;
-=======
 					"JUCE_APP_VERSION=0.4.1",
 					"JUCE_APP_VERSION_HEX=0x401", );
->>>>>>> ebfabe75
+				GCC_SYMBOLS_PRIVATE_EXTERN = YES;
 				GCC_VERSION = com.apple.compilers.llvm.clang.1_0;
 				GCC_WARN_INHIBIT_ALL_WARNINGS = YES;
 				HEADER_SEARCH_PATHS = (
@@ -3817,15 +3811,9 @@
 					"_DEBUG=1",
 					"DEBUG=1",
 					"JUCER_XCODE_MAC_F6D2F4CF=1",
-<<<<<<< HEAD
-					"JUCE_APP_VERSION=0.4.0",
-					"JUCE_APP_VERSION_HEX=0x400",
-				);
-=======
 					"JUCE_APP_VERSION=0.4.1",
 					"JUCE_APP_VERSION_HEX=0x401", );
 				GCC_SYMBOLS_PRIVATE_EXTERN = YES;
->>>>>>> ebfabe75
 				GCC_VERSION = com.apple.compilers.llvm.clang.1_0;
 				GCC_WARN_INHIBIT_ALL_WARNINGS = YES;
 				HEADER_SEARCH_PATHS = (
