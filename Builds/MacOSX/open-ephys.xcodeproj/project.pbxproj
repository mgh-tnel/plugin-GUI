--- conflicted
+++ resolved
@@ -6,3654 +6,6 @@
 	objectVersion = 46;
 	objects = {
 
-<<<<<<< HEAD
-/* Begin PBXBuildFile section */
-		002427B013C43CE3E6D4E9B5 /* juce_opengl.mm in Sources */ = {isa = PBXBuildFile; fileRef = 5915DB02FB7CA8CEC1BF38A9 /* juce_opengl.mm */; };
-		004E78BC139419671A9EA137 /* MainWindow.cpp in Sources */ = {isa = PBXBuildFile; fileRef = E08E877C3A6283CF5C803957 /* MainWindow.cpp */; };
-		00A0D05390DB9F2B74DDAA78 /* Bessel.cpp in Sources */ = {isa = PBXBuildFile; fileRef = 1989E86F8DFDE34887AC0326 /* Bessel.cpp */; };
-		029C3B11BE586DA100895A60 /* ElectrodeButtons.cpp in Sources */ = {isa = PBXBuildFile; fileRef = 28CCF04CCC028BAE0AEE5840 /* ElectrodeButtons.cpp */; };
-		06BCB79AE267E5841F641E38 /* juce_cryptography.mm in Sources */ = {isa = PBXBuildFile; fileRef = 488D1B00C9E5FE4DAB035EDF /* juce_cryptography.mm */; };
-		0836C50051EF59BF91D7B12D /* LfpDisplayEditor.cpp in Sources */ = {isa = PBXBuildFile; fileRef = 8A91849BE6B96EB8C0663469 /* LfpDisplayEditor.cpp */; };
-		09673DA3B4D6EA61DEFC0C46 /* DataViewport.cpp in Sources */ = {isa = PBXBuildFile; fileRef = 47A3942AC30A3212C01F1CAF /* DataViewport.cpp */; };
-		0AE243437B40602D35435C32 /* AudioComponent.cpp in Sources */ = {isa = PBXBuildFile; fileRef = B04D87ED6AA4897B6CD3CCF6 /* AudioComponent.cpp */; };
-		0CEFF81CD8861F959DB13362 /* RecordControlEditor.cpp in Sources */ = {isa = PBXBuildFile; fileRef = 1552007C6C6AF750278C5BE5 /* RecordControlEditor.cpp */; };
-		0D3DFADD627629AD52668186 /* Accelerate.framework in Frameworks */ = {isa = PBXBuildFile; fileRef = 39F287BE4C0B4F3BD4A949FD /* Accelerate.framework */; };
-		11D82BA398E9433440B76F66 /* PhaseDetector.cpp in Sources */ = {isa = PBXBuildFile; fileRef = 9FFD9560522567A033226BD7 /* PhaseDetector.cpp */; };
-		129ADFA8B25DE091AFA2D9E3 /* Custom.cpp in Sources */ = {isa = PBXBuildFile; fileRef = D8D895B3AD895C6E7FD446BF /* Custom.cpp */; };
-		13F1111511DD01E843E631CA /* ProcessorList.cpp in Sources */ = {isa = PBXBuildFile; fileRef = 79C91DDF3BC3F15D0338E504 /* ProcessorList.cpp */; };
-		14BDAEA656AAFA60334CC55C /* AccessClass.cpp in Sources */ = {isa = PBXBuildFile; fileRef = 420B0E95F1300ABFDC125DBF /* AccessClass.cpp */; };
-		1691EC0AC4C7083D65B925E2 /* FPGAOutput.cpp in Sources */ = {isa = PBXBuildFile; fileRef = 9D78F50147005EDB0E89E2B4 /* FPGAOutput.cpp */; };
-		19BB86C918F89D1377F8A0E1 /* SpikeObject.cpp in Sources */ = {isa = PBXBuildFile; fileRef = 5894D40A0E8FA6E9B3EBF9D9 /* SpikeObject.cpp */; };
-		1B620FC17AAECA4C5DE741E2 /* DataWindow.cpp in Sources */ = {isa = PBXBuildFile; fileRef = 66463AB11EA4D6341C32F27E /* DataWindow.cpp */; };
-		21539690A9A5DD20AFAF41D3 /* SignalGeneratorEditor.cpp in Sources */ = {isa = PBXBuildFile; fileRef = 9136BD46BE1E28A96FBBD440 /* SignalGeneratorEditor.cpp */; };
-		24CC7E9A7E87F762D4AB0467 /* DataThread.cpp in Sources */ = {isa = PBXBuildFile; fileRef = 92602D7166325C7232B85EDD /* DataThread.cpp */; };
-		285FF16149C85F2793EBCBAE /* Design.cpp in Sources */ = {isa = PBXBuildFile; fileRef = 2B93450006102A0093F5EACB /* Design.cpp */; };
-		2B29D90B985E9EB788472EFE /* SplitterEditor.cpp in Sources */ = {isa = PBXBuildFile; fileRef = D51315B4241B019BE43EE4F1 /* SplitterEditor.cpp */; };
-		2B4A80DCF867DC025C21966B /* Merger.cpp in Sources */ = {isa = PBXBuildFile; fileRef = 4867923F31CC3EDC9B1A5BE5 /* Merger.cpp */; };
-		2D2BDB63CBD0BED07FF9E44B /* RecentFilesMenuTemplate.nib in Resources */ = {isa = PBXBuildFile; fileRef = BBE1DB78E35135B41537DCB5 /* RecentFilesMenuTemplate.nib */; };
-		3130878C465F3294A89CA142 /* IOKit.framework in Frameworks */ = {isa = PBXBuildFile; fileRef = E31563D2E7DDD8315F369233 /* IOKit.framework */; };
-		3162B66BC8118715AAA527D7 /* UIComponent.cpp in Sources */ = {isa = PBXBuildFile; fileRef = D2A3B4CDD296B4CEC6902FD7 /* UIComponent.cpp */; };
-		352F3875222B1D233013AAF9 /* ReferenceNodeEditor.cpp in Sources */ = {isa = PBXBuildFile; fileRef = 9C39C584DA6F507E773687EE /* ReferenceNodeEditor.cpp */; };
-		38568B2E6C61E2F07173B568 /* AudioToolbox.framework in Frameworks */ = {isa = PBXBuildFile; fileRef = C868329EBC1BBA606AB2EB88 /* AudioToolbox.framework */; };
-		3933895CA488855A23943F61 /* ParameterEditor.cpp in Sources */ = {isa = PBXBuildFile; fileRef = 46E3A634686BFEF787229582 /* ParameterEditor.cpp */; };
-		3A2E957EB8D117C535F119E9 /* ArduinoOutputEditor.cpp in Sources */ = {isa = PBXBuildFile; fileRef = 1AD76E8111A738A8F3717060 /* ArduinoOutputEditor.cpp */; };
-		3C464BC802026D6EF6AD3818 /* OpenGLCanvas.cpp in Sources */ = {isa = PBXBuildFile; fileRef = F2FDC07162CAEDE524F09CFC /* OpenGLCanvas.cpp */; };
-		3D0C7CA4AD9E3963D52E89BD /* DiscRecording.framework in Frameworks */ = {isa = PBXBuildFile; fileRef = D685CFEA6344360FBFC355B6 /* DiscRecording.framework */; };
-		3FF289281D3318A7BA8BB44D /* juce_audio_processors.mm in Sources */ = {isa = PBXBuildFile; fileRef = B20469D88488F0809126CC80 /* juce_audio_processors.mm */; };
-		4AD3281B0CCF122A25E33667 /* Biquad.cpp in Sources */ = {isa = PBXBuildFile; fileRef = 22801F75289646F6A85E5583 /* Biquad.cpp */; };
-		4FA2949D3023FC2E377AFFB6 /* unibody-8.otf in Resources */ = {isa = PBXBuildFile; fileRef = 61317B5191E05925F232E18C /* unibody-8.otf */; };
-		4FEC4EC2796E37A3B11B50B9 /* Filter.cpp in Sources */ = {isa = PBXBuildFile; fileRef = 587FCA2485B9C89C2A99C23A /* Filter.cpp */; };
-		512D7D16D0A95BDD0D6D6E45 /* WebKit.framework in Frameworks */ = {isa = PBXBuildFile; fileRef = 4FD13AA663EEE7CC2F83033D /* WebKit.framework */; };
-		52AE3F7AEED81BA9ED5C4830 /* ChannelSelector.cpp in Sources */ = {isa = PBXBuildFile; fileRef = E216D095C98F850A5FB6FB0F /* ChannelSelector.cpp */; };
-		52E0D9DC7F5C4703257D8BEB /* ChannelMappingEditor.cpp in Sources */ = {isa = PBXBuildFile; fileRef = B083B1375828610D55F12CF3 /* ChannelMappingEditor.cpp */; };
-		5570682BF1A39FB3E3FAC182 /* LfpDisplayCanvas.cpp in Sources */ = {isa = PBXBuildFile; fileRef = 4A94E809624F99387E600399 /* LfpDisplayCanvas.cpp */; };
-		55CD2E9F373B69C3E8363B78 /* SourceNodeEditor.cpp in Sources */ = {isa = PBXBuildFile; fileRef = 6328434A329C353DB8D9512C /* SourceNodeEditor.cpp */; };
-		582C224AA50C9395810C8E27 /* ofSerial.cpp in Sources */ = {isa = PBXBuildFile; fileRef = 308F614D30DCB9AE3767C928 /* ofSerial.cpp */; };
-		58D3FF3B1F462634167BDFB5 /* ControlPanel.cpp in Sources */ = {isa = PBXBuildFile; fileRef = 610E487E060C42B52FD5AAC9 /* ControlPanel.cpp */; };
-		58E0EC510F2A88E14AE55439 /* juce_gui_extra.mm in Sources */ = {isa = PBXBuildFile; fileRef = 27DC0E650D6D54DF29E6DB68 /* juce_gui_extra.mm */; };
-		591CED1277A8C945EF60841C /* MessageCenter.cpp in Sources */ = {isa = PBXBuildFile; fileRef = 7BD2C39F13FDE202141C4B41 /* MessageCenter.cpp */; };
-		5AE42EF7A713B1EC0ACF9EDE /* FilterNode.cpp in Sources */ = {isa = PBXBuildFile; fileRef = B0E8FAD5AC445F612E3468B9 /* FilterNode.cpp */; };
-		6029B20DF2BD523AC0F78896 /* FilterEditor.cpp in Sources */ = {isa = PBXBuildFile; fileRef = D90290A0AA2C36CE757E46D5 /* FilterEditor.cpp */; };
-		6272253EB0051C1F215CD4D9 /* PulsePalOutputEditor.cpp in Sources */ = {isa = PBXBuildFile; fileRef = 25A9484825F1B93ABC0E577F /* PulsePalOutputEditor.cpp */; };
-		627C7B84F5FD275FAF43663A /* WiFiOutput.cpp in Sources */ = {isa = PBXBuildFile; fileRef = 2D41C43686CDE35E86A389D7 /* WiFiOutput.cpp */; };
-		6306AA945375749C4FE834E6 /* Main.cpp in Sources */ = {isa = PBXBuildFile; fileRef = 2C89EC72FF6A7118EF459DC3 /* Main.cpp */; };
-		6510492BAE00C95DC620F493 /* juce_core.mm in Sources */ = {isa = PBXBuildFile; fileRef = A6A579E4E4AEA865BC71148C /* juce_core.mm */; };
-		66F3B79BDF9BFB631D7E3584 /* RecordNode.cpp in Sources */ = {isa = PBXBuildFile; fileRef = A4E2CAAF556D557B24182414 /* RecordNode.cpp */; };
-		6702EEA4E99D503C0EE933C4 /* GenericEditor.cpp in Sources */ = {isa = PBXBuildFile; fileRef = D3AE8303545E28D793312F46 /* GenericEditor.cpp */; };
-		685151FF4FB872983524A5C3 /* SpikeDisplayNode.cpp in Sources */ = {isa = PBXBuildFile; fileRef = DAA04A0FD47097893712B241 /* SpikeDisplayNode.cpp */; };
-		69630D3ECA4D6014EE3734CD /* State.cpp in Sources */ = {isa = PBXBuildFile; fileRef = C1CB526B75E406851FA918C6 /* State.cpp */; };
-		6A13D8F42A330E2C410B43E3 /* EditorViewport.cpp in Sources */ = {isa = PBXBuildFile; fileRef = 7E875E681E18D693D5ADB2FB /* EditorViewport.cpp */; };
-		6B67D7B6301182C7621294B6 /* FPGAThread.cpp in Sources */ = {isa = PBXBuildFile; fileRef = FA23A1334E4CFA77BC18A153 /* FPGAThread.cpp */; };
-		7015D104F55D5B128341CEA8 /* juce_graphics.mm in Sources */ = {isa = PBXBuildFile; fileRef = BBDFB328C3D5FC72A0446E6A /* juce_graphics.mm */; };
-		702C9BFCE865CB6C6B8BFB0D /* rhd2000registers.cpp in Sources */ = {isa = PBXBuildFile; fileRef = 5DB3B3197F8C1E5EE159D6FC /* rhd2000registers.cpp */; };
-		704484388E63CDE33491E1AB /* EventDetector.cpp in Sources */ = {isa = PBXBuildFile; fileRef = 39464D2A22940DA2DDCCCFC6 /* EventDetector.cpp */; };
-		7077270005BA819E3D5654B5 /* PulsePalOutput.cpp in Sources */ = {isa = PBXBuildFile; fileRef = DBB295F412798131D3F04045 /* PulsePalOutput.cpp */; };
-		71111DE81104B1536ECB6DFB /* SourceNode.cpp in Sources */ = {isa = PBXBuildFile; fileRef = ECA6FDB1366BE7EC30F1539B /* SourceNode.cpp */; };
-		739573501D1D440A72C5C2E5 /* RHD2000Thread.cpp in Sources */ = {isa = PBXBuildFile; fileRef = A3FB0EA0264580F6B00D993B /* RHD2000Thread.cpp */; };
-		784125612E2B7AC6CD89D835 /* EventNodeEditor.cpp in Sources */ = {isa = PBXBuildFile; fileRef = 70151263C4CB8A4F79431E11 /* EventNodeEditor.cpp */; };
-		790911EDF00A4BF77327D99A /* PulsePal.cpp in Sources */ = {isa = PBXBuildFile; fileRef = 48E12736F471C43C959AD15C /* PulsePal.cpp */; };
-		7A74EFD7EF20C9D185DBD9FA /* LfpTriggeredAverageCanvas.cpp in Sources */ = {isa = PBXBuildFile; fileRef = 2AC957BA2C6BE4A7678FCA50 /* LfpTriggeredAverageCanvas.cpp */; };
-		7F188166D38DA7FB23311413 /* ImageIcon.cpp in Sources */ = {isa = PBXBuildFile; fileRef = 04C6B933E1603B4D0916570D /* ImageIcon.cpp */; };
-		80E5365461A5A7A32C48C563 /* EventNode.cpp in Sources */ = {isa = PBXBuildFile; fileRef = F94DD42C7BBF81C101D3F605 /* EventNode.cpp */; };
-		85A60568B3DC342C76B4E679 /* GenericProcessor.cpp in Sources */ = {isa = PBXBuildFile; fileRef = 3AE038CACE48AF85C4FB1ED5 /* GenericProcessor.cpp */; };
-		88B896EB9793E0C44410D981 /* PhaseDetectorEditor.cpp in Sources */ = {isa = PBXBuildFile; fileRef = 75B1E4EFCDA9A506CFEDB09F /* PhaseDetectorEditor.cpp */; };
-		89FCE8890946693CD5FC4A70 /* okFrontPanelDLL.cpp in Sources */ = {isa = PBXBuildFile; fileRef = 235A8987D99A191D07208D2F /* okFrontPanelDLL.cpp */; };
-		8A5BACA019DA9B0EFAD5CE93 /* ProcessorGraph.cpp in Sources */ = {isa = PBXBuildFile; fileRef = 555D34D0CD8776EE5996CC3A /* ProcessorGraph.cpp */; };
-		9212DC2AEE118398CC970DDF /* CoreMIDI.framework in Frameworks */ = {isa = PBXBuildFile; fileRef = 243817BA562AD7FA76C834C9 /* CoreMIDI.framework */; };
-		9227961C07C0EE73E89C90B5 /* juce_audio_devices.mm in Sources */ = {isa = PBXBuildFile; fileRef = 65F4459CC1832883FFF6C166 /* juce_audio_devices.mm */; };
-		955561F4FF4484648FDB9F73 /* FileReaderThread.cpp in Sources */ = {isa = PBXBuildFile; fileRef = 1718EC50691D8421EC00F8B3 /* FileReaderThread.cpp */; };
-		95AE939ADE096394CCD2526F /* EditorViewportButtons.cpp in Sources */ = {isa = PBXBuildFile; fileRef = 9F3B3184EC6D42CEA35D6ED8 /* EditorViewportButtons.cpp */; };
-		992137E90F9D41522FD56875 /* MergerEditor.cpp in Sources */ = {isa = PBXBuildFile; fileRef = 29FD7B383C5DDACAA7B8DFD3 /* MergerEditor.cpp */; };
-		996F9E4989EB47941D8100DA /* SignalGenerator.cpp in Sources */ = {isa = PBXBuildFile; fileRef = 5522973FA48A13C6BED293FE /* SignalGenerator.cpp */; };
-		9A80E3D1D1758A31D2169497 /* CustomLookAndFeel.cpp in Sources */ = {isa = PBXBuildFile; fileRef = 3774BBCA6CB133D9A854CF71 /* CustomLookAndFeel.cpp */; };
-		9D17609E468FC65EB70ED7F4 /* RBJ.cpp in Sources */ = {isa = PBXBuildFile; fileRef = 9A21A229CFACC67E31F4F727 /* RBJ.cpp */; };
-		9E30156DBCE4EAF9EFAF0AC4 /* juce_audio_utils.mm in Sources */ = {isa = PBXBuildFile; fileRef = 56728EC77C65482B9C86FF4D /* juce_audio_utils.mm */; };
-		9E8544C3983B3203530B5A49 /* Parameter.cpp in Sources */ = {isa = PBXBuildFile; fileRef = CD2370F8F4A44446558A08FB /* Parameter.cpp */; };
-		A0DAD4E5F7583349DC9275F2 /* juce_data_structures.mm in Sources */ = {isa = PBXBuildFile; fileRef = DBCA7E2FFCFD1354DD19DDD6 /* juce_data_structures.mm */; };
-		A269A876BDF3B7011FA4C681 /* juce_gui_basics.mm in Sources */ = {isa = PBXBuildFile; fileRef = 23609D430A25F54723269E91 /* juce_gui_basics.mm */; };
-		A2969F0562F47DEF11181DF0 /* LfpTriggeredAverageNode.cpp in Sources */ = {isa = PBXBuildFile; fileRef = FD30B010D9F45E5ACC7A7096 /* LfpTriggeredAverageNode.cpp */; };
-		A2EE65335FB2810C04ECBFAF /* juce_audio_formats.mm in Sources */ = {isa = PBXBuildFile; fileRef = 6B28CEAF75E22F2CCCACBCC7 /* juce_audio_formats.mm */; };
-		A3CF90DE56808A47519FC101 /* SerialInputEditor.cpp in Sources */ = {isa = PBXBuildFile; fileRef = 07BEF02C2B930DF7847C2921 /* SerialInputEditor.cpp */; };
-		A44FEA7117CFE2F06B9889B4 /* Legendre.cpp in Sources */ = {isa = PBXBuildFile; fileRef = C4B0DF8094C90543A65E03E3 /* Legendre.cpp */; };
-		A454D138EC507C01D299AB0F /* WiFiOutputEditor.cpp in Sources */ = {isa = PBXBuildFile; fileRef = C79249376E3FDF10615E16EA /* WiFiOutputEditor.cpp */; };
-		A94130738A9973148544664A /* Cocoa.framework in Frameworks */ = {isa = PBXBuildFile; fileRef = F5A00ACFA3D76168F22F1205 /* Cocoa.framework */; };
-		AA16BE5A6BBD024C8FCFCDA8 /* VisualizerEditor.cpp in Sources */ = {isa = PBXBuildFile; fileRef = CAA3B9396EA62166234DAEF1 /* VisualizerEditor.cpp */; };
-		AD032CEA5DBE4D4C76D3D2D1 /* ArduinoOutput.cpp in Sources */ = {isa = PBXBuildFile; fileRef = D38E60AC4854B6E1EDE488EB /* ArduinoOutput.cpp */; };
-		AD7D05519200FB0EE1C7617A /* BinaryData.cpp in Sources */ = {isa = PBXBuildFile; fileRef = A512C5B237A77EF6FB8E11A0 /* BinaryData.cpp */; };
-		AE06672D2CBF8F64465B2126 /* RootFinder.cpp in Sources */ = {isa = PBXBuildFile; fileRef = 3F69480D6145C77992FA59BA /* RootFinder.cpp */; };
-		AF26E388BF6536803E762CB1 /* RHD2000Editor.cpp in Sources */ = {isa = PBXBuildFile; fileRef = 45D78C8EF660EECE64BAA33F /* RHD2000Editor.cpp */; };
-		AF67C81811F18FCE6AA9C895 /* SpikeDisplayEditor.cpp in Sources */ = {isa = PBXBuildFile; fileRef = 1EC95CD1D830F6D85ADB3B9D /* SpikeDisplayEditor.cpp */; };
-		B226387EB0FCE3BE6773FF61 /* Cascade.cpp in Sources */ = {isa = PBXBuildFile; fileRef = 09BCBD414282A3AA4F66A3A5 /* Cascade.cpp */; };
-		B3B08037F49EC7540586828F /* ChebyshevI.cpp in Sources */ = {isa = PBXBuildFile; fileRef = AC2CFF4DA5CE431FCC628BA3 /* ChebyshevI.cpp */; };
-		B6C73582C501D8C3C03A4860 /* ChebyshevII.cpp in Sources */ = {isa = PBXBuildFile; fileRef = B767A249792EB15A87054409 /* ChebyshevII.cpp */; };
-		B89453078EB0A8107F39EDF3 /* SerialInput.cpp in Sources */ = {isa = PBXBuildFile; fileRef = 86688D712937F3D08918C68B /* SerialInput.cpp */; };
-		BBE886EA79C50D0D68A5A753 /* PoleFilter.cpp in Sources */ = {isa = PBXBuildFile; fileRef = 65312FAD0900119CDF6CF414 /* PoleFilter.cpp */; };
-		BE54C019A73BBAE05BFD7D17 /* ResamplingNode.cpp in Sources */ = {isa = PBXBuildFile; fileRef = A98A22CF5F208ED6DBE08063 /* ResamplingNode.cpp */; };
-		BF3254F07C15D467D6DB3FEF /* AudioEditor.cpp in Sources */ = {isa = PBXBuildFile; fileRef = 10BE33089BA6F3468F36CD6C /* AudioEditor.cpp */; };
-		C0E966234C8AF91C19CF6EA4 /* Param.cpp in Sources */ = {isa = PBXBuildFile; fileRef = 3F6C67E29CDEDF2EF61C054F /* Param.cpp */; };
-		C2475E008FEB33B3EA7B6C7F /* juce_audio_basics.mm in Sources */ = {isa = PBXBuildFile; fileRef = DF3C9A1DD67E879E4E0A2727 /* juce_audio_basics.mm */; };
-		C3406F00595AEFF068EDB162 /* FPGAOutputEditor.cpp in Sources */ = {isa = PBXBuildFile; fileRef = 169F1B20FC9FFE88C53D2735 /* FPGAOutputEditor.cpp */; };
-		C59764685E62E7C4D323F84B /* LfpDisplayNode.cpp in Sources */ = {isa = PBXBuildFile; fileRef = EA535EA158451360B7B8AE52 /* LfpDisplayNode.cpp */; };
-		C6F08BF3EF53274A42BB88EB /* Channel.cpp in Sources */ = {isa = PBXBuildFile; fileRef = 9BC055494F9FEE3F90630541 /* Channel.cpp */; };
-		C853FCE2F6C91B3643322CF0 /* PracticalSocket.cpp in Sources */ = {isa = PBXBuildFile; fileRef = 9F577889CB6C54A2F7B1CA80 /* PracticalSocket.cpp */; };
-		C8D7AC0B88A9A2C182B2B752 /* Carbon.framework in Frameworks */ = {isa = PBXBuildFile; fileRef = DBB769DEBCD6468C13A3CD25 /* Carbon.framework */; };
-		C9AC286A46B3A1318F298DEF /* rhd2000datablock.cpp in Sources */ = {isa = PBXBuildFile; fileRef = ECB5A75A81B90327F58CBD9E /* rhd2000datablock.cpp */; };
-		CA4DCF67B48352BE633A616D /* QuartzCore.framework in Frameworks */ = {isa = PBXBuildFile; fileRef = C055D09224D84121A3EBB29F /* QuartzCore.framework */; };
-		CAB9D9DEF279F93132B45F90 /* QTKit.framework in Frameworks */ = {isa = PBXBuildFile; fileRef = 80C1B737D2C2CB519D1787D7 /* QTKit.framework */; };
-		CB470032BC92A30906C96258 /* Elliptic.cpp in Sources */ = {isa = PBXBuildFile; fileRef = 392408C1943AC6234BAAC743 /* Elliptic.cpp */; };
-		D0873C347977633B4421B94D /* SpikeDetectorEditor.cpp in Sources */ = {isa = PBXBuildFile; fileRef = A252FE4E6A360CBC4AF694B3 /* SpikeDetectorEditor.cpp */; };
-		D0E9E20F9D8FDA700BB6D820 /* Splitter.cpp in Sources */ = {isa = PBXBuildFile; fileRef = 2C4730CAFED4F6292B575318 /* Splitter.cpp */; };
-		D19775DC99C67AD20F98EF17 /* Documentation.cpp in Sources */ = {isa = PBXBuildFile; fileRef = E90FCB43DA2FF766597DA75E /* Documentation.cpp */; };
-		D499273B65D901D0A101CAAA /* GraphViewer.cpp in Sources */ = {isa = PBXBuildFile; fileRef = E5C1D021C0FD6FAD082C5D75 /* GraphViewer.cpp */; };
-		DA836EC803E4FF4EDEBE6386 /* rhd2000evalboard.cpp in Sources */ = {isa = PBXBuildFile; fileRef = 2D2BAC4320470CF68743F58E /* rhd2000evalboard.cpp */; };
-		DD77A0AB68C932F294B753C2 /* LfpTriggeredAverageEditor.cpp in Sources */ = {isa = PBXBuildFile; fileRef = 7B7819A5759B54D91E334447 /* LfpTriggeredAverageEditor.cpp */; };
-		DDDFAE2042D8AD20CC78CE3C /* ofArduino.cpp in Sources */ = {isa = PBXBuildFile; fileRef = 3753B3B311AE0A9F4CC5AD40 /* ofArduino.cpp */; };
-		DE758AF46844DF951655966C /* AudioNode.cpp in Sources */ = {isa = PBXBuildFile; fileRef = B27F558F42AC78F0E564B5AF /* AudioNode.cpp */; };
-		E100912B2FCE36A30D097C95 /* OpenGL.framework in Frameworks */ = {isa = PBXBuildFile; fileRef = 9C21DBFB38865E5AFE367C6F /* OpenGL.framework */; };
-		E4DA638CDD4DD574A6CD843E /* RecordControl.cpp in Sources */ = {isa = PBXBuildFile; fileRef = 258938780F93A7CF41366F26 /* RecordControl.cpp */; };
-		E5CBEA12D7AD7788C9BF5737 /* CoreAudio.framework in Frameworks */ = {isa = PBXBuildFile; fileRef = 27313EA12BC45638321922CA /* CoreAudio.framework */; };
-		E85DA5FC9A162F129ABA7113 /* SignalChainManager.cpp in Sources */ = {isa = PBXBuildFile; fileRef = 0987F7E90136D0E08A606A22 /* SignalChainManager.cpp */; };
-		EA46BA3970E958013FF85690 /* FileReaderEditor.cpp in Sources */ = {isa = PBXBuildFile; fileRef = 4B0097003751A59A11FA8C5B /* FileReaderEditor.cpp */; };
-		EA6A1BDDF81818D516B93DD6 /* ChannelMappingNode.cpp in Sources */ = {isa = PBXBuildFile; fileRef = 5654BDD4FBFF01AC3F17FA0D /* ChannelMappingNode.cpp */; };
-		ED8CB527B27C67E9E4DA027C /* SpikeDetector.cpp in Sources */ = {isa = PBXBuildFile; fileRef = BC3B7E4E25505D9044BFACC7 /* SpikeDetector.cpp */; };
-		EDEE5E21F0C9BDB7DB796083 /* AudioResamplingNode.cpp in Sources */ = {isa = PBXBuildFile; fileRef = 76F569AE7B444D8F69EE0E86 /* AudioResamplingNode.cpp */; };
-		EE56A6BBBFA4A27A4BCF7279 /* SpikeDisplayCanvas.cpp in Sources */ = {isa = PBXBuildFile; fileRef = A7D4C9E3ED3763847C087F46 /* SpikeDisplayCanvas.cpp */; };
-		F0EC60AEFAFF3D289F8110BE /* ResamplingNodeEditor.cpp in Sources */ = {isa = PBXBuildFile; fileRef = C5ABE6BDCA91410BA92A7BD9 /* ResamplingNodeEditor.cpp */; };
-		F25EC78DCCC9CCEE805AE011 /* FileReader.cpp in Sources */ = {isa = PBXBuildFile; fileRef = 9215DC26F511C58DEE009209 /* FileReader.cpp */; };
-		F4397EAE00E0B9F96C8B6C07 /* InfoLabel.cpp in Sources */ = {isa = PBXBuildFile; fileRef = 17E13CCDA0C82F92EAB05BE6 /* InfoLabel.cpp */; };
-		F505DF3C2BA492B5A2F28D05 /* Butterworth.cpp in Sources */ = {isa = PBXBuildFile; fileRef = B47B3368AA1A182B0CA1AB26 /* Butterworth.cpp */; };
-		FA2A052548AAD146F3F5AD83 /* juce_video.mm in Sources */ = {isa = PBXBuildFile; fileRef = 4A7695E93CE32F4E95042FCB /* juce_video.mm */; };
-		FAE745870674A07A65690433 /* DataBuffer.cpp in Sources */ = {isa = PBXBuildFile; fileRef = 788F8B7719B70465762B634B /* DataBuffer.cpp */; };
-		FCB767F14565886C9D823916 /* juce_events.mm in Sources */ = {isa = PBXBuildFile; fileRef = C29E664781AA2396C8D59543 /* juce_events.mm */; };
-		FD4865450F4C47FF3C6327FE /* QuickTime.framework in Frameworks */ = {isa = PBXBuildFile; fileRef = 56169D835A3E3029D6E3904C /* QuickTime.framework */; };
-		FDCFDC9CC6D7A82131190FB0 /* ReferenceNode.cpp in Sources */ = {isa = PBXBuildFile; fileRef = BBD9C2AED6F500D090069007 /* ReferenceNode.cpp */; };
-/* End PBXBuildFile section */
-
-/* Begin PBXFileReference section */
-		0052A4FD257928E5D83927E6 /* juce_WavAudioFormat.cpp */ = {isa = PBXFileReference; lastKnownFileType = sourcecode.cpp.cpp; name = juce_WavAudioFormat.cpp; path = ../../JuceLibraryCode/modules/juce_audio_formats/codecs/juce_WavAudioFormat.cpp; sourceTree = SOURCE_ROOT; };
-		00A54510EFB9B0966D0B430C /* PulsePalOutputEditor.h */ = {isa = PBXFileReference; lastKnownFileType = sourcecode.c.h; name = PulsePalOutputEditor.h; path = ../../Source/Processors/Editors/PulsePalOutputEditor.h; sourceTree = SOURCE_ROOT; };
-		01859D6E7D95E44BD8E17D91 /* juce_module_info */ = {isa = PBXFileReference; lastKnownFileType = text; name = juce_module_info; path = ../../JuceLibraryCode/modules/juce_cryptography/juce_module_info; sourceTree = SOURCE_ROOT; };
-		018F4E079EB12A78C4F8F773 /* juce_MidiBuffer.h */ = {isa = PBXFileReference; lastKnownFileType = sourcecode.c.h; name = juce_MidiBuffer.h; path = ../../JuceLibraryCode/modules/juce_audio_basics/midi/juce_MidiBuffer.h; sourceTree = SOURCE_ROOT; };
-		01C313C323E5CB995C939E0B /* juce_Component.cpp */ = {isa = PBXFileReference; lastKnownFileType = sourcecode.cpp.cpp; name = juce_Component.cpp; path = ../../JuceLibraryCode/modules/juce_gui_basics/components/juce_Component.cpp; sourceTree = SOURCE_ROOT; };
-		01D791730840EB0BA7FD61BA /* juce_Socket.h */ = {isa = PBXFileReference; lastKnownFileType = sourcecode.c.h; name = juce_Socket.h; path = ../../JuceLibraryCode/modules/juce_core/network/juce_Socket.h; sourceTree = SOURCE_ROOT; };
-		020205BB77179A9BE3FFF1E1 /* juce_win32_QuickTimeMovieComponent.cpp */ = {isa = PBXFileReference; lastKnownFileType = sourcecode.cpp.cpp; name = juce_win32_QuickTimeMovieComponent.cpp; path = ../../JuceLibraryCode/modules/juce_video/native/juce_win32_QuickTimeMovieComponent.cpp; sourceTree = SOURCE_ROOT; };
-		0242AB5BCD8C002DC2E30BAC /* juce_MidiOutput.h */ = {isa = PBXFileReference; lastKnownFileType = sourcecode.c.h; name = juce_MidiOutput.h; path = ../../JuceLibraryCode/modules/juce_audio_devices/midi_io/juce_MidiOutput.h; sourceTree = SOURCE_ROOT; };
-		027C1143CC66EA8F73C39A74 /* juce_ThreadWithProgressWindow.h */ = {isa = PBXFileReference; lastKnownFileType = sourcecode.c.h; name = juce_ThreadWithProgressWindow.h; path = ../../JuceLibraryCode/modules/juce_gui_basics/windows/juce_ThreadWithProgressWindow.h; sourceTree = SOURCE_ROOT; };
-		0287B009511521BEAAE8A52C /* DataThread.h */ = {isa = PBXFileReference; lastKnownFileType = sourcecode.c.h; name = DataThread.h; path = ../../Source/Processors/DataThreads/DataThread.h; sourceTree = SOURCE_ROOT; };
-		028D4D3C0862B4B1312E2395 /* SourceNodeEditor.h */ = {isa = PBXFileReference; lastKnownFileType = sourcecode.c.h; name = SourceNodeEditor.h; path = ../../Source/Processors/Editors/SourceNodeEditor.h; sourceTree = SOURCE_ROOT; };
-		02DA588D3B873F1971ACD912 /* juce_FlacAudioFormat.cpp */ = {isa = PBXFileReference; lastKnownFileType = sourcecode.cpp.cpp; name = juce_FlacAudioFormat.cpp; path = ../../JuceLibraryCode/modules/juce_audio_formats/codecs/juce_FlacAudioFormat.cpp; sourceTree = SOURCE_ROOT; };
-		0316B49B86725305C70783CA /* juce_AudioPluginFormatManager.cpp */ = {isa = PBXFileReference; lastKnownFileType = sourcecode.cpp.cpp; name = juce_AudioPluginFormatManager.cpp; path = ../../JuceLibraryCode/modules/juce_audio_processors/format/juce_AudioPluginFormatManager.cpp; sourceTree = SOURCE_ROOT; };
-		033AE5DE19F0EEDC47D41C80 /* juce_FileChooserDialogBox.cpp */ = {isa = PBXFileReference; lastKnownFileType = sourcecode.cpp.cpp; name = juce_FileChooserDialogBox.cpp; path = ../../JuceLibraryCode/modules/juce_gui_basics/filebrowser/juce_FileChooserDialogBox.cpp; sourceTree = SOURCE_ROOT; };
-		03D7B457E0915E43A6AFF4B4 /* juce_AudioUnitPluginFormat.h */ = {isa = PBXFileReference; lastKnownFileType = sourcecode.c.h; name = juce_AudioUnitPluginFormat.h; path = ../../JuceLibraryCode/modules/juce_audio_processors/format_types/juce_AudioUnitPluginFormat.h; sourceTree = SOURCE_ROOT; };
-		04C474E0F2F7FDEC714A673C /* juce_PathIterator.cpp */ = {isa = PBXFileReference; lastKnownFileType = sourcecode.cpp.cpp; name = juce_PathIterator.cpp; path = ../../JuceLibraryCode/modules/juce_graphics/geometry/juce_PathIterator.cpp; sourceTree = SOURCE_ROOT; };
-		04C6B933E1603B4D0916570D /* ImageIcon.cpp */ = {isa = PBXFileReference; lastKnownFileType = sourcecode.cpp.cpp; name = ImageIcon.cpp; path = ../../Source/Processors/Editors/ImageIcon.cpp; sourceTree = SOURCE_ROOT; };
-		04ED2387517934A84ACF9865 /* juce_BubbleComponent.cpp */ = {isa = PBXFileReference; lastKnownFileType = sourcecode.cpp.cpp; name = juce_BubbleComponent.cpp; path = ../../JuceLibraryCode/modules/juce_gui_basics/misc/juce_BubbleComponent.cpp; sourceTree = SOURCE_ROOT; };
-		05997833A4AA137FD64348AD /* juce_TextDragAndDropTarget.h */ = {isa = PBXFileReference; lastKnownFileType = sourcecode.c.h; name = juce_TextDragAndDropTarget.h; path = ../../JuceLibraryCode/modules/juce_gui_basics/mouse/juce_TextDragAndDropTarget.h; sourceTree = SOURCE_ROOT; };
-		05BD169B8574607A6F6AD3B6 /* juce_Identifier.cpp */ = {isa = PBXFileReference; lastKnownFileType = sourcecode.cpp.cpp; name = juce_Identifier.cpp; path = ../../JuceLibraryCode/modules/juce_core/text/juce_Identifier.cpp; sourceTree = SOURCE_ROOT; };
-		05C35036E964AAD6024E0766 /* MergerA-01.png */ = {isa = PBXFileReference; lastKnownFileType = image.png; name = "MergerA-01.png"; path = "../../Resources/Images/Buttons/MergerA-01.png"; sourceTree = SOURCE_ROOT; };
-		05DCAE8CA29532E2169D7AC1 /* juce_Matrix3D.h */ = {isa = PBXFileReference; lastKnownFileType = sourcecode.c.h; name = juce_Matrix3D.h; path = ../../JuceLibraryCode/modules/juce_opengl/opengl/juce_Matrix3D.h; sourceTree = SOURCE_ROOT; };
-		06072EC6BCD3B7D8C17C2402 /* juce_AudioProcessor.cpp */ = {isa = PBXFileReference; lastKnownFileType = sourcecode.cpp.cpp; name = juce_AudioProcessor.cpp; path = ../../JuceLibraryCode/modules/juce_audio_processors/processors/juce_AudioProcessor.cpp; sourceTree = SOURCE_ROOT; };
-		078625CF5C083AD538D23401 /* juce_AudioCDReader.cpp */ = {isa = PBXFileReference; lastKnownFileType = sourcecode.cpp.cpp; name = juce_AudioCDReader.cpp; path = ../../JuceLibraryCode/modules/juce_audio_devices/audio_cd/juce_AudioCDReader.cpp; sourceTree = SOURCE_ROOT; };
-		0790CCE2FCFDFA6944DFC402 /* juce_PopupMenu.cpp */ = {isa = PBXFileReference; lastKnownFileType = sourcecode.cpp.cpp; name = juce_PopupMenu.cpp; path = ../../JuceLibraryCode/modules/juce_gui_basics/menus/juce_PopupMenu.cpp; sourceTree = SOURCE_ROOT; };
-		07BEF02C2B930DF7847C2921 /* SerialInputEditor.cpp */ = {isa = PBXFileReference; lastKnownFileType = sourcecode.cpp.cpp; name = SerialInputEditor.cpp; path = ../../Source/Processors/Editors/SerialInputEditor.cpp; sourceTree = SOURCE_ROOT; };
-		07FD5E530E9E6BFB2ACA4B8C /* juce_audio_formats.h */ = {isa = PBXFileReference; lastKnownFileType = sourcecode.c.h; name = juce_audio_formats.h; path = ../../JuceLibraryCode/modules/juce_audio_formats/juce_audio_formats.h; sourceTree = SOURCE_ROOT; };
-		081E86FE0B991469CFA8D7EA /* juce_CPlusPlusCodeTokeniser.cpp */ = {isa = PBXFileReference; lastKnownFileType = sourcecode.cpp.cpp; name = juce_CPlusPlusCodeTokeniser.cpp; path = ../../JuceLibraryCode/modules/juce_gui_extra/code_editor/juce_CPlusPlusCodeTokeniser.cpp; sourceTree = SOURCE_ROOT; };
-		085F51FEE5C5FDAA321090A0 /* juce_CachedComponentImage.h */ = {isa = PBXFileReference; lastKnownFileType = sourcecode.c.h; name = juce_CachedComponentImage.h; path = ../../JuceLibraryCode/modules/juce_gui_basics/components/juce_CachedComponentImage.h; sourceTree = SOURCE_ROOT; };
-		087FA26464FB283EC6FD4795 /* juce_NamedPipe.cpp */ = {isa = PBXFileReference; lastKnownFileType = sourcecode.cpp.cpp; name = juce_NamedPipe.cpp; path = ../../JuceLibraryCode/modules/juce_core/network/juce_NamedPipe.cpp; sourceTree = SOURCE_ROOT; };
-		08907A4BA0D5628476D19C48 /* juce_RelativePointPath.cpp */ = {isa = PBXFileReference; lastKnownFileType = sourcecode.cpp.cpp; name = juce_RelativePointPath.cpp; path = ../../JuceLibraryCode/modules/juce_gui_basics/positioning/juce_RelativePointPath.cpp; sourceTree = SOURCE_ROOT; };
-		08A7A7FD7D77C0657270E9BF /* juce_DrawableText.cpp */ = {isa = PBXFileReference; lastKnownFileType = sourcecode.cpp.cpp; name = juce_DrawableText.cpp; path = ../../JuceLibraryCode/modules/juce_gui_basics/drawables/juce_DrawableText.cpp; sourceTree = SOURCE_ROOT; };
-		08DAD5894A480950C66F5873 /* juce_ArrowButton.h */ = {isa = PBXFileReference; lastKnownFileType = sourcecode.c.h; name = juce_ArrowButton.h; path = ../../JuceLibraryCode/modules/juce_gui_basics/buttons/juce_ArrowButton.h; sourceTree = SOURCE_ROOT; };
-		09160DF53438B400BFE85E07 /* juce_InputSource.h */ = {isa = PBXFileReference; lastKnownFileType = sourcecode.c.h; name = juce_InputSource.h; path = ../../JuceLibraryCode/modules/juce_core/streams/juce_InputSource.h; sourceTree = SOURCE_ROOT; };
-		0987F7E90136D0E08A606A22 /* SignalChainManager.cpp */ = {isa = PBXFileReference; lastKnownFileType = sourcecode.cpp.cpp; name = SignalChainManager.cpp; path = ../../Source/UI/SignalChainManager.cpp; sourceTree = SOURCE_ROOT; };
-		09A159213372995F3CCEB85B /* juce_String.h */ = {isa = PBXFileReference; lastKnownFileType = sourcecode.c.h; name = juce_String.h; path = ../../JuceLibraryCode/modules/juce_core/text/juce_String.h; sourceTree = SOURCE_ROOT; };
-		09BCBD414282A3AA4F66A3A5 /* Cascade.cpp */ = {isa = PBXFileReference; lastKnownFileType = sourcecode.cpp.cpp; name = Cascade.cpp; path = ../../Source/Dsp/Cascade.cpp; sourceTree = SOURCE_ROOT; };
-		0A2AD4AB14F93364EFB9611E /* miso-regular.ttf */ = {isa = PBXFileReference; lastKnownFileType = file.ttf; name = "miso-regular.ttf"; path = "../../Resources/Fonts/miso-regular.ttf"; sourceTree = SOURCE_ROOT; };
-		0A351ED88CF00C0697701E73 /* juce_Logger.h */ = {isa = PBXFileReference; lastKnownFileType = sourcecode.c.h; name = juce_Logger.h; path = ../../JuceLibraryCode/modules/juce_core/logging/juce_Logger.h; sourceTree = SOURCE_ROOT; };
-		0A413228C75C046CE683E0E6 /* juce_String.cpp */ = {isa = PBXFileReference; lastKnownFileType = sourcecode.cpp.cpp; name = juce_String.cpp; path = ../../JuceLibraryCode/modules/juce_core/text/juce_String.cpp; sourceTree = SOURCE_ROOT; };
-		0A42FFB89531588E51762D3E /* juce_android_Audio.cpp */ = {isa = PBXFileReference; lastKnownFileType = sourcecode.cpp.cpp; name = juce_android_Audio.cpp; path = ../../JuceLibraryCode/modules/juce_audio_devices/native/juce_android_Audio.cpp; sourceTree = SOURCE_ROOT; };
-		0A46EF94E558D5E19F96E646 /* juce_Timer.cpp */ = {isa = PBXFileReference; lastKnownFileType = sourcecode.cpp.cpp; name = juce_Timer.cpp; path = ../../JuceLibraryCode/modules/juce_events/timers/juce_Timer.cpp; sourceTree = SOURCE_ROOT; };
-		0A8BC957DBEE226346C1EA25 /* juce_BigInteger.cpp */ = {isa = PBXFileReference; lastKnownFileType = sourcecode.cpp.cpp; name = juce_BigInteger.cpp; path = ../../JuceLibraryCode/modules/juce_core/maths/juce_BigInteger.cpp; sourceTree = SOURCE_ROOT; };
-		0AA8F001A50408977E76ED96 /* juce_RecentlyOpenedFilesList.cpp */ = {isa = PBXFileReference; lastKnownFileType = sourcecode.cpp.cpp; name = juce_RecentlyOpenedFilesList.cpp; path = ../../JuceLibraryCode/modules/juce_gui_extra/misc/juce_RecentlyOpenedFilesList.cpp; sourceTree = SOURCE_ROOT; };
-		0AAFE3F4D106138401C190C5 /* juce_GlowEffect.cpp */ = {isa = PBXFileReference; lastKnownFileType = sourcecode.cpp.cpp; name = juce_GlowEffect.cpp; path = ../../JuceLibraryCode/modules/juce_graphics/effects/juce_GlowEffect.cpp; sourceTree = SOURCE_ROOT; };
-		0B2502A656E77E00AF15A343 /* juce_ApplicationCommandInfo.h */ = {isa = PBXFileReference; lastKnownFileType = sourcecode.c.h; name = juce_ApplicationCommandInfo.h; path = ../../JuceLibraryCode/modules/juce_gui_basics/commands/juce_ApplicationCommandInfo.h; sourceTree = SOURCE_ROOT; };
-		0B2B7732073D56E484950C8D /* RecordControlEditor.h */ = {isa = PBXFileReference; lastKnownFileType = sourcecode.c.h; name = RecordControlEditor.h; path = ../../Source/Processors/Editors/RecordControlEditor.h; sourceTree = SOURCE_ROOT; };
-		0B382285EEDD8A3FDB45C074 /* juce_ThreadPool.h */ = {isa = PBXFileReference; lastKnownFileType = sourcecode.c.h; name = juce_ThreadPool.h; path = ../../JuceLibraryCode/modules/juce_core/threads/juce_ThreadPool.h; sourceTree = SOURCE_ROOT; };
-		0B5B63E563EFA7E816DE3DCA /* juce_OutputStream.h */ = {isa = PBXFileReference; lastKnownFileType = sourcecode.c.h; name = juce_OutputStream.h; path = ../../JuceLibraryCode/modules/juce_core/streams/juce_OutputStream.h; sourceTree = SOURCE_ROOT; };
-		0BB4380EDFEAAE0DAB255B90 /* juce_BlowFish.cpp */ = {isa = PBXFileReference; lastKnownFileType = sourcecode.cpp.cpp; name = juce_BlowFish.cpp; path = ../../JuceLibraryCode/modules/juce_cryptography/encryption/juce_BlowFish.cpp; sourceTree = SOURCE_ROOT; };
-		0BCAC20DAB10B957168B85D6 /* juce_Result.h */ = {isa = PBXFileReference; lastKnownFileType = sourcecode.c.h; name = juce_Result.h; path = ../../JuceLibraryCode/modules/juce_core/misc/juce_Result.h; sourceTree = SOURCE_ROOT; };
-		0BF3932F3EA1149C2F7E31F9 /* juce_IPAddress.cpp */ = {isa = PBXFileReference; lastKnownFileType = sourcecode.cpp.cpp; name = juce_IPAddress.cpp; path = ../../JuceLibraryCode/modules/juce_core/network/juce_IPAddress.cpp; sourceTree = SOURCE_ROOT; };
-		0C646E9950FB580B21E1F2BD /* juce_WindowsMediaAudioFormat.cpp */ = {isa = PBXFileReference; lastKnownFileType = sourcecode.cpp.cpp; name = juce_WindowsMediaAudioFormat.cpp; path = ../../JuceLibraryCode/modules/juce_audio_formats/codecs/juce_WindowsMediaAudioFormat.cpp; sourceTree = SOURCE_ROOT; };
-		0CCB1C4D687001E04DE1DD9C /* juce_SubregionStream.cpp */ = {isa = PBXFileReference; lastKnownFileType = sourcecode.cpp.cpp; name = juce_SubregionStream.cpp; path = ../../JuceLibraryCode/modules/juce_core/streams/juce_SubregionStream.cpp; sourceTree = SOURCE_ROOT; };
-		0CCE619599DB39323E49FF3C /* ResamplingNodeEditor.h */ = {isa = PBXFileReference; lastKnownFileType = sourcecode.c.h; name = ResamplingNodeEditor.h; path = ../../Source/Processors/Editors/ResamplingNodeEditor.h; sourceTree = SOURCE_ROOT; };
-		0D3C20D1F00B7B1381E6B987 /* juce_TabbedButtonBar.cpp */ = {isa = PBXFileReference; lastKnownFileType = sourcecode.cpp.cpp; name = juce_TabbedButtonBar.cpp; path = ../../JuceLibraryCode/modules/juce_gui_basics/layout/juce_TabbedButtonBar.cpp; sourceTree = SOURCE_ROOT; };
-		0D884C2CF25F23CE6B99B2A1 /* juce_Singleton.h */ = {isa = PBXFileReference; lastKnownFileType = sourcecode.c.h; name = juce_Singleton.h; path = ../../JuceLibraryCode/modules/juce_core/memory/juce_Singleton.h; sourceTree = SOURCE_ROOT; };
-		0D8ECE32F7D0FE74185F6EF4 /* juce_PropertyPanel.h */ = {isa = PBXFileReference; lastKnownFileType = sourcecode.c.h; name = juce_PropertyPanel.h; path = ../../JuceLibraryCode/modules/juce_gui_basics/properties/juce_PropertyPanel.h; sourceTree = SOURCE_ROOT; };
-		0DBB88B6BEC06FCECE4CBD28 /* juce_ApplicationCommandInfo.cpp */ = {isa = PBXFileReference; lastKnownFileType = sourcecode.cpp.cpp; name = juce_ApplicationCommandInfo.cpp; path = ../../JuceLibraryCode/modules/juce_gui_basics/commands/juce_ApplicationCommandInfo.cpp; sourceTree = SOURCE_ROOT; };
-		0DD0CBF9BBD4A503F2B7868D /* juce_ListenerList.h */ = {isa = PBXFileReference; lastKnownFileType = sourcecode.c.h; name = juce_ListenerList.h; path = ../../JuceLibraryCode/modules/juce_events/broadcasters/juce_ListenerList.h; sourceTree = SOURCE_ROOT; };
-		0DE9D2FE41553B4D4316DD55 /* juce_DirectoryIterator.cpp */ = {isa = PBXFileReference; lastKnownFileType = sourcecode.cpp.cpp; name = juce_DirectoryIterator.cpp; path = ../../JuceLibraryCode/modules/juce_core/files/juce_DirectoryIterator.cpp; sourceTree = SOURCE_ROOT; };
-		0E4B0B8425DBA19B6F3FE4BF /* juce_UIViewComponent.h */ = {isa = PBXFileReference; lastKnownFileType = sourcecode.c.h; name = juce_UIViewComponent.h; path = ../../JuceLibraryCode/modules/juce_gui_extra/embedding/juce_UIViewComponent.h; sourceTree = SOURCE_ROOT; };
-		0E98E81084F183B8426EDA7F /* juce_DynamicObject.h */ = {isa = PBXFileReference; lastKnownFileType = sourcecode.c.h; name = juce_DynamicObject.h; path = ../../JuceLibraryCode/modules/juce_core/containers/juce_DynamicObject.h; sourceTree = SOURCE_ROOT; };
-		0FA84E49DB493BCC886A355F /* juce_MD5.h */ = {isa = PBXFileReference; lastKnownFileType = sourcecode.c.h; name = juce_MD5.h; path = ../../JuceLibraryCode/modules/juce_cryptography/hashing/juce_MD5.h; sourceTree = SOURCE_ROOT; };
-		0FDD7551AC98348D4A98ADC7 /* ProcessorGraph.h */ = {isa = PBXFileReference; lastKnownFileType = sourcecode.c.h; name = ProcessorGraph.h; path = ../../Source/Processors/ProcessorGraph.h; sourceTree = SOURCE_ROOT; };
-		0FE8ACC50ED8E7FFC9E6B9B4 /* ControlPanel.h */ = {isa = PBXFileReference; lastKnownFileType = sourcecode.c.h; name = ControlPanel.h; path = ../../Source/UI/ControlPanel.h; sourceTree = SOURCE_ROOT; };
-		105B1452DF6CE1D80D69A9D1 /* ProcessorList.h */ = {isa = PBXFileReference; lastKnownFileType = sourcecode.c.h; name = ProcessorList.h; path = ../../Source/UI/ProcessorList.h; sourceTree = SOURCE_ROOT; };
-		106E81B939C6B35E34DD71FE /* juce_CodeEditorComponent.h */ = {isa = PBXFileReference; lastKnownFileType = sourcecode.c.h; name = juce_CodeEditorComponent.h; path = ../../JuceLibraryCode/modules/juce_gui_extra/code_editor/juce_CodeEditorComponent.h; sourceTree = SOURCE_ROOT; };
-		1086169B0EE86E04B64575C2 /* Dsp.h */ = {isa = PBXFileReference; lastKnownFileType = sourcecode.c.h; name = Dsp.h; path = ../../Source/Dsp/Dsp.h; sourceTree = SOURCE_ROOT; };
-		108DF32ADFBA5CA48F928A92 /* juce_File.h */ = {isa = PBXFileReference; lastKnownFileType = sourcecode.c.h; name = juce_File.h; path = ../../JuceLibraryCode/modules/juce_core/files/juce_File.h; sourceTree = SOURCE_ROOT; };
-		10BE33089BA6F3468F36CD6C /* AudioEditor.cpp */ = {isa = PBXFileReference; lastKnownFileType = sourcecode.cpp.cpp; name = AudioEditor.cpp; path = ../../Source/Processors/Editors/AudioEditor.cpp; sourceTree = SOURCE_ROOT; };
-		113404D3FDE3745DF1E8D014 /* juce_ReadWriteLock.h */ = {isa = PBXFileReference; lastKnownFileType = sourcecode.c.h; name = juce_ReadWriteLock.h; path = ../../JuceLibraryCode/modules/juce_core/threads/juce_ReadWriteLock.h; sourceTree = SOURCE_ROOT; };
-		1191BF3048664183033BFF89 /* juce_DropShadowEffect.cpp */ = {isa = PBXFileReference; lastKnownFileType = sourcecode.cpp.cpp; name = juce_DropShadowEffect.cpp; path = ../../JuceLibraryCode/modules/juce_graphics/effects/juce_DropShadowEffect.cpp; sourceTree = SOURCE_ROOT; };
-		1194EE0956A9645270582979 /* juce_android_Messaging.cpp */ = {isa = PBXFileReference; lastKnownFileType = sourcecode.cpp.cpp; name = juce_android_Messaging.cpp; path = ../../JuceLibraryCode/modules/juce_events/native/juce_android_Messaging.cpp; sourceTree = SOURCE_ROOT; };
-		11A5824E0239C86801BE2EB8 /* juce_MouseEvent.h */ = {isa = PBXFileReference; lastKnownFileType = sourcecode.c.h; name = juce_MouseEvent.h; path = ../../JuceLibraryCode/modules/juce_gui_basics/mouse/juce_MouseEvent.h; sourceTree = SOURCE_ROOT; };
-		11D619EEF63C1827EA91F593 /* juce_UndoManager.cpp */ = {isa = PBXFileReference; lastKnownFileType = sourcecode.cpp.cpp; name = juce_UndoManager.cpp; path = ../../JuceLibraryCode/modules/juce_data_structures/undomanager/juce_UndoManager.cpp; sourceTree = SOURCE_ROOT; };
-		1246C8A62803B7E115713705 /* juce_LocalisedStrings.cpp */ = {isa = PBXFileReference; lastKnownFileType = sourcecode.cpp.cpp; name = juce_LocalisedStrings.cpp; path = ../../JuceLibraryCode/modules/juce_core/text/juce_LocalisedStrings.cpp; sourceTree = SOURCE_ROOT; };
-		12B5243A9435FABAFBE20165 /* juce_Quaternion.h */ = {isa = PBXFileReference; lastKnownFileType = sourcecode.c.h; name = juce_Quaternion.h; path = ../../JuceLibraryCode/modules/juce_opengl/opengl/juce_Quaternion.h; sourceTree = SOURCE_ROOT; };
-		12B5DDCB6E5ECD93A4C55BB5 /* LfpDisplayCanvas.h */ = {isa = PBXFileReference; lastKnownFileType = sourcecode.c.h; name = LfpDisplayCanvas.h; path = ../../Source/Processors/Visualization/LfpDisplayCanvas.h; sourceTree = SOURCE_ROOT; };
-		1307DAE32BA702565A67D127 /* juce_MidiFile.cpp */ = {isa = PBXFileReference; lastKnownFileType = sourcecode.cpp.cpp; name = juce_MidiFile.cpp; path = ../../JuceLibraryCode/modules/juce_audio_basics/midi/juce_MidiFile.cpp; sourceTree = SOURCE_ROOT; };
-		13212C01A5E138553FAFBE9C /* juce_Drawable.cpp */ = {isa = PBXFileReference; lastKnownFileType = sourcecode.cpp.cpp; name = juce_Drawable.cpp; path = ../../JuceLibraryCode/modules/juce_gui_basics/drawables/juce_Drawable.cpp; sourceTree = SOURCE_ROOT; };
-		13D9868B08E941F6827E157C /* juce_ResizableWindow.h */ = {isa = PBXFileReference; lastKnownFileType = sourcecode.c.h; name = juce_ResizableWindow.h; path = ../../JuceLibraryCode/modules/juce_gui_basics/windows/juce_ResizableWindow.h; sourceTree = SOURCE_ROOT; };
-		13D9DC48F19699485F9888A4 /* juce_PathIterator.h */ = {isa = PBXFileReference; lastKnownFileType = sourcecode.c.h; name = juce_PathIterator.h; path = ../../JuceLibraryCode/modules/juce_graphics/geometry/juce_PathIterator.h; sourceTree = SOURCE_ROOT; };
-		1463D2DAB3A1D8CEE825056A /* juce_AudioCDReader.h */ = {isa = PBXFileReference; lastKnownFileType = sourcecode.c.h; name = juce_AudioCDReader.h; path = ../../JuceLibraryCode/modules/juce_audio_devices/audio_cd/juce_AudioCDReader.h; sourceTree = SOURCE_ROOT; };
-		146C6A6E3C6B17F2AF475B50 /* juce_OpenGLFrameBuffer.cpp */ = {isa = PBXFileReference; lastKnownFileType = sourcecode.cpp.cpp; name = juce_OpenGLFrameBuffer.cpp; path = ../../JuceLibraryCode/modules/juce_opengl/opengl/juce_OpenGLFrameBuffer.cpp; sourceTree = SOURCE_ROOT; };
-		14DD0220B41F74C01A9DC676 /* juce_GlyphArrangement.h */ = {isa = PBXFileReference; lastKnownFileType = sourcecode.c.h; name = juce_GlyphArrangement.h; path = ../../JuceLibraryCode/modules/juce_graphics/fonts/juce_GlyphArrangement.h; sourceTree = SOURCE_ROOT; };
-		14F594C425F332F455A16D35 /* okFrontPanelDLL.h */ = {isa = PBXFileReference; lastKnownFileType = sourcecode.c.h; name = okFrontPanelDLL.h; path = "../../Source/Processors/DataThreads/rhythm-api/okFrontPanelDLL.h"; sourceTree = SOURCE_ROOT; };
-		14FE601229C9A40C6E182F28 /* juce_mac_MouseCursor.mm */ = {isa = PBXFileReference; lastKnownFileType = sourcecode.cpp.objcpp; name = juce_mac_MouseCursor.mm; path = ../../JuceLibraryCode/modules/juce_gui_basics/native/juce_mac_MouseCursor.mm; sourceTree = SOURCE_ROOT; };
-		1518D2BA7FCAF267EF1F02E6 /* juce_win32_Windowing.cpp */ = {isa = PBXFileReference; lastKnownFileType = sourcecode.cpp.cpp; name = juce_win32_Windowing.cpp; path = ../../JuceLibraryCode/modules/juce_gui_basics/native/juce_win32_Windowing.cpp; sourceTree = SOURCE_ROOT; };
-		154303EE3929F26B93792187 /* SourceNode.h */ = {isa = PBXFileReference; lastKnownFileType = sourcecode.c.h; name = SourceNode.h; path = ../../Source/Processors/SourceNode.h; sourceTree = SOURCE_ROOT; };
-		1552007C6C6AF750278C5BE5 /* RecordControlEditor.cpp */ = {isa = PBXFileReference; lastKnownFileType = sourcecode.cpp.cpp; name = RecordControlEditor.cpp; path = ../../Source/Processors/Editors/RecordControlEditor.cpp; sourceTree = SOURCE_ROOT; };
-		15870472BA2B1779521A21BD /* ElectrodeButtons.h */ = {isa = PBXFileReference; lastKnownFileType = sourcecode.c.h; name = ElectrodeButtons.h; path = ../../Source/Processors/Editors/ElectrodeButtons.h; sourceTree = SOURCE_ROOT; };
-		159790C750B1F8B485DBB499 /* juce_win32_FileChooser.cpp */ = {isa = PBXFileReference; lastKnownFileType = sourcecode.cpp.cpp; name = juce_win32_FileChooser.cpp; path = ../../JuceLibraryCode/modules/juce_gui_basics/native/juce_win32_FileChooser.cpp; sourceTree = SOURCE_ROOT; };
-		161E095C716133CB255B6CCD /* juce_MidiKeyboardState.h */ = {isa = PBXFileReference; lastKnownFileType = sourcecode.c.h; name = juce_MidiKeyboardState.h; path = ../../JuceLibraryCode/modules/juce_audio_basics/midi/juce_MidiKeyboardState.h; sourceTree = SOURCE_ROOT; };
-		167524110873F9888CF1B9E8 /* juce_ApplicationCommandID.h */ = {isa = PBXFileReference; lastKnownFileType = sourcecode.c.h; name = juce_ApplicationCommandID.h; path = ../../JuceLibraryCode/modules/juce_gui_basics/commands/juce_ApplicationCommandID.h; sourceTree = SOURCE_ROOT; };
-		168823A9EBD85BFBFD2CE2EE /* RadioButtons-03.png */ = {isa = PBXFileReference; lastKnownFileType = image.png; name = "RadioButtons-03.png"; path = "../../Resources/Images/Icons/RadioButtons-03.png"; sourceTree = SOURCE_ROOT; };
-		169F1B20FC9FFE88C53D2735 /* FPGAOutputEditor.cpp */ = {isa = PBXFileReference; lastKnownFileType = sourcecode.cpp.cpp; name = FPGAOutputEditor.cpp; path = ../../Source/Processors/Editors/FPGAOutputEditor.cpp; sourceTree = SOURCE_ROOT; };
-		1712916024EC787B6C231732 /* RadioButtons_selected_over-03.png */ = {isa = PBXFileReference; lastKnownFileType = image.png; name = "RadioButtons_selected_over-03.png"; path = "../../Resources/Images/Icons/RadioButtons_selected_over-03.png"; sourceTree = SOURCE_ROOT; };
-		1718EC50691D8421EC00F8B3 /* FileReaderThread.cpp */ = {isa = PBXFileReference; lastKnownFileType = sourcecode.cpp.cpp; name = FileReaderThread.cpp; path = ../../Source/Processors/DataThreads/FileReaderThread.cpp; sourceTree = SOURCE_ROOT; };
-		1719507D8A73EA71F1C3F306 /* cpmono-plain-serialized */ = {isa = PBXFileReference; lastKnownFileType = file; name = "cpmono-plain-serialized"; path = "../../Resources/Fonts/cpmono-plain-serialized"; sourceTree = SOURCE_ROOT; };
-		172FA5C9EC4B16BC0C45F269 /* juce_Variant.h */ = {isa = PBXFileReference; lastKnownFileType = sourcecode.c.h; name = juce_Variant.h; path = ../../JuceLibraryCode/modules/juce_core/containers/juce_Variant.h; sourceTree = SOURCE_ROOT; };
-		174842EA681FA29BE38A6272 /* juce_ButtonPropertyComponent.cpp */ = {isa = PBXFileReference; lastKnownFileType = sourcecode.cpp.cpp; name = juce_ButtonPropertyComponent.cpp; path = ../../JuceLibraryCode/modules/juce_gui_basics/properties/juce_ButtonPropertyComponent.cpp; sourceTree = SOURCE_ROOT; };
-		1777330D3BDAE99A93F98943 /* juce_Font.h */ = {isa = PBXFileReference; lastKnownFileType = sourcecode.c.h; name = juce_Font.h; path = ../../JuceLibraryCode/modules/juce_graphics/fonts/juce_Font.h; sourceTree = SOURCE_ROOT; };
-		178AD28BF5BC92B58A3A3539 /* juce_MixerAudioSource.h */ = {isa = PBXFileReference; lastKnownFileType = sourcecode.c.h; name = juce_MixerAudioSource.h; path = ../../JuceLibraryCode/modules/juce_audio_basics/sources/juce_MixerAudioSource.h; sourceTree = SOURCE_ROOT; };
-		17B29FF3D3EA14EF2BE149BB /* juce_ComponentBoundsConstrainer.cpp */ = {isa = PBXFileReference; lastKnownFileType = sourcecode.cpp.cpp; name = juce_ComponentBoundsConstrainer.cpp; path = ../../JuceLibraryCode/modules/juce_gui_basics/layout/juce_ComponentBoundsConstrainer.cpp; sourceTree = SOURCE_ROOT; };
-		17CACEC7EA0A4B55A06A0993 /* juce_MidiDataConcatenator.h */ = {isa = PBXFileReference; lastKnownFileType = sourcecode.c.h; name = juce_MidiDataConcatenator.h; path = ../../JuceLibraryCode/modules/juce_audio_devices/native/juce_MidiDataConcatenator.h; sourceTree = SOURCE_ROOT; };
-		17CE6B2913E72ED8727ECD56 /* AudioResamplingNode.h */ = {isa = PBXFileReference; lastKnownFileType = sourcecode.c.h; name = AudioResamplingNode.h; path = ../../Source/Processors/AudioResamplingNode.h; sourceTree = SOURCE_ROOT; };
-		17E13CCDA0C82F92EAB05BE6 /* InfoLabel.cpp */ = {isa = PBXFileReference; lastKnownFileType = sourcecode.cpp.cpp; name = InfoLabel.cpp; path = ../../Source/UI/InfoLabel.cpp; sourceTree = SOURCE_ROOT; };
-		17FB020EFEAED8493D3CB121 /* juce_ToolbarItemComponent.h */ = {isa = PBXFileReference; lastKnownFileType = sourcecode.c.h; name = juce_ToolbarItemComponent.h; path = ../../JuceLibraryCode/modules/juce_gui_basics/widgets/juce_ToolbarItemComponent.h; sourceTree = SOURCE_ROOT; };
-		1819C1C4DE5FEEDEA143E3D2 /* juce_mac_MainMenu.mm */ = {isa = PBXFileReference; lastKnownFileType = sourcecode.cpp.objcpp; name = juce_mac_MainMenu.mm; path = ../../JuceLibraryCode/modules/juce_gui_basics/native/juce_mac_MainMenu.mm; sourceTree = SOURCE_ROOT; };
-		18A730DF335EEB3A4D13FDCA /* juce_MessageManager.cpp */ = {isa = PBXFileReference; lastKnownFileType = sourcecode.cpp.cpp; name = juce_MessageManager.cpp; path = ../../JuceLibraryCode/modules/juce_events/messages/juce_MessageManager.cpp; sourceTree = SOURCE_ROOT; };
-		18B410DA5435C02C82BA13F8 /* juce_BooleanPropertyComponent.h */ = {isa = PBXFileReference; lastKnownFileType = sourcecode.c.h; name = juce_BooleanPropertyComponent.h; path = ../../JuceLibraryCode/modules/juce_gui_basics/properties/juce_BooleanPropertyComponent.h; sourceTree = SOURCE_ROOT; };
-		18C2F9CA38393D106FB834E2 /* juce_AudioPluginFormat.cpp */ = {isa = PBXFileReference; lastKnownFileType = sourcecode.cpp.cpp; name = juce_AudioPluginFormat.cpp; path = ../../JuceLibraryCode/modules/juce_audio_processors/format/juce_AudioPluginFormat.cpp; sourceTree = SOURCE_ROOT; };
-		18CFDBCD4A5B80E78DADCFEB /* juce_RectanglePlacement.cpp */ = {isa = PBXFileReference; lastKnownFileType = sourcecode.cpp.cpp; name = juce_RectanglePlacement.cpp; path = ../../JuceLibraryCode/modules/juce_graphics/placement/juce_RectanglePlacement.cpp; sourceTree = SOURCE_ROOT; };
-		19043050D1DADAEAB48FB803 /* juce_AudioCDBurner.h */ = {isa = PBXFileReference; lastKnownFileType = sourcecode.c.h; name = juce_AudioCDBurner.h; path = ../../JuceLibraryCode/modules/juce_audio_devices/audio_cd/juce_AudioCDBurner.h; sourceTree = SOURCE_ROOT; };
-		19148DBA36B94FA639DF3A72 /* CustomLookAndFeel.h */ = {isa = PBXFileReference; lastKnownFileType = sourcecode.c.h; name = CustomLookAndFeel.h; path = ../../Source/UI/CustomLookAndFeel.h; sourceTree = SOURCE_ROOT; };
-		193FED8339417E8E6264957A /* juce_ElementComparator.h */ = {isa = PBXFileReference; lastKnownFileType = sourcecode.c.h; name = juce_ElementComparator.h; path = ../../JuceLibraryCode/modules/juce_core/containers/juce_ElementComparator.h; sourceTree = SOURCE_ROOT; };
-		1989E86F8DFDE34887AC0326 /* Bessel.cpp */ = {isa = PBXFileReference; lastKnownFileType = sourcecode.cpp.cpp; name = Bessel.cpp; path = ../../Source/Dsp/Bessel.cpp; sourceTree = SOURCE_ROOT; };
-		19A8A8E1BF043B390E02C429 /* juce_linux_Messaging.cpp */ = {isa = PBXFileReference; lastKnownFileType = sourcecode.cpp.cpp; name = juce_linux_Messaging.cpp; path = ../../JuceLibraryCode/modules/juce_events/native/juce_linux_Messaging.cpp; sourceTree = SOURCE_ROOT; };
-		19AB6653E818B409554C5606 /* juce_ScopedValueSetter.h */ = {isa = PBXFileReference; lastKnownFileType = sourcecode.c.h; name = juce_ScopedValueSetter.h; path = ../../JuceLibraryCode/modules/juce_core/containers/juce_ScopedValueSetter.h; sourceTree = SOURCE_ROOT; };
-		1A22BB28E65B6D6636CCEBF1 /* RadioButtons_selected_over-02.png */ = {isa = PBXFileReference; lastKnownFileType = image.png; name = "RadioButtons_selected_over-02.png"; path = "../../Resources/Images/Icons/RadioButtons_selected_over-02.png"; sourceTree = SOURCE_ROOT; };
-		1AD76E8111A738A8F3717060 /* ArduinoOutputEditor.cpp */ = {isa = PBXFileReference; lastKnownFileType = sourcecode.cpp.cpp; name = ArduinoOutputEditor.cpp; path = ../../Source/Processors/Editors/ArduinoOutputEditor.cpp; sourceTree = SOURCE_ROOT; };
-		1AEEC114AFAB6E81205FBCD1 /* juce_AttributedString.h */ = {isa = PBXFileReference; lastKnownFileType = sourcecode.c.h; name = juce_AttributedString.h; path = ../../JuceLibraryCode/modules/juce_graphics/fonts/juce_AttributedString.h; sourceTree = SOURCE_ROOT; };
-		1B27BF1CF3F235A55CD5107D /* juce_ResamplingAudioSource.cpp */ = {isa = PBXFileReference; lastKnownFileType = sourcecode.cpp.cpp; name = juce_ResamplingAudioSource.cpp; path = ../../JuceLibraryCode/modules/juce_audio_basics/sources/juce_ResamplingAudioSource.cpp; sourceTree = SOURCE_ROOT; };
-		1BF01252E3A30560525CE057 /* juce_win32_WebBrowserComponent.cpp */ = {isa = PBXFileReference; lastKnownFileType = sourcecode.cpp.cpp; name = juce_win32_WebBrowserComponent.cpp; path = ../../JuceLibraryCode/modules/juce_gui_extra/native/juce_win32_WebBrowserComponent.cpp; sourceTree = SOURCE_ROOT; };
-		1C474C73937D98E9D3FFEEC0 /* juce_FilePreviewComponent.h */ = {isa = PBXFileReference; lastKnownFileType = sourcecode.c.h; name = juce_FilePreviewComponent.h; path = ../../JuceLibraryCode/modules/juce_gui_basics/filebrowser/juce_FilePreviewComponent.h; sourceTree = SOURCE_ROOT; };
-		1C639F4C139C8D7753AA9BB6 /* juce_module_info */ = {isa = PBXFileReference; lastKnownFileType = text; name = juce_module_info; path = ../../JuceLibraryCode/modules/juce_gui_extra/juce_module_info; sourceTree = SOURCE_ROOT; };
-		1C93ECD2B04F39923E66B529 /* ReferenceNodeEditor.h */ = {isa = PBXFileReference; lastKnownFileType = sourcecode.c.h; name = ReferenceNodeEditor.h; path = ../../Source/Processors/Editors/ReferenceNodeEditor.h; sourceTree = SOURCE_ROOT; };
-		1CB0D7AC988EDEC838A1C546 /* juce_AudioSampleBuffer.h */ = {isa = PBXFileReference; lastKnownFileType = sourcecode.c.h; name = juce_AudioSampleBuffer.h; path = ../../JuceLibraryCode/modules/juce_audio_basics/buffers/juce_AudioSampleBuffer.h; sourceTree = SOURCE_ROOT; };
-		1CCC1D4213B17ABF6222EC82 /* juce_PropertiesFile.cpp */ = {isa = PBXFileReference; lastKnownFileType = sourcecode.cpp.cpp; name = juce_PropertiesFile.cpp; path = ../../JuceLibraryCode/modules/juce_data_structures/app_properties/juce_PropertiesFile.cpp; sourceTree = SOURCE_ROOT; };
-		1CFA355CD6811C253C72BDDA /* juce_KeyPressMappingSet.h */ = {isa = PBXFileReference; lastKnownFileType = sourcecode.c.h; name = juce_KeyPressMappingSet.h; path = ../../JuceLibraryCode/modules/juce_gui_basics/commands/juce_KeyPressMappingSet.h; sourceTree = SOURCE_ROOT; };
-		1D1ABA743E533A4B7A50DBB0 /* juce_ReverbAudioSource.h */ = {isa = PBXFileReference; lastKnownFileType = sourcecode.c.h; name = juce_ReverbAudioSource.h; path = ../../JuceLibraryCode/modules/juce_audio_basics/sources/juce_ReverbAudioSource.h; sourceTree = SOURCE_ROOT; };
-		1D7578F927EC030203A11978 /* juce_CodeDocument.cpp */ = {isa = PBXFileReference; lastKnownFileType = sourcecode.cpp.cpp; name = juce_CodeDocument.cpp; path = ../../JuceLibraryCode/modules/juce_gui_extra/code_editor/juce_CodeDocument.cpp; sourceTree = SOURCE_ROOT; };
-		1D7FEC587CFE464A21830C4D /* juce_win32_SystemTrayIcon.cpp */ = {isa = PBXFileReference; lastKnownFileType = sourcecode.cpp.cpp; name = juce_win32_SystemTrayIcon.cpp; path = ../../JuceLibraryCode/modules/juce_gui_extra/native/juce_win32_SystemTrayIcon.cpp; sourceTree = SOURCE_ROOT; };
-		1DF5FD417930A62110DF0419 /* juce_ModalComponentManager.cpp */ = {isa = PBXFileReference; lastKnownFileType = sourcecode.cpp.cpp; name = juce_ModalComponentManager.cpp; path = ../../JuceLibraryCode/modules/juce_gui_basics/components/juce_ModalComponentManager.cpp; sourceTree = SOURCE_ROOT; };
-		1E9FE44F0CCC6604B5469412 /* juce_KeyMappingEditorComponent.cpp */ = {isa = PBXFileReference; lastKnownFileType = sourcecode.cpp.cpp; name = juce_KeyMappingEditorComponent.cpp; path = ../../JuceLibraryCode/modules/juce_gui_extra/misc/juce_KeyMappingEditorComponent.cpp; sourceTree = SOURCE_ROOT; };
-		1EC95CD1D830F6D85ADB3B9D /* SpikeDisplayEditor.cpp */ = {isa = PBXFileReference; lastKnownFileType = sourcecode.cpp.cpp; name = SpikeDisplayEditor.cpp; path = ../../Source/Processors/Editors/SpikeDisplayEditor.cpp; sourceTree = SOURCE_ROOT; };
-		1F12D1392E5DF34C3A3C445D /* juce_NewLine.h */ = {isa = PBXFileReference; lastKnownFileType = sourcecode.c.h; name = juce_NewLine.h; path = ../../JuceLibraryCode/modules/juce_core/text/juce_NewLine.h; sourceTree = SOURCE_ROOT; };
-		205E9A5C31827555F1CAC30D /* juce_OpenGL_osx.h */ = {isa = PBXFileReference; lastKnownFileType = sourcecode.c.h; name = juce_OpenGL_osx.h; path = ../../JuceLibraryCode/modules/juce_opengl/native/juce_OpenGL_osx.h; sourceTree = SOURCE_ROOT; };
-		208DCD7025D0DF2740C01E4A /* juce_TextPropertyComponent.h */ = {isa = PBXFileReference; lastKnownFileType = sourcecode.c.h; name = juce_TextPropertyComponent.h; path = ../../JuceLibraryCode/modules/juce_gui_basics/properties/juce_TextPropertyComponent.h; sourceTree = SOURCE_ROOT; };
-		20EB4F22A76954F2986F364A /* juce_mac_Windowing.mm */ = {isa = PBXFileReference; lastKnownFileType = sourcecode.cpp.objcpp; name = juce_mac_Windowing.mm; path = ../../JuceLibraryCode/modules/juce_gui_basics/native/juce_mac_Windowing.mm; sourceTree = SOURCE_ROOT; };
-		215B159836CE40810964B773 /* juce_Uuid.h */ = {isa = PBXFileReference; lastKnownFileType = sourcecode.c.h; name = juce_Uuid.h; path = ../../JuceLibraryCode/modules/juce_core/misc/juce_Uuid.h; sourceTree = SOURCE_ROOT; };
-		215E1BD79B5870D5356810F0 /* Visualizer.h */ = {isa = PBXFileReference; lastKnownFileType = sourcecode.c.h; name = Visualizer.h; path = ../../Source/Processors/Visualization/Visualizer.h; sourceTree = SOURCE_ROOT; };
-		217032322A2570ABAC47194C /* juce_Image.h */ = {isa = PBXFileReference; lastKnownFileType = sourcecode.c.h; name = juce_Image.h; path = ../../JuceLibraryCode/modules/juce_graphics/images/juce_Image.h; sourceTree = SOURCE_ROOT; };
-		2196ED9DD4262C60135E77F5 /* LfpTriggeredAverageEditor.h */ = {isa = PBXFileReference; lastKnownFileType = sourcecode.c.h; name = LfpTriggeredAverageEditor.h; path = ../../Source/Processors/Editors/LfpTriggeredAverageEditor.h; sourceTree = SOURCE_ROOT; };
-		21A0260D2DB039B81DF4970C /* juce_FileSearchPath.cpp */ = {isa = PBXFileReference; lastKnownFileType = sourcecode.cpp.cpp; name = juce_FileSearchPath.cpp; path = ../../JuceLibraryCode/modules/juce_core/files/juce_FileSearchPath.cpp; sourceTree = SOURCE_ROOT; };
-		21C11A58CAA0F9E86AA204EC /* juce_Slider.h */ = {isa = PBXFileReference; lastKnownFileType = sourcecode.c.h; name = juce_Slider.h; path = ../../JuceLibraryCode/modules/juce_gui_basics/widgets/juce_Slider.h; sourceTree = SOURCE_ROOT; };
-		21D3C1095D2B5A834D998B74 /* juce_android_OpenSL.cpp */ = {isa = PBXFileReference; lastKnownFileType = sourcecode.cpp.cpp; name = juce_android_OpenSL.cpp; path = ../../JuceLibraryCode/modules/juce_audio_devices/native/juce_android_OpenSL.cpp; sourceTree = SOURCE_ROOT; };
-		222AC2E9BEFE12BE7FF88879 /* juce_Thread.cpp */ = {isa = PBXFileReference; lastKnownFileType = sourcecode.cpp.cpp; name = juce_Thread.cpp; path = ../../JuceLibraryCode/modules/juce_core/threads/juce_Thread.cpp; sourceTree = SOURCE_ROOT; };
-		22801F75289646F6A85E5583 /* Biquad.cpp */ = {isa = PBXFileReference; lastKnownFileType = sourcecode.cpp.cpp; name = Biquad.cpp; path = ../../Source/Dsp/Biquad.cpp; sourceTree = SOURCE_ROOT; };
-		229989EC8A6F145C81348CA9 /* PhaseDetector.h */ = {isa = PBXFileReference; lastKnownFileType = sourcecode.c.h; name = PhaseDetector.h; path = ../../Source/Processors/PhaseDetector.h; sourceTree = SOURCE_ROOT; };
-		235A8987D99A191D07208D2F /* okFrontPanelDLL.cpp */ = {isa = PBXFileReference; lastKnownFileType = sourcecode.cpp.cpp; name = okFrontPanelDLL.cpp; path = "../../Source/Processors/DataThreads/rhythm-api/okFrontPanelDLL.cpp"; sourceTree = SOURCE_ROOT; };
-		23609D430A25F54723269E91 /* juce_gui_basics.mm */ = {isa = PBXFileReference; lastKnownFileType = sourcecode.cpp.objcpp; name = juce_gui_basics.mm; path = ../../JuceLibraryCode/modules/juce_gui_basics/juce_gui_basics.mm; sourceTree = SOURCE_ROOT; };
-		23A6BA852B71DAAF3F709428 /* RHD2000Thread.h */ = {isa = PBXFileReference; lastKnownFileType = sourcecode.c.h; name = RHD2000Thread.h; path = ../../Source/Processors/DataThreads/RHD2000Thread.h; sourceTree = SOURCE_ROOT; };
-		23C7EA9C89CC98A5EFEC12FA /* juce_GZIPCompressorOutputStream.h */ = {isa = PBXFileReference; lastKnownFileType = sourcecode.c.h; name = juce_GZIPCompressorOutputStream.h; path = ../../JuceLibraryCode/modules/juce_core/zip/juce_GZIPCompressorOutputStream.h; sourceTree = SOURCE_ROOT; };
-		23D82A4C165DD596474F30E4 /* juce_ColourSelector.h */ = {isa = PBXFileReference; lastKnownFileType = sourcecode.c.h; name = juce_ColourSelector.h; path = ../../JuceLibraryCode/modules/juce_gui_extra/misc/juce_ColourSelector.h; sourceTree = SOURCE_ROOT; };
-		23EAFAEA6457DB4E452F8715 /* SignalGenerator.h */ = {isa = PBXFileReference; lastKnownFileType = sourcecode.c.h; name = SignalGenerator.h; path = ../../Source/Processors/SignalGenerator.h; sourceTree = SOURCE_ROOT; };
-		23F048594D4C9AD8C3399877 /* juce_android_SystemStats.cpp */ = {isa = PBXFileReference; lastKnownFileType = sourcecode.cpp.cpp; name = juce_android_SystemStats.cpp; path = ../../JuceLibraryCode/modules/juce_core/native/juce_android_SystemStats.cpp; sourceTree = SOURCE_ROOT; };
-		243817BA562AD7FA76C834C9 /* CoreMIDI.framework */ = {isa = PBXFileReference; lastKnownFileType = wrapper.framework; name = CoreMIDI.framework; path = System/Library/Frameworks/CoreMIDI.framework; sourceTree = SDKROOT; };
-		24D86195580EFB86AC084DCC /* cpmono_extra_light.otf */ = {isa = PBXFileReference; lastKnownFileType = file.otf; name = cpmono_extra_light.otf; path = ../../Resources/Fonts/cpmono_extra_light.otf; sourceTree = SOURCE_ROOT; };
-		25433DB6D2EAEBB307EFB960 /* juce_module_info */ = {isa = PBXFileReference; lastKnownFileType = text; name = juce_module_info; path = ../../JuceLibraryCode/modules/juce_graphics/juce_module_info; sourceTree = SOURCE_ROOT; };
-		256E22D98B16B09BD521C4A4 /* juce_AudioProcessorEditor.h */ = {isa = PBXFileReference; lastKnownFileType = sourcecode.c.h; name = juce_AudioProcessorEditor.h; path = ../../JuceLibraryCode/modules/juce_audio_processors/processors/juce_AudioProcessorEditor.h; sourceTree = SOURCE_ROOT; };
-		258938780F93A7CF41366F26 /* RecordControl.cpp */ = {isa = PBXFileReference; lastKnownFileType = sourcecode.cpp.cpp; name = RecordControl.cpp; path = ../../Source/Processors/Utilities/RecordControl.cpp; sourceTree = SOURCE_ROOT; };
-		25A9484825F1B93ABC0E577F /* PulsePalOutputEditor.cpp */ = {isa = PBXFileReference; lastKnownFileType = sourcecode.cpp.cpp; name = PulsePalOutputEditor.cpp; path = ../../Source/Processors/Editors/PulsePalOutputEditor.cpp; sourceTree = SOURCE_ROOT; };
-		25ABEB43042E98C668A16432 /* SpikeDisplayEditor.h */ = {isa = PBXFileReference; lastKnownFileType = sourcecode.c.h; name = SpikeDisplayEditor.h; path = ../../Source/Processors/Editors/SpikeDisplayEditor.h; sourceTree = SOURCE_ROOT; };
-		25DCA4D0E86DFB51AF637D21 /* juce_win32_Midi.cpp */ = {isa = PBXFileReference; lastKnownFileType = sourcecode.cpp.cpp; name = juce_win32_Midi.cpp; path = ../../JuceLibraryCode/modules/juce_audio_devices/native/juce_win32_Midi.cpp; sourceTree = SOURCE_ROOT; };
-		25F7BEADC001FA3D1EA9B32C /* juce_DrawablePath.cpp */ = {isa = PBXFileReference; lastKnownFileType = sourcecode.cpp.cpp; name = juce_DrawablePath.cpp; path = ../../JuceLibraryCode/modules/juce_gui_basics/drawables/juce_DrawablePath.cpp; sourceTree = SOURCE_ROOT; };
-		261B5AA82F2A86CC5500D8D2 /* ArduinoIcon.png */ = {isa = PBXFileReference; lastKnownFileType = image.png; name = ArduinoIcon.png; path = ../../Resources/Images/Icons/ArduinoIcon.png; sourceTree = SOURCE_ROOT; };
-		265EDA19C88E74249FD66609 /* SignalGeneratorEditor.h */ = {isa = PBXFileReference; lastKnownFileType = sourcecode.c.h; name = SignalGeneratorEditor.h; path = ../../Source/Processors/Editors/SignalGeneratorEditor.h; sourceTree = SOURCE_ROOT; };
-		266FC6DA3123E576811DD828 /* juce_FlacAudioFormat.h */ = {isa = PBXFileReference; lastKnownFileType = sourcecode.c.h; name = juce_FlacAudioFormat.h; path = ../../JuceLibraryCode/modules/juce_audio_formats/codecs/juce_FlacAudioFormat.h; sourceTree = SOURCE_ROOT; };
-		26FF78F12CCB8725C0DAF9C2 /* juce_MidiInput.h */ = {isa = PBXFileReference; lastKnownFileType = sourcecode.c.h; name = juce_MidiInput.h; path = ../../JuceLibraryCode/modules/juce_audio_devices/midi_io/juce_MidiInput.h; sourceTree = SOURCE_ROOT; };
-		27313EA12BC45638321922CA /* CoreAudio.framework */ = {isa = PBXFileReference; lastKnownFileType = wrapper.framework; name = CoreAudio.framework; path = System/Library/Frameworks/CoreAudio.framework; sourceTree = SDKROOT; };
-		27548017AB2ABAF17E1D5DF5 /* juce_FileInputSource.h */ = {isa = PBXFileReference; lastKnownFileType = sourcecode.c.h; name = juce_FileInputSource.h; path = ../../JuceLibraryCode/modules/juce_core/streams/juce_FileInputSource.h; sourceTree = SOURCE_ROOT; };
-		27DC0E650D6D54DF29E6DB68 /* juce_gui_extra.mm */ = {isa = PBXFileReference; lastKnownFileType = sourcecode.cpp.objcpp; name = juce_gui_extra.mm; path = ../../JuceLibraryCode/modules/juce_gui_extra/juce_gui_extra.mm; sourceTree = SOURCE_ROOT; };
-		2847E92BB432EEB9D5A59260 /* juce_StringArray.h */ = {isa = PBXFileReference; lastKnownFileType = sourcecode.c.h; name = juce_StringArray.h; path = ../../JuceLibraryCode/modules/juce_core/text/juce_StringArray.h; sourceTree = SOURCE_ROOT; };
-		284F3E94F0C96EA1DD89E606 /* juce_FileFilter.cpp */ = {isa = PBXFileReference; lastKnownFileType = sourcecode.cpp.cpp; name = juce_FileFilter.cpp; path = ../../JuceLibraryCode/modules/juce_gui_basics/filebrowser/juce_FileFilter.cpp; sourceTree = SOURCE_ROOT; };
-		28847C807E6B05303FB8FB34 /* juce_mac_Strings.mm */ = {isa = PBXFileReference; lastKnownFileType = sourcecode.cpp.objcpp; name = juce_mac_Strings.mm; path = ../../JuceLibraryCode/modules/juce_core/native/juce_mac_Strings.mm; sourceTree = SOURCE_ROOT; };
-		28CCF04CCC028BAE0AEE5840 /* ElectrodeButtons.cpp */ = {isa = PBXFileReference; lastKnownFileType = sourcecode.cpp.cpp; name = ElectrodeButtons.cpp; path = ../../Source/Processors/Editors/ElectrodeButtons.cpp; sourceTree = SOURCE_ROOT; };
-		28D5AEEEFC4FA8877419C829 /* juce_posix_NamedPipe.cpp */ = {isa = PBXFileReference; lastKnownFileType = sourcecode.cpp.cpp; name = juce_posix_NamedPipe.cpp; path = ../../JuceLibraryCode/modules/juce_core/native/juce_posix_NamedPipe.cpp; sourceTree = SOURCE_ROOT; };
-		2924B990E35D3B51AA245978 /* juce_MessageListener.h */ = {isa = PBXFileReference; lastKnownFileType = sourcecode.c.h; name = juce_MessageListener.h; path = ../../JuceLibraryCode/modules/juce_events/messages/juce_MessageListener.h; sourceTree = SOURCE_ROOT; };
-		29381F22B8FDF48C3EAC3A9F /* juce_OpenGLPixelFormat.cpp */ = {isa = PBXFileReference; lastKnownFileType = sourcecode.cpp.cpp; name = juce_OpenGLPixelFormat.cpp; path = ../../JuceLibraryCode/modules/juce_opengl/opengl/juce_OpenGLPixelFormat.cpp; sourceTree = SOURCE_ROOT; };
-		29D7893C278FFE00782637B6 /* Bessel.h */ = {isa = PBXFileReference; lastKnownFileType = sourcecode.c.h; name = Bessel.h; path = ../../Source/Dsp/Bessel.h; sourceTree = SOURCE_ROOT; };
-		29FD7B383C5DDACAA7B8DFD3 /* MergerEditor.cpp */ = {isa = PBXFileReference; lastKnownFileType = sourcecode.cpp.cpp; name = MergerEditor.cpp; path = ../../Source/Processors/Editors/MergerEditor.cpp; sourceTree = SOURCE_ROOT; };
-		2A3230DEAAC86A9090950703 /* juce_Path.cpp */ = {isa = PBXFileReference; lastKnownFileType = sourcecode.cpp.cpp; name = juce_Path.cpp; path = ../../JuceLibraryCode/modules/juce_graphics/geometry/juce_Path.cpp; sourceTree = SOURCE_ROOT; };
-		2AB1CC4252DB09507ED31482 /* juce_Application.cpp */ = {isa = PBXFileReference; lastKnownFileType = sourcecode.cpp.cpp; name = juce_Application.cpp; path = ../../JuceLibraryCode/modules/juce_gui_basics/application/juce_Application.cpp; sourceTree = SOURCE_ROOT; };
-		2AC957BA2C6BE4A7678FCA50 /* LfpTriggeredAverageCanvas.cpp */ = {isa = PBXFileReference; lastKnownFileType = sourcecode.cpp.cpp; name = LfpTriggeredAverageCanvas.cpp; path = ../../Source/Processors/Visualization/LfpTriggeredAverageCanvas.cpp; sourceTree = SOURCE_ROOT; };
-		2AE12F85965B8BE4A0E12F67 /* juce_PropertiesFile.h */ = {isa = PBXFileReference; lastKnownFileType = sourcecode.c.h; name = juce_PropertiesFile.h; path = ../../JuceLibraryCode/modules/juce_data_structures/app_properties/juce_PropertiesFile.h; sourceTree = SOURCE_ROOT; };
-		2B134713E91426120A994CB7 /* juce_Random.cpp */ = {isa = PBXFileReference; lastKnownFileType = sourcecode.cpp.cpp; name = juce_Random.cpp; path = ../../JuceLibraryCode/modules/juce_core/maths/juce_Random.cpp; sourceTree = SOURCE_ROOT; };
-		2B19F2DE42A91F56C2380F9A /* juce_Expression.cpp */ = {isa = PBXFileReference; lastKnownFileType = sourcecode.cpp.cpp; name = juce_Expression.cpp; path = ../../JuceLibraryCode/modules/juce_core/maths/juce_Expression.cpp; sourceTree = SOURCE_ROOT; };
-		2B93450006102A0093F5EACB /* Design.cpp */ = {isa = PBXFileReference; lastKnownFileType = sourcecode.cpp.cpp; name = Design.cpp; path = ../../Source/Dsp/Design.cpp; sourceTree = SOURCE_ROOT; };
-		2BC005B37A0FB3179C2F3AC7 /* juce_CoreAudioFormat.h */ = {isa = PBXFileReference; lastKnownFileType = sourcecode.c.h; name = juce_CoreAudioFormat.h; path = ../../JuceLibraryCode/modules/juce_audio_formats/codecs/juce_CoreAudioFormat.h; sourceTree = SOURCE_ROOT; };
-		2C4730CAFED4F6292B575318 /* Splitter.cpp */ = {isa = PBXFileReference; lastKnownFileType = sourcecode.cpp.cpp; name = Splitter.cpp; path = ../../Source/Processors/Utilities/Splitter.cpp; sourceTree = SOURCE_ROOT; };
-		2C89EC72FF6A7118EF459DC3 /* Main.cpp */ = {isa = PBXFileReference; lastKnownFileType = sourcecode.cpp.cpp; name = Main.cpp; path = ../../Source/Main.cpp; sourceTree = SOURCE_ROOT; };
-		2D1BF69121265C83C7937EB6 /* juce_AudioIODevice.h */ = {isa = PBXFileReference; lastKnownFileType = sourcecode.c.h; name = juce_AudioIODevice.h; path = ../../JuceLibraryCode/modules/juce_audio_devices/audio_io/juce_AudioIODevice.h; sourceTree = SOURCE_ROOT; };
-		2D20F49E12A7D313049E0258 /* juce_ScopedWriteLock.h */ = {isa = PBXFileReference; lastKnownFileType = sourcecode.c.h; name = juce_ScopedWriteLock.h; path = ../../JuceLibraryCode/modules/juce_core/threads/juce_ScopedWriteLock.h; sourceTree = SOURCE_ROOT; };
-		2D2BAC4320470CF68743F58E /* rhd2000evalboard.cpp */ = {isa = PBXFileReference; lastKnownFileType = sourcecode.cpp.cpp; name = rhd2000evalboard.cpp; path = "../../Source/Processors/DataThreads/rhythm-api/rhd2000evalboard.cpp"; sourceTree = SOURCE_ROOT; };
-		2D41C43686CDE35E86A389D7 /* WiFiOutput.cpp */ = {isa = PBXFileReference; lastKnownFileType = sourcecode.cpp.cpp; name = WiFiOutput.cpp; path = ../../Source/Processors/WiFiOutput.cpp; sourceTree = SOURCE_ROOT; };
-		2D577016FEEE23DD5703C924 /* juce_DialogWindow.cpp */ = {isa = PBXFileReference; lastKnownFileType = sourcecode.cpp.cpp; name = juce_DialogWindow.cpp; path = ../../JuceLibraryCode/modules/juce_gui_basics/windows/juce_DialogWindow.cpp; sourceTree = SOURCE_ROOT; };
-		2DA0032B6DF10345C4842BF5 /* juce_CharacterFunctions.h */ = {isa = PBXFileReference; lastKnownFileType = sourcecode.c.h; name = juce_CharacterFunctions.h; path = ../../JuceLibraryCode/modules/juce_core/text/juce_CharacterFunctions.h; sourceTree = SOURCE_ROOT; };
-		2F2EDBE0623561191234AF21 /* juce_LAMEEncoderAudioFormat.cpp */ = {isa = PBXFileReference; lastKnownFileType = sourcecode.cpp.cpp; name = juce_LAMEEncoderAudioFormat.cpp; path = ../../JuceLibraryCode/modules/juce_audio_formats/codecs/juce_LAMEEncoderAudioFormat.cpp; sourceTree = SOURCE_ROOT; };
-		2F8252D3FF527D6559B12615 /* juce_LowLevelGraphicsSoftwareRenderer.cpp */ = {isa = PBXFileReference; lastKnownFileType = sourcecode.cpp.cpp; name = juce_LowLevelGraphicsSoftwareRenderer.cpp; path = ../../JuceLibraryCode/modules/juce_graphics/contexts/juce_LowLevelGraphicsSoftwareRenderer.cpp; sourceTree = SOURCE_ROOT; };
-		2F9BB379BCFCFE0D88CC0408 /* juce_AudioProcessorGraph.h */ = {isa = PBXFileReference; lastKnownFileType = sourcecode.c.h; name = juce_AudioProcessorGraph.h; path = ../../JuceLibraryCode/modules/juce_audio_processors/processors/juce_AudioProcessorGraph.h; sourceTree = SOURCE_ROOT; };
-		2FE6DAFB634FF3C20F1D6FD7 /* juce_CaretComponent.h */ = {isa = PBXFileReference; lastKnownFileType = sourcecode.c.h; name = juce_CaretComponent.h; path = ../../JuceLibraryCode/modules/juce_gui_basics/keyboard/juce_CaretComponent.h; sourceTree = SOURCE_ROOT; };
-		2FF422D0633A28558D0227EC /* juce_ComponentBuilder.h */ = {isa = PBXFileReference; lastKnownFileType = sourcecode.c.h; name = juce_ComponentBuilder.h; path = ../../JuceLibraryCode/modules/juce_gui_basics/layout/juce_ComponentBuilder.h; sourceTree = SOURCE_ROOT; };
-		301783FC4E3B19CA3C0AC85B /* juce_LowLevelGraphicsSoftwareRenderer.h */ = {isa = PBXFileReference; lastKnownFileType = sourcecode.c.h; name = juce_LowLevelGraphicsSoftwareRenderer.h; path = ../../JuceLibraryCode/modules/juce_graphics/contexts/juce_LowLevelGraphicsSoftwareRenderer.h; sourceTree = SOURCE_ROOT; };
-		3063CF211ABB734A9FD452EC /* Custom.h */ = {isa = PBXFileReference; lastKnownFileType = sourcecode.c.h; name = Custom.h; path = ../../Source/Dsp/Custom.h; sourceTree = SOURCE_ROOT; };
-		3067867C8C0F6CF6F086A6FC /* FileReaderEditor.h */ = {isa = PBXFileReference; lastKnownFileType = sourcecode.c.h; name = FileReaderEditor.h; path = ../../Source/Processors/Editors/FileReaderEditor.h; sourceTree = SOURCE_ROOT; };
-		308F614D30DCB9AE3767C928 /* ofSerial.cpp */ = {isa = PBXFileReference; lastKnownFileType = sourcecode.cpp.cpp; name = ofSerial.cpp; path = ../../Source/Processors/Serial/ofSerial.cpp; sourceTree = SOURCE_ROOT; };
-		313970BBDAAA4EDC8B322F3A /* juce_ComponentMovementWatcher.cpp */ = {isa = PBXFileReference; lastKnownFileType = sourcecode.cpp.cpp; name = juce_ComponentMovementWatcher.cpp; path = ../../JuceLibraryCode/modules/juce_gui_basics/layout/juce_ComponentMovementWatcher.cpp; sourceTree = SOURCE_ROOT; };
-		314955FB1E6DD74C71EB8907 /* juce_AudioFormatReaderSource.h */ = {isa = PBXFileReference; lastKnownFileType = sourcecode.c.h; name = juce_AudioFormatReaderSource.h; path = ../../JuceLibraryCode/modules/juce_audio_formats/format/juce_AudioFormatReaderSource.h; sourceTree = SOURCE_ROOT; };
-		316FB94579DA666A388F429A /* juce_WildcardFileFilter.h */ = {isa = PBXFileReference; lastKnownFileType = sourcecode.c.h; name = juce_WildcardFileFilter.h; path = ../../JuceLibraryCode/modules/juce_gui_basics/filebrowser/juce_WildcardFileFilter.h; sourceTree = SOURCE_ROOT; };
-		31A3925602D128195100B74D /* juce_ApplicationProperties.cpp */ = {isa = PBXFileReference; lastKnownFileType = sourcecode.cpp.cpp; name = juce_ApplicationProperties.cpp; path = ../../JuceLibraryCode/modules/juce_data_structures/app_properties/juce_ApplicationProperties.cpp; sourceTree = SOURCE_ROOT; };
-		31BE5E435604D33173940048 /* juce_ToggleButton.cpp */ = {isa = PBXFileReference; lastKnownFileType = sourcecode.cpp.cpp; name = juce_ToggleButton.cpp; path = ../../JuceLibraryCode/modules/juce_gui_basics/buttons/juce_ToggleButton.cpp; sourceTree = SOURCE_ROOT; };
-		31FDA03EF1B527B336FA6263 /* juce_module_info */ = {isa = PBXFileReference; lastKnownFileType = text; name = juce_module_info; path = ../../JuceLibraryCode/modules/juce_events/juce_module_info; sourceTree = SOURCE_ROOT; };
-		32976762B1DB850DB65B9504 /* juce_FileInputSource.cpp */ = {isa = PBXFileReference; lastKnownFileType = sourcecode.cpp.cpp; name = juce_FileInputSource.cpp; path = ../../JuceLibraryCode/modules/juce_core/streams/juce_FileInputSource.cpp; sourceTree = SOURCE_ROOT; };
-		32A1325430309CF4114C9618 /* juce_GenericAudioProcessorEditor.cpp */ = {isa = PBXFileReference; lastKnownFileType = sourcecode.cpp.cpp; name = juce_GenericAudioProcessorEditor.cpp; path = ../../JuceLibraryCode/modules/juce_audio_processors/processors/juce_GenericAudioProcessorEditor.cpp; sourceTree = SOURCE_ROOT; };
-		32B658D7A44849A6F640AF37 /* miso-bold.ttf */ = {isa = PBXFileReference; lastKnownFileType = file.ttf; name = "miso-bold.ttf"; path = "../../Resources/Fonts/miso-bold.ttf"; sourceTree = SOURCE_ROOT; };
-		32CEF6C84CD06B18035B035C /* RadioButtons_selected-05.png */ = {isa = PBXFileReference; lastKnownFileType = image.png; name = "RadioButtons_selected-05.png"; path = "../../Resources/Images/Icons/RadioButtons_selected-05.png"; sourceTree = SOURCE_ROOT; };
-		32D568631762765C07D4BF0D /* juce_NSViewComponent.h */ = {isa = PBXFileReference; lastKnownFileType = sourcecode.c.h; name = juce_NSViewComponent.h; path = ../../JuceLibraryCode/modules/juce_gui_extra/embedding/juce_NSViewComponent.h; sourceTree = SOURCE_ROOT; };
-		33A69BDDCFCD4A4DC14A9961 /* juce_KeyPress.cpp */ = {isa = PBXFileReference; lastKnownFileType = sourcecode.cpp.cpp; name = juce_KeyPress.cpp; path = ../../JuceLibraryCode/modules/juce_gui_basics/keyboard/juce_KeyPress.cpp; sourceTree = SOURCE_ROOT; };
-		349C9FCEDC32E73DCB7AE806 /* juce_WindowsRegistry.h */ = {isa = PBXFileReference; lastKnownFileType = sourcecode.c.h; name = juce_WindowsRegistry.h; path = ../../JuceLibraryCode/modules/juce_core/misc/juce_WindowsRegistry.h; sourceTree = SOURCE_ROOT; };
-		353937A4E68C8C6916C6D1F9 /* juce_FileBrowserComponent.cpp */ = {isa = PBXFileReference; lastKnownFileType = sourcecode.cpp.cpp; name = juce_FileBrowserComponent.cpp; path = ../../JuceLibraryCode/modules/juce_gui_basics/filebrowser/juce_FileBrowserComponent.cpp; sourceTree = SOURCE_ROOT; };
-		35AEAE0CC0B546625E163B9B /* sine_wave.png */ = {isa = PBXFileReference; lastKnownFileType = image.png; name = sine_wave.png; path = ../../Resources/Images/Icons/sine_wave.png; sourceTree = SOURCE_ROOT; };
-		35C0963BAB9A82F12CDC9F76 /* juce_NamedValueSet.cpp */ = {isa = PBXFileReference; lastKnownFileType = sourcecode.cpp.cpp; name = juce_NamedValueSet.cpp; path = ../../JuceLibraryCode/modules/juce_core/containers/juce_NamedValueSet.cpp; sourceTree = SOURCE_ROOT; };
-		361D8C54B3E54766CBC48046 /* Biquad.h */ = {isa = PBXFileReference; lastKnownFileType = sourcecode.c.h; name = Biquad.h; path = ../../Source/Dsp/Biquad.h; sourceTree = SOURCE_ROOT; };
-		361E3A46C9BFAD1530593487 /* juce_PopupMenu.h */ = {isa = PBXFileReference; lastKnownFileType = sourcecode.c.h; name = juce_PopupMenu.h; path = ../../JuceLibraryCode/modules/juce_gui_basics/menus/juce_PopupMenu.h; sourceTree = SOURCE_ROOT; };
-		3663C981D28BF165C1B601A7 /* juce_OptionalScopedPointer.h */ = {isa = PBXFileReference; lastKnownFileType = sourcecode.c.h; name = juce_OptionalScopedPointer.h; path = ../../JuceLibraryCode/modules/juce_core/memory/juce_OptionalScopedPointer.h; sourceTree = SOURCE_ROOT; };
-		36A9736F04AAA2F8E9D711BB /* juce_SpinLock.h */ = {isa = PBXFileReference; lastKnownFileType = sourcecode.c.h; name = juce_SpinLock.h; path = ../../JuceLibraryCode/modules/juce_core/threads/juce_SpinLock.h; sourceTree = SOURCE_ROOT; };
-		3753B3B311AE0A9F4CC5AD40 /* ofArduino.cpp */ = {isa = PBXFileReference; lastKnownFileType = sourcecode.cpp.cpp; name = ofArduino.cpp; path = ../../Source/Processors/Serial/ofArduino.cpp; sourceTree = SOURCE_ROOT; };
-		3774BBCA6CB133D9A854CF71 /* CustomLookAndFeel.cpp */ = {isa = PBXFileReference; lastKnownFileType = sourcecode.cpp.cpp; name = CustomLookAndFeel.cpp; path = ../../Source/UI/CustomLookAndFeel.cpp; sourceTree = SOURCE_ROOT; };
-		381F5DC605AE69088004DF80 /* PipelineB-01.png */ = {isa = PBXFileReference; lastKnownFileType = image.png; name = "PipelineB-01.png"; path = "../../Resources/Images/Buttons/PipelineB-01.png"; sourceTree = SOURCE_ROOT; };
-		38313692308D501E4CADF1D5 /* Layout.h */ = {isa = PBXFileReference; lastKnownFileType = sourcecode.c.h; name = Layout.h; path = ../../Source/Dsp/Layout.h; sourceTree = SOURCE_ROOT; };
-		38711221C089A16CC29E93D2 /* juce_ActionListener.h */ = {isa = PBXFileReference; lastKnownFileType = sourcecode.c.h; name = juce_ActionListener.h; path = ../../JuceLibraryCode/modules/juce_events/broadcasters/juce_ActionListener.h; sourceTree = SOURCE_ROOT; };
-		38A9627672C2562DBE257A05 /* cpmono-extralight-serialized */ = {isa = PBXFileReference; lastKnownFileType = file; name = "cpmono-extralight-serialized"; path = "../../Resources/Fonts/cpmono-extralight-serialized"; sourceTree = SOURCE_ROOT; };
-		38B5A37F33AE3FB2014BF095 /* juce_StringArray.cpp */ = {isa = PBXFileReference; lastKnownFileType = sourcecode.cpp.cpp; name = juce_StringArray.cpp; path = ../../JuceLibraryCode/modules/juce_core/text/juce_StringArray.cpp; sourceTree = SOURCE_ROOT; };
-		38E493BFC36AC80B1CDAAF35 /* juce_TreeView.h */ = {isa = PBXFileReference; lastKnownFileType = sourcecode.c.h; name = juce_TreeView.h; path = ../../JuceLibraryCode/modules/juce_gui_basics/widgets/juce_TreeView.h; sourceTree = SOURCE_ROOT; };
-		390856DF83DAC70909D5B397 /* juce_Button.h */ = {isa = PBXFileReference; lastKnownFileType = sourcecode.c.h; name = juce_Button.h; path = ../../JuceLibraryCode/modules/juce_gui_basics/buttons/juce_Button.h; sourceTree = SOURCE_ROOT; };
-		390EA3109658E8C51EFC8F61 /* juce_PluginDirectoryScanner.cpp */ = {isa = PBXFileReference; lastKnownFileType = sourcecode.cpp.cpp; name = juce_PluginDirectoryScanner.cpp; path = ../../JuceLibraryCode/modules/juce_audio_processors/scanning/juce_PluginDirectoryScanner.cpp; sourceTree = SOURCE_ROOT; };
-		392408C1943AC6234BAAC743 /* Elliptic.cpp */ = {isa = PBXFileReference; lastKnownFileType = sourcecode.cpp.cpp; name = Elliptic.cpp; path = ../../Source/Dsp/Elliptic.cpp; sourceTree = SOURCE_ROOT; };
-		393801D2B91773D376D874B0 /* juce_ImageButton.h */ = {isa = PBXFileReference; lastKnownFileType = sourcecode.c.h; name = juce_ImageButton.h; path = ../../JuceLibraryCode/modules/juce_gui_basics/buttons/juce_ImageButton.h; sourceTree = SOURCE_ROOT; };
-		39422C7D01635DD9C00B5136 /* juce_mac_CoreMidi.cpp */ = {isa = PBXFileReference; lastKnownFileType = sourcecode.cpp.cpp; name = juce_mac_CoreMidi.cpp; path = ../../JuceLibraryCode/modules/juce_audio_devices/native/juce_mac_CoreMidi.cpp; sourceTree = SOURCE_ROOT; };
-		39464D2A22940DA2DDCCCFC6 /* EventDetector.cpp */ = {isa = PBXFileReference; lastKnownFileType = sourcecode.cpp.cpp; name = EventDetector.cpp; path = ../../Source/Processors/EventDetector.cpp; sourceTree = SOURCE_ROOT; };
-		39D2C460FE587C5F564495A0 /* SerialInputEditor.h */ = {isa = PBXFileReference; lastKnownFileType = sourcecode.c.h; name = SerialInputEditor.h; path = ../../Source/Processors/Editors/SerialInputEditor.h; sourceTree = SOURCE_ROOT; };
-		39F287BE4C0B4F3BD4A949FD /* Accelerate.framework */ = {isa = PBXFileReference; lastKnownFileType = wrapper.framework; name = Accelerate.framework; path = System/Library/Frameworks/Accelerate.framework; sourceTree = SDKROOT; };
-		3A2C762575D9728B1F822ED3 /* juce_AsyncUpdater.cpp */ = {isa = PBXFileReference; lastKnownFileType = sourcecode.cpp.cpp; name = juce_AsyncUpdater.cpp; path = ../../JuceLibraryCode/modules/juce_events/broadcasters/juce_AsyncUpdater.cpp; sourceTree = SOURCE_ROOT; };
-		3A6E9EC3DA618EBA06B9DEEB /* juce_AudioSubsectionReader.h */ = {isa = PBXFileReference; lastKnownFileType = sourcecode.c.h; name = juce_AudioSubsectionReader.h; path = ../../JuceLibraryCode/modules/juce_audio_formats/format/juce_AudioSubsectionReader.h; sourceTree = SOURCE_ROOT; };
-		3A6FE617A781EEFFD39E1216 /* RadioButtons_neutral-02.png */ = {isa = PBXFileReference; lastKnownFileType = image.png; name = "RadioButtons_neutral-02.png"; path = "../../Resources/Images/Icons/RadioButtons_neutral-02.png"; sourceTree = SOURCE_ROOT; };
-		3A71F2C959CA7DD3C33DC411 /* juce_mac_CarbonViewWrapperComponent.h */ = {isa = PBXFileReference; lastKnownFileType = sourcecode.c.h; name = juce_mac_CarbonViewWrapperComponent.h; path = ../../JuceLibraryCode/modules/juce_gui_extra/native/juce_mac_CarbonViewWrapperComponent.h; sourceTree = SOURCE_ROOT; };
-		3A9826A8C3B668BCC760BEB7 /* juce_gui_basics.h */ = {isa = PBXFileReference; lastKnownFileType = sourcecode.c.h; name = juce_gui_basics.h; path = ../../JuceLibraryCode/modules/juce_gui_basics/juce_gui_basics.h; sourceTree = SOURCE_ROOT; };
-		3AC9B61C10692BBA96D2F775 /* juce_OpenGL_android.h */ = {isa = PBXFileReference; lastKnownFileType = sourcecode.c.h; name = juce_OpenGL_android.h; path = ../../JuceLibraryCode/modules/juce_opengl/native/juce_OpenGL_android.h; sourceTree = SOURCE_ROOT; };
-		3AE038CACE48AF85C4FB1ED5 /* GenericProcessor.cpp */ = {isa = PBXFileReference; lastKnownFileType = sourcecode.cpp.cpp; name = GenericProcessor.cpp; path = ../../Source/Processors/GenericProcessor.cpp; sourceTree = SOURCE_ROOT; };
-		3AFF1BE2EC512169120121CF /* juce_IPAddress.h */ = {isa = PBXFileReference; lastKnownFileType = sourcecode.c.h; name = juce_IPAddress.h; path = ../../JuceLibraryCode/modules/juce_core/network/juce_IPAddress.h; sourceTree = SOURCE_ROOT; };
-		3B307527FC3241258EA68519 /* juce_ToneGeneratorAudioSource.h */ = {isa = PBXFileReference; lastKnownFileType = sourcecode.c.h; name = juce_ToneGeneratorAudioSource.h; path = ../../JuceLibraryCode/modules/juce_audio_basics/sources/juce_ToneGeneratorAudioSource.h; sourceTree = SOURCE_ROOT; };
-		3BC3A723444252E177C1B1BD /* juce_AudioFormatWriter.h */ = {isa = PBXFileReference; lastKnownFileType = sourcecode.c.h; name = juce_AudioFormatWriter.h; path = ../../JuceLibraryCode/modules/juce_audio_formats/format/juce_AudioFormatWriter.h; sourceTree = SOURCE_ROOT; };
-		3BEB59C6E8F833331C0783D5 /* juce_IIRFilter.cpp */ = {isa = PBXFileReference; lastKnownFileType = sourcecode.cpp.cpp; name = juce_IIRFilter.cpp; path = ../../JuceLibraryCode/modules/juce_audio_basics/effects/juce_IIRFilter.cpp; sourceTree = SOURCE_ROOT; };
-		3C18EC09535EA506FC0CBC62 /* juce_OpenGL_ios.h */ = {isa = PBXFileReference; lastKnownFileType = sourcecode.c.h; name = juce_OpenGL_ios.h; path = ../../JuceLibraryCode/modules/juce_opengl/native/juce_OpenGL_ios.h; sourceTree = SOURCE_ROOT; };
-		3C1E0B87DA3E9AC60D2894F7 /* juce_TableListBox.h */ = {isa = PBXFileReference; lastKnownFileType = sourcecode.c.h; name = juce_TableListBox.h; path = ../../JuceLibraryCode/modules/juce_gui_basics/widgets/juce_TableListBox.h; sourceTree = SOURCE_ROOT; };
-		3C92F249799E7CBF41FABEA0 /* juce_mac_WebBrowserComponent.mm */ = {isa = PBXFileReference; lastKnownFileType = sourcecode.cpp.objcpp; name = juce_mac_WebBrowserComponent.mm; path = ../../JuceLibraryCode/modules/juce_gui_extra/native/juce_mac_WebBrowserComponent.mm; sourceTree = SOURCE_ROOT; };
-		3D100F6FDB04756402F3BCC9 /* juce_mac_CoreGraphicsContext.h */ = {isa = PBXFileReference; lastKnownFileType = sourcecode.c.h; name = juce_mac_CoreGraphicsContext.h; path = ../../JuceLibraryCode/modules/juce_graphics/native/juce_mac_CoreGraphicsContext.h; sourceTree = SOURCE_ROOT; };
-		3DA70F9AAA904543B519874B /* juce_AudioPluginInstance.h */ = {isa = PBXFileReference; lastKnownFileType = sourcecode.c.h; name = juce_AudioPluginInstance.h; path = ../../JuceLibraryCode/modules/juce_audio_processors/processors/juce_AudioPluginInstance.h; sourceTree = SOURCE_ROOT; };
-		3E0942A2D72F50FDE27C14AE /* juce_StretchableObjectResizer.cpp */ = {isa = PBXFileReference; lastKnownFileType = sourcecode.cpp.cpp; name = juce_StretchableObjectResizer.cpp; path = ../../JuceLibraryCode/modules/juce_gui_basics/layout/juce_StretchableObjectResizer.cpp; sourceTree = SOURCE_ROOT; };
-		3E22E947444B5849011B6C4E /* juce_MouseInputSource.cpp */ = {isa = PBXFileReference; lastKnownFileType = sourcecode.cpp.cpp; name = juce_MouseInputSource.cpp; path = ../../JuceLibraryCode/modules/juce_gui_basics/mouse/juce_MouseInputSource.cpp; sourceTree = SOURCE_ROOT; };
-		3E5E427D405905C53A37283D /* juce_SystemAudioVolume.h */ = {isa = PBXFileReference; lastKnownFileType = sourcecode.c.h; name = juce_SystemAudioVolume.h; path = ../../JuceLibraryCode/modules/juce_audio_devices/audio_io/juce_SystemAudioVolume.h; sourceTree = SOURCE_ROOT; };
-		3EAE25787DBFBA8EFC42A277 /* RecordNode.h */ = {isa = PBXFileReference; lastKnownFileType = sourcecode.c.h; name = RecordNode.h; path = ../../Source/Processors/RecordNode.h; sourceTree = SOURCE_ROOT; };
-		3EAF57CE45DBACE2F88DA4C5 /* juce_FileChooser.cpp */ = {isa = PBXFileReference; lastKnownFileType = sourcecode.cpp.cpp; name = juce_FileChooser.cpp; path = ../../JuceLibraryCode/modules/juce_gui_basics/filebrowser/juce_FileChooser.cpp; sourceTree = SOURCE_ROOT; };
-		3EE92345839A4E5F608D82AC /* juce_Sampler.h */ = {isa = PBXFileReference; lastKnownFileType = sourcecode.c.h; name = juce_Sampler.h; path = ../../JuceLibraryCode/modules/juce_audio_formats/sampler/juce_Sampler.h; sourceTree = SOURCE_ROOT; };
-		3F56A025C4D83EBDB66E3676 /* juce_AppleRemote.h */ = {isa = PBXFileReference; lastKnownFileType = sourcecode.c.h; name = juce_AppleRemote.h; path = ../../JuceLibraryCode/modules/juce_gui_extra/misc/juce_AppleRemote.h; sourceTree = SOURCE_ROOT; };
-		3F69480D6145C77992FA59BA /* RootFinder.cpp */ = {isa = PBXFileReference; lastKnownFileType = sourcecode.cpp.cpp; name = RootFinder.cpp; path = ../../Source/Dsp/RootFinder.cpp; sourceTree = SOURCE_ROOT; };
-		3F6C67E29CDEDF2EF61C054F /* Param.cpp */ = {isa = PBXFileReference; lastKnownFileType = sourcecode.cpp.cpp; name = Param.cpp; path = ../../Source/Dsp/Param.cpp; sourceTree = SOURCE_ROOT; };
-		3F8DFB0DB8B82F0C2CFBCA05 /* juce_BufferingAudioSource.cpp */ = {isa = PBXFileReference; lastKnownFileType = sourcecode.cpp.cpp; name = juce_BufferingAudioSource.cpp; path = ../../JuceLibraryCode/modules/juce_audio_basics/sources/juce_BufferingAudioSource.cpp; sourceTree = SOURCE_ROOT; };
-		3FA24B406E4A9F9F54421C6A /* juce_ChannelRemappingAudioSource.h */ = {isa = PBXFileReference; lastKnownFileType = sourcecode.c.h; name = juce_ChannelRemappingAudioSource.h; path = ../../JuceLibraryCode/modules/juce_audio_basics/sources/juce_ChannelRemappingAudioSource.h; sourceTree = SOURCE_ROOT; };
-		3FB80C5CFD953986778DCBA2 /* juce_linux_Files.cpp */ = {isa = PBXFileReference; lastKnownFileType = sourcecode.cpp.cpp; name = juce_linux_Files.cpp; path = ../../JuceLibraryCode/modules/juce_core/native/juce_linux_Files.cpp; sourceTree = SOURCE_ROOT; };
-		3FC794735FA8DDA39A62224B /* UIComponent.h */ = {isa = PBXFileReference; lastKnownFileType = sourcecode.c.h; name = UIComponent.h; path = ../../Source/UI/UIComponent.h; sourceTree = SOURCE_ROOT; };
-		3FFC2A3429D8B1D957D18CA7 /* MergerB-02.png */ = {isa = PBXFileReference; lastKnownFileType = image.png; name = "MergerB-02.png"; path = "../../Resources/Images/Buttons/MergerB-02.png"; sourceTree = SOURCE_ROOT; };
-		3FFD5E5D5C1D8B48DBBB9D18 /* juce_Result.cpp */ = {isa = PBXFileReference; lastKnownFileType = sourcecode.cpp.cpp; name = juce_Result.cpp; path = ../../JuceLibraryCode/modules/juce_core/misc/juce_Result.cpp; sourceTree = SOURCE_ROOT; };
-		402BC572EE3E8EC418946CE0 /* juce_AudioTransportSource.h */ = {isa = PBXFileReference; lastKnownFileType = sourcecode.c.h; name = juce_AudioTransportSource.h; path = ../../JuceLibraryCode/modules/juce_audio_devices/sources/juce_AudioTransportSource.h; sourceTree = SOURCE_ROOT; };
-		405298E6CE1C80EC7CC43A87 /* juce_FileTreeComponent.h */ = {isa = PBXFileReference; lastKnownFileType = sourcecode.c.h; name = juce_FileTreeComponent.h; path = ../../JuceLibraryCode/modules/juce_gui_basics/filebrowser/juce_FileTreeComponent.h; sourceTree = SOURCE_ROOT; };
-		4061311AF3F3487DD3995871 /* LfpTriggeredAverageNode.h */ = {isa = PBXFileReference; lastKnownFileType = sourcecode.c.h; name = LfpTriggeredAverageNode.h; path = ../../Source/Processors/LfpTriggeredAverageNode.h; sourceTree = SOURCE_ROOT; };
-		40C22F3CD61DDB9C7B3DCCA6 /* juce_KeyListener.h */ = {isa = PBXFileReference; lastKnownFileType = sourcecode.c.h; name = juce_KeyListener.h; path = ../../JuceLibraryCode/modules/juce_gui_basics/keyboard/juce_KeyListener.h; sourceTree = SOURCE_ROOT; };
-		4133FE7830C52BBA035D82B8 /* juce_TimeSliceThread.cpp */ = {isa = PBXFileReference; lastKnownFileType = sourcecode.cpp.cpp; name = juce_TimeSliceThread.cpp; path = ../../JuceLibraryCode/modules/juce_core/threads/juce_TimeSliceThread.cpp; sourceTree = SOURCE_ROOT; };
-		414D8E6E4EE98E66C2583A50 /* juce_TextPropertyComponent.cpp */ = {isa = PBXFileReference; lastKnownFileType = sourcecode.cpp.cpp; name = juce_TextPropertyComponent.cpp; path = ../../JuceLibraryCode/modules/juce_gui_basics/properties/juce_TextPropertyComponent.cpp; sourceTree = SOURCE_ROOT; };
-		416B99B14B44CB16B725C4B2 /* juce_StretchableObjectResizer.h */ = {isa = PBXFileReference; lastKnownFileType = sourcecode.c.h; name = juce_StretchableObjectResizer.h; path = ../../JuceLibraryCode/modules/juce_gui_basics/layout/juce_StretchableObjectResizer.h; sourceTree = SOURCE_ROOT; };
-		4179FCF100DC52282D0F9753 /* juce_JSON.h */ = {isa = PBXFileReference; lastKnownFileType = sourcecode.c.h; name = juce_JSON.h; path = ../../JuceLibraryCode/modules/juce_core/json/juce_JSON.h; sourceTree = SOURCE_ROOT; };
-		41AF61914A96159E9EA194B0 /* juce_linux_Clipboard.cpp */ = {isa = PBXFileReference; lastKnownFileType = sourcecode.cpp.cpp; name = juce_linux_Clipboard.cpp; path = ../../JuceLibraryCode/modules/juce_gui_basics/native/juce_linux_Clipboard.cpp; sourceTree = SOURCE_ROOT; };
-		420843E39C285B620B220C1D /* juce_LeakedObjectDetector.h */ = {isa = PBXFileReference; lastKnownFileType = sourcecode.c.h; name = juce_LeakedObjectDetector.h; path = ../../JuceLibraryCode/modules/juce_core/memory/juce_LeakedObjectDetector.h; sourceTree = SOURCE_ROOT; };
-		420B0E95F1300ABFDC125DBF /* AccessClass.cpp */ = {isa = PBXFileReference; lastKnownFileType = sourcecode.cpp.cpp; name = AccessClass.cpp; path = ../../Source/AccessClass.cpp; sourceTree = SOURCE_ROOT; };
-		42BF0530EADF336E58D39CD3 /* juce_FloatVectorOperations.h */ = {isa = PBXFileReference; lastKnownFileType = sourcecode.c.h; name = juce_FloatVectorOperations.h; path = ../../JuceLibraryCode/modules/juce_audio_basics/buffers/juce_FloatVectorOperations.h; sourceTree = SOURCE_ROOT; };
-		43420911407CC35CE2A02B38 /* juce_StretchableLayoutManager.cpp */ = {isa = PBXFileReference; lastKnownFileType = sourcecode.cpp.cpp; name = juce_StretchableLayoutManager.cpp; path = ../../JuceLibraryCode/modules/juce_gui_basics/layout/juce_StretchableLayoutManager.cpp; sourceTree = SOURCE_ROOT; };
-		434E153E6C8337C1E4A2709A /* juce_ButtonPropertyComponent.h */ = {isa = PBXFileReference; lastKnownFileType = sourcecode.c.h; name = juce_ButtonPropertyComponent.h; path = ../../JuceLibraryCode/modules/juce_gui_basics/properties/juce_ButtonPropertyComponent.h; sourceTree = SOURCE_ROOT; };
-		4434939E139A45962C8CFB4C /* juce_DrawableShape.cpp */ = {isa = PBXFileReference; lastKnownFileType = sourcecode.cpp.cpp; name = juce_DrawableShape.cpp; path = ../../JuceLibraryCode/modules/juce_gui_basics/drawables/juce_DrawableShape.cpp; sourceTree = SOURCE_ROOT; };
-		44E04E5F584A8BFAD062A09D /* juce_ShapeButton.h */ = {isa = PBXFileReference; lastKnownFileType = sourcecode.c.h; name = juce_ShapeButton.h; path = ../../JuceLibraryCode/modules/juce_gui_basics/buttons/juce_ShapeButton.h; sourceTree = SOURCE_ROOT; };
-		45258533F9F65AC96D3080B3 /* juce_MultiTouchMapper.h */ = {isa = PBXFileReference; lastKnownFileType = sourcecode.c.h; name = juce_MultiTouchMapper.h; path = ../../JuceLibraryCode/modules/juce_gui_basics/native/juce_MultiTouchMapper.h; sourceTree = SOURCE_ROOT; };
-		4540694F9744C9F4D29149CE /* juce_module_info */ = {isa = PBXFileReference; lastKnownFileType = text; name = juce_module_info; path = ../../JuceLibraryCode/modules/juce_opengl/juce_module_info; sourceTree = SOURCE_ROOT; };
-		455FFBB0C34B760D892D2D57 /* juce_OpenGLPixelFormat.h */ = {isa = PBXFileReference; lastKnownFileType = sourcecode.c.h; name = juce_OpenGLPixelFormat.h; path = ../../JuceLibraryCode/modules/juce_opengl/opengl/juce_OpenGLPixelFormat.h; sourceTree = SOURCE_ROOT; };
-		45883809F1335E6C745F8155 /* juce_ModalComponentManager.h */ = {isa = PBXFileReference; lastKnownFileType = sourcecode.c.h; name = juce_ModalComponentManager.h; path = ../../JuceLibraryCode/modules/juce_gui_basics/components/juce_ModalComponentManager.h; sourceTree = SOURCE_ROOT; };
-		458A112D564ED066211FD482 /* juce_ToneGeneratorAudioSource.cpp */ = {isa = PBXFileReference; lastKnownFileType = sourcecode.cpp.cpp; name = juce_ToneGeneratorAudioSource.cpp; path = ../../JuceLibraryCode/modules/juce_audio_basics/sources/juce_ToneGeneratorAudioSource.cpp; sourceTree = SOURCE_ROOT; };
-		45A66E543B62A2C32AB3BA23 /* juce_AudioDeviceSelectorComponent.h */ = {isa = PBXFileReference; lastKnownFileType = sourcecode.c.h; name = juce_AudioDeviceSelectorComponent.h; path = ../../JuceLibraryCode/modules/juce_audio_utils/gui/juce_AudioDeviceSelectorComponent.h; sourceTree = SOURCE_ROOT; };
-		45D440B69BDB210B17CD424B /* juce_ImageComponent.h */ = {isa = PBXFileReference; lastKnownFileType = sourcecode.c.h; name = juce_ImageComponent.h; path = ../../JuceLibraryCode/modules/juce_gui_basics/widgets/juce_ImageComponent.h; sourceTree = SOURCE_ROOT; };
-		45D78C8EF660EECE64BAA33F /* RHD2000Editor.cpp */ = {isa = PBXFileReference; lastKnownFileType = sourcecode.cpp.cpp; name = RHD2000Editor.cpp; path = ../../Source/Processors/Editors/RHD2000Editor.cpp; sourceTree = SOURCE_ROOT; };
-		4608E765A643BC0CB2C1BB02 /* juce_CriticalSection.h */ = {isa = PBXFileReference; lastKnownFileType = sourcecode.c.h; name = juce_CriticalSection.h; path = ../../JuceLibraryCode/modules/juce_core/threads/juce_CriticalSection.h; sourceTree = SOURCE_ROOT; };
-		463A302B39C7815EB981CEBD /* juce_Point.h */ = {isa = PBXFileReference; lastKnownFileType = sourcecode.c.h; name = juce_Point.h; path = ../../JuceLibraryCode/modules/juce_graphics/geometry/juce_Point.h; sourceTree = SOURCE_ROOT; };
-		4650B5724FE3C0608FB07A04 /* juce_TextLayout.cpp */ = {isa = PBXFileReference; lastKnownFileType = sourcecode.cpp.cpp; name = juce_TextLayout.cpp; path = ../../JuceLibraryCode/modules/juce_graphics/fonts/juce_TextLayout.cpp; sourceTree = SOURCE_ROOT; };
-		46E3A634686BFEF787229582 /* ParameterEditor.cpp */ = {isa = PBXFileReference; lastKnownFileType = sourcecode.cpp.cpp; name = ParameterEditor.cpp; path = ../../Source/Processors/Editors/ParameterEditor.cpp; sourceTree = SOURCE_ROOT; };
-		46EF49B14DF7357A8287D9D8 /* Info.plist */ = {isa = PBXFileReference; lastKnownFileType = text.plist.xml; path = Info.plist; sourceTree = SOURCE_ROOT; };
-		47041E3794FA20F67F39AE63 /* juce_ChildProcess.cpp */ = {isa = PBXFileReference; lastKnownFileType = sourcecode.cpp.cpp; name = juce_ChildProcess.cpp; path = ../../JuceLibraryCode/modules/juce_core/threads/juce_ChildProcess.cpp; sourceTree = SOURCE_ROOT; };
-		475824F60D47C28C392954A7 /* juce_module_info */ = {isa = PBXFileReference; lastKnownFileType = text; name = juce_module_info; path = ../../JuceLibraryCode/modules/juce_audio_processors/juce_module_info; sourceTree = SOURCE_ROOT; };
-		47976F6BE2942EED64AEA4D2 /* RadioButtons_selected_over-04.png */ = {isa = PBXFileReference; lastKnownFileType = image.png; name = "RadioButtons_selected_over-04.png"; path = "../../Resources/Images/Icons/RadioButtons_selected_over-04.png"; sourceTree = SOURCE_ROOT; };
-		47A3942AC30A3212C01F1CAF /* DataViewport.cpp */ = {isa = PBXFileReference; lastKnownFileType = sourcecode.cpp.cpp; name = DataViewport.cpp; path = ../../Source/UI/DataViewport.cpp; sourceTree = SOURCE_ROOT; };
-		47BDFDD28759B342B1C50BC0 /* juce_AbstractFifo.h */ = {isa = PBXFileReference; lastKnownFileType = sourcecode.c.h; name = juce_AbstractFifo.h; path = ../../JuceLibraryCode/modules/juce_core/containers/juce_AbstractFifo.h; sourceTree = SOURCE_ROOT; };
-		47EE021D6C891095140ED7A9 /* juce_ios_UIViewComponentPeer.mm */ = {isa = PBXFileReference; lastKnownFileType = sourcecode.cpp.objcpp; name = juce_ios_UIViewComponentPeer.mm; path = ../../JuceLibraryCode/modules/juce_gui_basics/native/juce_ios_UIViewComponentPeer.mm; sourceTree = SOURCE_ROOT; };
-		482A60A44EE6CB84FCB9DC88 /* juce_AudioThumbnailBase.h */ = {isa = PBXFileReference; lastKnownFileType = sourcecode.c.h; name = juce_AudioThumbnailBase.h; path = ../../JuceLibraryCode/modules/juce_audio_utils/gui/juce_AudioThumbnailBase.h; sourceTree = SOURCE_ROOT; };
-		483ABD5C1CF789943AB4AFB6 /* juce_ComponentPeer.h */ = {isa = PBXFileReference; lastKnownFileType = sourcecode.c.h; name = juce_ComponentPeer.h; path = ../../JuceLibraryCode/modules/juce_gui_basics/windows/juce_ComponentPeer.h; sourceTree = SOURCE_ROOT; };
-		4867923F31CC3EDC9B1A5BE5 /* Merger.cpp */ = {isa = PBXFileReference; lastKnownFileType = sourcecode.cpp.cpp; name = Merger.cpp; path = ../../Source/Processors/Utilities/Merger.cpp; sourceTree = SOURCE_ROOT; };
-		488D1B00C9E5FE4DAB035EDF /* juce_cryptography.mm */ = {isa = PBXFileReference; lastKnownFileType = sourcecode.cpp.objcpp; name = juce_cryptography.mm; path = ../../JuceLibraryCode/modules/juce_cryptography/juce_cryptography.mm; sourceTree = SOURCE_ROOT; };
-		48E12736F471C43C959AD15C /* PulsePal.cpp */ = {isa = PBXFileReference; lastKnownFileType = sourcecode.cpp.cpp; name = PulsePal.cpp; path = ../../Source/Processors/Serial/PulsePal.cpp; sourceTree = SOURCE_ROOT; };
-		48E4FA55FD4440AF44EEA437 /* juce_linux_FileChooser.cpp */ = {isa = PBXFileReference; lastKnownFileType = sourcecode.cpp.cpp; name = juce_linux_FileChooser.cpp; path = ../../JuceLibraryCode/modules/juce_gui_basics/native/juce_linux_FileChooser.cpp; sourceTree = SOURCE_ROOT; };
-		48F6281AB92B232E5187D00C /* SignalChainManager.h */ = {isa = PBXFileReference; lastKnownFileType = sourcecode.c.h; name = SignalChainManager.h; path = ../../Source/UI/SignalChainManager.h; sourceTree = SOURCE_ROOT; };
-		4939A8B8300394AAD0926C0B /* Legendre.h */ = {isa = PBXFileReference; lastKnownFileType = sourcecode.c.h; name = Legendre.h; path = ../../Source/Dsp/Legendre.h; sourceTree = SOURCE_ROOT; };
-		496180D5D96088CBB59035B1 /* juce_DrawableShape.h */ = {isa = PBXFileReference; lastKnownFileType = sourcecode.c.h; name = juce_DrawableShape.h; path = ../../JuceLibraryCode/modules/juce_gui_basics/drawables/juce_DrawableShape.h; sourceTree = SOURCE_ROOT; };
-		4978EF4C5F506F3289BC0D99 /* juce_SubregionStream.h */ = {isa = PBXFileReference; lastKnownFileType = sourcecode.c.h; name = juce_SubregionStream.h; path = ../../JuceLibraryCode/modules/juce_core/streams/juce_SubregionStream.h; sourceTree = SOURCE_ROOT; };
-		499A12199A8A8C5AEDAA47E4 /* juce_FilenameComponent.h */ = {isa = PBXFileReference; lastKnownFileType = sourcecode.c.h; name = juce_FilenameComponent.h; path = ../../JuceLibraryCode/modules/juce_gui_basics/filebrowser/juce_FilenameComponent.h; sourceTree = SOURCE_ROOT; };
-		49D837FD08100AF0DB797DB4 /* juce_SparseSet.h */ = {isa = PBXFileReference; lastKnownFileType = sourcecode.c.h; name = juce_SparseSet.h; path = ../../JuceLibraryCode/modules/juce_core/containers/juce_SparseSet.h; sourceTree = SOURCE_ROOT; };
-		49FA151B1837E543D18858EB /* FilterEditor.h */ = {isa = PBXFileReference; lastKnownFileType = sourcecode.c.h; name = FilterEditor.h; path = ../../Source/Processors/Editors/FilterEditor.h; sourceTree = SOURCE_ROOT; };
-		4A28A492852AEFBF508C1FC1 /* juce_RelativePointPath.h */ = {isa = PBXFileReference; lastKnownFileType = sourcecode.c.h; name = juce_RelativePointPath.h; path = ../../JuceLibraryCode/modules/juce_gui_basics/positioning/juce_RelativePointPath.h; sourceTree = SOURCE_ROOT; };
-		4A7695E93CE32F4E95042FCB /* juce_video.mm */ = {isa = PBXFileReference; lastKnownFileType = sourcecode.cpp.objcpp; name = juce_video.mm; path = ../../JuceLibraryCode/modules/juce_video/juce_video.mm; sourceTree = SOURCE_ROOT; };
-		4A94E809624F99387E600399 /* LfpDisplayCanvas.cpp */ = {isa = PBXFileReference; lastKnownFileType = sourcecode.cpp.cpp; name = LfpDisplayCanvas.cpp; path = ../../Source/Processors/Visualization/LfpDisplayCanvas.cpp; sourceTree = SOURCE_ROOT; };
-		4AD95B75DC581E32650FEDF6 /* juce_IIRFilterAudioSource.cpp */ = {isa = PBXFileReference; lastKnownFileType = sourcecode.cpp.cpp; name = juce_IIRFilterAudioSource.cpp; path = ../../JuceLibraryCode/modules/juce_audio_basics/sources/juce_IIRFilterAudioSource.cpp; sourceTree = SOURCE_ROOT; };
-		4AE1520FF569371665090B39 /* juce_AiffAudioFormat.cpp */ = {isa = PBXFileReference; lastKnownFileType = sourcecode.cpp.cpp; name = juce_AiffAudioFormat.cpp; path = ../../JuceLibraryCode/modules/juce_audio_formats/codecs/juce_AiffAudioFormat.cpp; sourceTree = SOURCE_ROOT; };
-		4AE36D25675E32A897F97BFA /* juce_TabbedComponent.cpp */ = {isa = PBXFileReference; lastKnownFileType = sourcecode.cpp.cpp; name = juce_TabbedComponent.cpp; path = ../../JuceLibraryCode/modules/juce_gui_basics/layout/juce_TabbedComponent.cpp; sourceTree = SOURCE_ROOT; };
-		4B0097003751A59A11FA8C5B /* FileReaderEditor.cpp */ = {isa = PBXFileReference; lastKnownFileType = sourcecode.cpp.cpp; name = FileReaderEditor.cpp; path = ../../Source/Processors/Editors/FileReaderEditor.cpp; sourceTree = SOURCE_ROOT; };
-		4B3DBFE485F45E62C53A90B8 /* juce_MenuBarModel.h */ = {isa = PBXFileReference; lastKnownFileType = sourcecode.c.h; name = juce_MenuBarModel.h; path = ../../JuceLibraryCode/modules/juce_gui_basics/menus/juce_MenuBarModel.h; sourceTree = SOURCE_ROOT; };
-		4B5998D72503BD73D28E828A /* juce_osx_MessageQueue.h */ = {isa = PBXFileReference; lastKnownFileType = sourcecode.c.h; name = juce_osx_MessageQueue.h; path = ../../JuceLibraryCode/modules/juce_events/native/juce_osx_MessageQueue.h; sourceTree = SOURCE_ROOT; };
-		4B74A7F0FDCE3E1706E5B320 /* juce_ApplicationCommandTarget.cpp */ = {isa = PBXFileReference; lastKnownFileType = sourcecode.cpp.cpp; name = juce_ApplicationCommandTarget.cpp; path = ../../JuceLibraryCode/modules/juce_gui_basics/commands/juce_ApplicationCommandTarget.cpp; sourceTree = SOURCE_ROOT; };
-		4BB38A2CD55BF23C7C3E3387 /* juce_ToolbarItemPalette.cpp */ = {isa = PBXFileReference; lastKnownFileType = sourcecode.cpp.cpp; name = juce_ToolbarItemPalette.cpp; path = ../../JuceLibraryCode/modules/juce_gui_basics/widgets/juce_ToolbarItemPalette.cpp; sourceTree = SOURCE_ROOT; };
-		4C3EA47E012B2D63ADE599DD /* juce_PathStrokeType.cpp */ = {isa = PBXFileReference; lastKnownFileType = sourcecode.cpp.cpp; name = juce_PathStrokeType.cpp; path = ../../JuceLibraryCode/modules/juce_graphics/geometry/juce_PathStrokeType.cpp; sourceTree = SOURCE_ROOT; };
-		4C4E2282C145D13C86CB23FA /* juce_OpenGLHelpers.h */ = {isa = PBXFileReference; lastKnownFileType = sourcecode.c.h; name = juce_OpenGLHelpers.h; path = ../../JuceLibraryCode/modules/juce_opengl/opengl/juce_OpenGLHelpers.h; sourceTree = SOURCE_ROOT; };
-		4C81E05B39376F54775A1027 /* juce_Colour.h */ = {isa = PBXFileReference; lastKnownFileType = sourcecode.c.h; name = juce_Colour.h; path = ../../JuceLibraryCode/modules/juce_graphics/colour/juce_Colour.h; sourceTree = SOURCE_ROOT; };
-		4CA9556E9C18029A47F34C7C /* juce_LAMEEncoderAudioFormat.h */ = {isa = PBXFileReference; lastKnownFileType = sourcecode.c.h; name = juce_LAMEEncoderAudioFormat.h; path = ../../JuceLibraryCode/modules/juce_audio_formats/codecs/juce_LAMEEncoderAudioFormat.h; sourceTree = SOURCE_ROOT; };
-		4CCA36B2A6C4821E493E74D2 /* juce_AudioFormatReader.cpp */ = {isa = PBXFileReference; lastKnownFileType = sourcecode.cpp.cpp; name = juce_AudioFormatReader.cpp; path = ../../JuceLibraryCode/modules/juce_audio_formats/format/juce_AudioFormatReader.cpp; sourceTree = SOURCE_ROOT; };
-		4CF403118BBAAD5B6763542A /* juce_OpenGLContext.cpp */ = {isa = PBXFileReference; lastKnownFileType = sourcecode.cpp.cpp; name = juce_OpenGLContext.cpp; path = ../../JuceLibraryCode/modules/juce_opengl/opengl/juce_OpenGLContext.cpp; sourceTree = SOURCE_ROOT; };
-		4D67518E9223C1C19BD4EF2E /* juce_linux_Threads.cpp */ = {isa = PBXFileReference; lastKnownFileType = sourcecode.cpp.cpp; name = juce_linux_Threads.cpp; path = ../../JuceLibraryCode/modules/juce_core/native/juce_linux_Threads.cpp; sourceTree = SOURCE_ROOT; };
-		4D84A3A970FB67566A1E5B0B /* juce_KnownPluginList.h */ = {isa = PBXFileReference; lastKnownFileType = sourcecode.c.h; name = juce_KnownPluginList.h; path = ../../JuceLibraryCode/modules/juce_audio_processors/scanning/juce_KnownPluginList.h; sourceTree = SOURCE_ROOT; };
-		4D8F94CA49DB11E07918B4C9 /* juce_UnitTest.cpp */ = {isa = PBXFileReference; lastKnownFileType = sourcecode.cpp.cpp; name = juce_UnitTest.cpp; path = ../../JuceLibraryCode/modules/juce_core/unit_tests/juce_UnitTest.cpp; sourceTree = SOURCE_ROOT; };
-		4E520E7960CC5098C2352E70 /* juce_MouseCursor.h */ = {isa = PBXFileReference; lastKnownFileType = sourcecode.c.h; name = juce_MouseCursor.h; path = ../../JuceLibraryCode/modules/juce_gui_basics/mouse/juce_MouseCursor.h; sourceTree = SOURCE_ROOT; };
-		4E6EE225098D32E7D5DE60B2 /* SpikeDisplayCanvas.h */ = {isa = PBXFileReference; lastKnownFileType = sourcecode.c.h; name = SpikeDisplayCanvas.h; path = ../../Source/Processors/Visualization/SpikeDisplayCanvas.h; sourceTree = SOURCE_ROOT; };
-		4E71B355F2BABAF69CC4114D /* juce_ConcertinaPanel.h */ = {isa = PBXFileReference; lastKnownFileType = sourcecode.c.h; name = juce_ConcertinaPanel.h; path = ../../JuceLibraryCode/modules/juce_gui_basics/layout/juce_ConcertinaPanel.h; sourceTree = SOURCE_ROOT; };
-		4EC254B133A7AAE377B9B3AE /* juce_LassoComponent.h */ = {isa = PBXFileReference; lastKnownFileType = sourcecode.c.h; name = juce_LassoComponent.h; path = ../../JuceLibraryCode/modules/juce_gui_basics/mouse/juce_LassoComponent.h; sourceTree = SOURCE_ROOT; };
-		4F31D61C0C2AB3472C6C1429 /* juce_MACAddress.cpp */ = {isa = PBXFileReference; lastKnownFileType = sourcecode.cpp.cpp; name = juce_MACAddress.cpp; path = ../../JuceLibraryCode/modules/juce_core/network/juce_MACAddress.cpp; sourceTree = SOURCE_ROOT; };
-		4F4234DC14D3689C22655D0C /* juce_ComponentListener.cpp */ = {isa = PBXFileReference; lastKnownFileType = sourcecode.cpp.cpp; name = juce_ComponentListener.cpp; path = ../../JuceLibraryCode/modules/juce_gui_basics/components/juce_ComponentListener.cpp; sourceTree = SOURCE_ROOT; };
-		4F4E8E3B32DB7A91B41C9FFA /* MergerB-01.png */ = {isa = PBXFileReference; lastKnownFileType = image.png; name = "MergerB-01.png"; path = "../../Resources/Images/Buttons/MergerB-01.png"; sourceTree = SOURCE_ROOT; };
-		4FD13AA663EEE7CC2F83033D /* WebKit.framework */ = {isa = PBXFileReference; lastKnownFileType = wrapper.framework; name = WebKit.framework; path = System/Library/Frameworks/WebKit.framework; sourceTree = SDKROOT; };
-		50DB7E5C152DDD03F2FA4C2D /* BebasNeue.otf */ = {isa = PBXFileReference; lastKnownFileType = file.otf; name = BebasNeue.otf; path = ../../Resources/Fonts/BebasNeue.otf; sourceTree = SOURCE_ROOT; };
-		50DD8D693741DD18106C0BA7 /* juce_ComponentListener.h */ = {isa = PBXFileReference; lastKnownFileType = sourcecode.c.h; name = juce_ComponentListener.h; path = ../../JuceLibraryCode/modules/juce_gui_basics/components/juce_ComponentListener.h; sourceTree = SOURCE_ROOT; };
-		510ACDAD798813D7FC110197 /* juce_TabbedComponent.h */ = {isa = PBXFileReference; lastKnownFileType = sourcecode.c.h; name = juce_TabbedComponent.h; path = ../../JuceLibraryCode/modules/juce_gui_basics/layout/juce_TabbedComponent.h; sourceTree = SOURCE_ROOT; };
-		511C443A0A806706A772E981 /* juce_Primes.cpp */ = {isa = PBXFileReference; lastKnownFileType = sourcecode.cpp.cpp; name = juce_Primes.cpp; path = ../../JuceLibraryCode/modules/juce_cryptography/encryption/juce_Primes.cpp; sourceTree = SOURCE_ROOT; };
-		515213CC3271E8DEA8125D33 /* juce_DynamicLibrary.h */ = {isa = PBXFileReference; lastKnownFileType = sourcecode.c.h; name = juce_DynamicLibrary.h; path = ../../JuceLibraryCode/modules/juce_core/threads/juce_DynamicLibrary.h; sourceTree = SOURCE_ROOT; };
-		51926BEEA63BF141D93A5B36 /* juce_RelativePoint.cpp */ = {isa = PBXFileReference; lastKnownFileType = sourcecode.cpp.cpp; name = juce_RelativePoint.cpp; path = ../../JuceLibraryCode/modules/juce_gui_basics/positioning/juce_RelativePoint.cpp; sourceTree = SOURCE_ROOT; };
-		5265AD5F97C9E813E14937A7 /* juce_RectanglePlacement.h */ = {isa = PBXFileReference; lastKnownFileType = sourcecode.c.h; name = juce_RectanglePlacement.h; path = ../../JuceLibraryCode/modules/juce_graphics/placement/juce_RectanglePlacement.h; sourceTree = SOURCE_ROOT; };
-		5284E69CC601457D5C7C1063 /* juce_linux_SystemTrayIcon.cpp */ = {isa = PBXFileReference; lastKnownFileType = sourcecode.cpp.cpp; name = juce_linux_SystemTrayIcon.cpp; path = ../../JuceLibraryCode/modules/juce_gui_extra/native/juce_linux_SystemTrayIcon.cpp; sourceTree = SOURCE_ROOT; };
-		52A8F84DCDDF0186B511B9CD /* juce_FilenameComponent.cpp */ = {isa = PBXFileReference; lastKnownFileType = sourcecode.cpp.cpp; name = juce_FilenameComponent.cpp; path = ../../JuceLibraryCode/modules/juce_gui_basics/filebrowser/juce_FilenameComponent.cpp; sourceTree = SOURCE_ROOT; };
-		53130F5F47EB211416C028F6 /* juce_UnitTest.h */ = {isa = PBXFileReference; lastKnownFileType = sourcecode.c.h; name = juce_UnitTest.h; path = ../../JuceLibraryCode/modules/juce_core/unit_tests/juce_UnitTest.h; sourceTree = SOURCE_ROOT; };
-		5343D594AA7D444A7C6AD924 /* juce_GZIPDecompressorInputStream.h */ = {isa = PBXFileReference; lastKnownFileType = sourcecode.c.h; name = juce_GZIPDecompressorInputStream.h; path = ../../JuceLibraryCode/modules/juce_core/zip/juce_GZIPDecompressorInputStream.h; sourceTree = SOURCE_ROOT; };
-		5379FC603780F30A2F05FE78 /* juce_AsyncUpdater.h */ = {isa = PBXFileReference; lastKnownFileType = sourcecode.c.h; name = juce_AsyncUpdater.h; path = ../../JuceLibraryCode/modules/juce_events/broadcasters/juce_AsyncUpdater.h; sourceTree = SOURCE_ROOT; };
-		53C8A2696FE4389E4AB4441C /* juce_Slider.cpp */ = {isa = PBXFileReference; lastKnownFileType = sourcecode.cpp.cpp; name = juce_Slider.cpp; path = ../../JuceLibraryCode/modules/juce_gui_basics/widgets/juce_Slider.cpp; sourceTree = SOURCE_ROOT; };
-		54339ADDCB6F8E9E7721A986 /* juce_android_Windowing.cpp */ = {isa = PBXFileReference; lastKnownFileType = sourcecode.cpp.cpp; name = juce_android_Windowing.cpp; path = ../../JuceLibraryCode/modules/juce_gui_basics/native/juce_android_Windowing.cpp; sourceTree = SOURCE_ROOT; };
-		5522973FA48A13C6BED293FE /* SignalGenerator.cpp */ = {isa = PBXFileReference; lastKnownFileType = sourcecode.cpp.cpp; name = SignalGenerator.cpp; path = ../../Source/Processors/SignalGenerator.cpp; sourceTree = SOURCE_ROOT; };
-		555D34D0CD8776EE5996CC3A /* ProcessorGraph.cpp */ = {isa = PBXFileReference; lastKnownFileType = sourcecode.cpp.cpp; name = ProcessorGraph.cpp; path = ../../Source/Processors/ProcessorGraph.cpp; sourceTree = SOURCE_ROOT; };
-		55811E331B55E0547326CF22 /* juce_TopLevelWindow.cpp */ = {isa = PBXFileReference; lastKnownFileType = sourcecode.cpp.cpp; name = juce_TopLevelWindow.cpp; path = ../../JuceLibraryCode/modules/juce_gui_basics/windows/juce_TopLevelWindow.cpp; sourceTree = SOURCE_ROOT; };
-		558E925DAC57ADF8810559AC /* juce_linux_Windowing.cpp */ = {isa = PBXFileReference; lastKnownFileType = sourcecode.cpp.cpp; name = juce_linux_Windowing.cpp; path = ../../JuceLibraryCode/modules/juce_gui_basics/native/juce_linux_Windowing.cpp; sourceTree = SOURCE_ROOT; };
-		55EBFCA56B915C8CD043365C /* juce_win32_DirectWriteTypeLayout.cpp */ = {isa = PBXFileReference; lastKnownFileType = sourcecode.cpp.cpp; name = juce_win32_DirectWriteTypeLayout.cpp; path = ../../JuceLibraryCode/modules/juce_graphics/native/juce_win32_DirectWriteTypeLayout.cpp; sourceTree = SOURCE_ROOT; };
-		55F7467B96E236DD558228C9 /* juce_CharPointer_UTF8.h */ = {isa = PBXFileReference; lastKnownFileType = sourcecode.c.h; name = juce_CharPointer_UTF8.h; path = ../../JuceLibraryCode/modules/juce_core/text/juce_CharPointer_UTF8.h; sourceTree = SOURCE_ROOT; };
-		560A28C1966B1817873CF764 /* juce_MidiMessageSequence.cpp */ = {isa = PBXFileReference; lastKnownFileType = sourcecode.cpp.cpp; name = juce_MidiMessageSequence.cpp; path = ../../JuceLibraryCode/modules/juce_audio_basics/midi/juce_MidiMessageSequence.cpp; sourceTree = SOURCE_ROOT; };
-		56169D835A3E3029D6E3904C /* QuickTime.framework */ = {isa = PBXFileReference; lastKnownFileType = wrapper.framework; name = QuickTime.framework; path = System/Library/Frameworks/QuickTime.framework; sourceTree = SDKROOT; };
-		562E4A50364EEDC3AA2AACB8 /* juce_RelativeTime.h */ = {isa = PBXFileReference; lastKnownFileType = sourcecode.c.h; name = juce_RelativeTime.h; path = ../../JuceLibraryCode/modules/juce_core/time/juce_RelativeTime.h; sourceTree = SOURCE_ROOT; };
-		563F35B171FAF2540923CE45 /* juce_AudioDataConverters.cpp */ = {isa = PBXFileReference; lastKnownFileType = sourcecode.cpp.cpp; name = juce_AudioDataConverters.cpp; path = ../../JuceLibraryCode/modules/juce_audio_basics/buffers/juce_AudioDataConverters.cpp; sourceTree = SOURCE_ROOT; };
-		564380494D23DB70680FB0B5 /* juce_TreeView.cpp */ = {isa = PBXFileReference; lastKnownFileType = sourcecode.cpp.cpp; name = juce_TreeView.cpp; path = ../../JuceLibraryCode/modules/juce_gui_basics/widgets/juce_TreeView.cpp; sourceTree = SOURCE_ROOT; };
-		5654BDD4FBFF01AC3F17FA0D /* ChannelMappingNode.cpp */ = {isa = PBXFileReference; lastKnownFileType = sourcecode.cpp.cpp; name = ChannelMappingNode.cpp; path = ../../Source/Processors/ChannelMappingNode.cpp; sourceTree = SOURCE_ROOT; };
-		565EEC8F429ABF5F9A867137 /* juce_MouseEvent.cpp */ = {isa = PBXFileReference; lastKnownFileType = sourcecode.cpp.cpp; name = juce_MouseEvent.cpp; path = ../../JuceLibraryCode/modules/juce_gui_basics/mouse/juce_MouseEvent.cpp; sourceTree = SOURCE_ROOT; };
-		56728EC77C65482B9C86FF4D /* juce_audio_utils.mm */ = {isa = PBXFileReference; lastKnownFileType = sourcecode.cpp.objcpp; name = juce_audio_utils.mm; path = ../../JuceLibraryCode/modules/juce_audio_utils/juce_audio_utils.mm; sourceTree = SOURCE_ROOT; };
-		570299171BCE863C54FBBA54 /* juce_ConcertinaPanel.cpp */ = {isa = PBXFileReference; lastKnownFileType = sourcecode.cpp.cpp; name = juce_ConcertinaPanel.cpp; path = ../../JuceLibraryCode/modules/juce_gui_basics/layout/juce_ConcertinaPanel.cpp; sourceTree = SOURCE_ROOT; };
-		57941E5B2E1FF6028A68D4A7 /* RadioButtons-02.png */ = {isa = PBXFileReference; lastKnownFileType = image.png; name = "RadioButtons-02.png"; path = "../../Resources/Images/Icons/RadioButtons-02.png"; sourceTree = SOURCE_ROOT; };
-		57C6DD2537116B30FB948A08 /* juce_RSAKey.h */ = {isa = PBXFileReference; lastKnownFileType = sourcecode.c.h; name = juce_RSAKey.h; path = ../../JuceLibraryCode/modules/juce_cryptography/encryption/juce_RSAKey.h; sourceTree = SOURCE_ROOT; };
-		57F66B4A911601169AF195E9 /* juce_AudioProcessorPlayer.cpp */ = {isa = PBXFileReference; lastKnownFileType = sourcecode.cpp.cpp; name = juce_AudioProcessorPlayer.cpp; path = ../../JuceLibraryCode/modules/juce_audio_utils/players/juce_AudioProcessorPlayer.cpp; sourceTree = SOURCE_ROOT; };
-		57FBA8BC3104D3AF41FBECD8 /* EditorViewport.h */ = {isa = PBXFileReference; lastKnownFileType = sourcecode.c.h; name = EditorViewport.h; path = ../../Source/UI/EditorViewport.h; sourceTree = SOURCE_ROOT; };
-		581287A24510A9EACEE09CE4 /* juce_DocumentWindow.h */ = {isa = PBXFileReference; lastKnownFileType = sourcecode.c.h; name = juce_DocumentWindow.h; path = ../../JuceLibraryCode/modules/juce_gui_basics/windows/juce_DocumentWindow.h; sourceTree = SOURCE_ROOT; };
-		586448E180F8ACBF5A1565B0 /* juce_gui_extra.h */ = {isa = PBXFileReference; lastKnownFileType = sourcecode.c.h; name = juce_gui_extra.h; path = ../../JuceLibraryCode/modules/juce_gui_extra/juce_gui_extra.h; sourceTree = SOURCE_ROOT; };
-		586B1E0743FFBE9081A25F4F /* juce_CodeEditorComponent.cpp */ = {isa = PBXFileReference; lastKnownFileType = sourcecode.cpp.cpp; name = juce_CodeEditorComponent.cpp; path = ../../JuceLibraryCode/modules/juce_gui_extra/code_editor/juce_CodeEditorComponent.cpp; sourceTree = SOURCE_ROOT; };
-		587FCA2485B9C89C2A99C23A /* Filter.cpp */ = {isa = PBXFileReference; lastKnownFileType = sourcecode.cpp.cpp; name = Filter.cpp; path = ../../Source/Dsp/Filter.cpp; sourceTree = SOURCE_ROOT; };
-		5894D40A0E8FA6E9B3EBF9D9 /* SpikeObject.cpp */ = {isa = PBXFileReference; lastKnownFileType = sourcecode.cpp.cpp; name = SpikeObject.cpp; path = ../../Source/Processors/Visualization/SpikeObject.cpp; sourceTree = SOURCE_ROOT; };
-		58958CC3F750D383261E2FBC /* juce_SliderPropertyComponent.h */ = {isa = PBXFileReference; lastKnownFileType = sourcecode.c.h; name = juce_SliderPropertyComponent.h; path = ../../JuceLibraryCode/modules/juce_gui_basics/properties/juce_SliderPropertyComponent.h; sourceTree = SOURCE_ROOT; };
-		5915DB02FB7CA8CEC1BF38A9 /* juce_opengl.mm */ = {isa = PBXFileReference; lastKnownFileType = sourcecode.cpp.objcpp; name = juce_opengl.mm; path = ../../JuceLibraryCode/modules/juce_opengl/juce_opengl.mm; sourceTree = SOURCE_ROOT; };
-		59389DC8664617FD51740F36 /* juce_DirectShowComponent.h */ = {isa = PBXFileReference; lastKnownFileType = sourcecode.c.h; name = juce_DirectShowComponent.h; path = ../../JuceLibraryCode/modules/juce_video/playback/juce_DirectShowComponent.h; sourceTree = SOURCE_ROOT; };
-		5962848AA3DD93A29EFF5B94 /* juce_data_structures.h */ = {isa = PBXFileReference; lastKnownFileType = sourcecode.c.h; name = juce_data_structures.h; path = ../../JuceLibraryCode/modules/juce_data_structures/juce_data_structures.h; sourceTree = SOURCE_ROOT; };
-		5A746CDDE80FEA2E45B5BA66 /* juce_mac_AppleRemote.mm */ = {isa = PBXFileReference; lastKnownFileType = sourcecode.cpp.objcpp; name = juce_mac_AppleRemote.mm; path = ../../JuceLibraryCode/modules/juce_gui_extra/native/juce_mac_AppleRemote.mm; sourceTree = SOURCE_ROOT; };
-		5A7D81B70480B40EEBC2FF54 /* juce_MessageListener.cpp */ = {isa = PBXFileReference; lastKnownFileType = sourcecode.cpp.cpp; name = juce_MessageListener.cpp; path = ../../JuceLibraryCode/modules/juce_events/messages/juce_MessageListener.cpp; sourceTree = SOURCE_ROOT; };
-		5A8D46BEB81DDF24462E3D92 /* PoleFilter.h */ = {isa = PBXFileReference; lastKnownFileType = sourcecode.c.h; name = PoleFilter.h; path = ../../Source/Dsp/PoleFilter.h; sourceTree = SOURCE_ROOT; };
-		5AB3809F029824EE2DE0A798 /* juce_ImageFileFormat.cpp */ = {isa = PBXFileReference; lastKnownFileType = sourcecode.cpp.cpp; name = juce_ImageFileFormat.cpp; path = ../../JuceLibraryCode/modules/juce_graphics/images/juce_ImageFileFormat.cpp; sourceTree = SOURCE_ROOT; };
-		5B2A4DD7133CDE5AEC24CC07 /* GenericProcessor.h */ = {isa = PBXFileReference; lastKnownFileType = sourcecode.c.h; name = GenericProcessor.h; path = ../../Source/Processors/GenericProcessor.h; sourceTree = SOURCE_ROOT; };
-		5B2CDF3CF10A92F6CA45F3DE /* juce_AudioPlayHead.h */ = {isa = PBXFileReference; lastKnownFileType = sourcecode.c.h; name = juce_AudioPlayHead.h; path = ../../JuceLibraryCode/modules/juce_audio_processors/processors/juce_AudioPlayHead.h; sourceTree = SOURCE_ROOT; };
-		5B411F4FCF0F69798C9E4A88 /* juce_ScrollBar.h */ = {isa = PBXFileReference; lastKnownFileType = sourcecode.c.h; name = juce_ScrollBar.h; path = ../../JuceLibraryCode/modules/juce_gui_basics/layout/juce_ScrollBar.h; sourceTree = SOURCE_ROOT; };
-		5B6B25AA065FB6CDE7D6C507 /* juce_ApplicationProperties.h */ = {isa = PBXFileReference; lastKnownFileType = sourcecode.c.h; name = juce_ApplicationProperties.h; path = ../../JuceLibraryCode/modules/juce_data_structures/app_properties/juce_ApplicationProperties.h; sourceTree = SOURCE_ROOT; };
-		5B7EC53FD2232CA799D6C018 /* juce_win32_DirectSound.cpp */ = {isa = PBXFileReference; lastKnownFileType = sourcecode.cpp.cpp; name = juce_win32_DirectSound.cpp; path = ../../JuceLibraryCode/modules/juce_audio_devices/native/juce_win32_DirectSound.cpp; sourceTree = SOURCE_ROOT; };
-		5BB1E90842FD8A212CC2D132 /* juce_CodeDocument.h */ = {isa = PBXFileReference; lastKnownFileType = sourcecode.c.h; name = juce_CodeDocument.h; path = ../../JuceLibraryCode/modules/juce_gui_extra/code_editor/juce_CodeDocument.h; sourceTree = SOURCE_ROOT; };
-		5C1D2D28960C7957A15B3FE4 /* juce_ChannelRemappingAudioSource.cpp */ = {isa = PBXFileReference; lastKnownFileType = sourcecode.cpp.cpp; name = juce_ChannelRemappingAudioSource.cpp; path = ../../JuceLibraryCode/modules/juce_audio_basics/sources/juce_ChannelRemappingAudioSource.cpp; sourceTree = SOURCE_ROOT; };
-		5C5E4C396CD83C46F58644A2 /* triangle_wave.png */ = {isa = PBXFileReference; lastKnownFileType = image.png; name = triangle_wave.png; path = ../../Resources/Images/Icons/triangle_wave.png; sourceTree = SOURCE_ROOT; };
-		5C7EEDD80F88872A87FD561B /* juce_AudioFormat.cpp */ = {isa = PBXFileReference; lastKnownFileType = sourcecode.cpp.cpp; name = juce_AudioFormat.cpp; path = ../../JuceLibraryCode/modules/juce_audio_formats/format/juce_AudioFormat.cpp; sourceTree = SOURCE_ROOT; };
-		5CE99545433261F3B4A46252 /* juce_AudioFormatReaderSource.cpp */ = {isa = PBXFileReference; lastKnownFileType = sourcecode.cpp.cpp; name = juce_AudioFormatReaderSource.cpp; path = ../../JuceLibraryCode/modules/juce_audio_formats/format/juce_AudioFormatReaderSource.cpp; sourceTree = SOURCE_ROOT; };
-		5D9792840E8050DCC766B368 /* juce_OpenGLRenderer.h */ = {isa = PBXFileReference; lastKnownFileType = sourcecode.c.h; name = juce_OpenGLRenderer.h; path = ../../JuceLibraryCode/modules/juce_opengl/opengl/juce_OpenGLRenderer.h; sourceTree = SOURCE_ROOT; };
-		5DB3B3197F8C1E5EE159D6FC /* rhd2000registers.cpp */ = {isa = PBXFileReference; lastKnownFileType = sourcecode.cpp.cpp; name = rhd2000registers.cpp; path = "../../Source/Processors/DataThreads/rhythm-api/rhd2000registers.cpp"; sourceTree = SOURCE_ROOT; };
-		5DB6A07B827D62571BB51943 /* juce_Justification.h */ = {isa = PBXFileReference; lastKnownFileType = sourcecode.c.h; name = juce_Justification.h; path = ../../JuceLibraryCode/modules/juce_graphics/placement/juce_Justification.h; sourceTree = SOURCE_ROOT; };
-		5DC1AF69A773401DB1E8FB32 /* juce_RelativeTime.cpp */ = {isa = PBXFileReference; lastKnownFileType = sourcecode.cpp.cpp; name = juce_RelativeTime.cpp; path = ../../JuceLibraryCode/modules/juce_core/time/juce_RelativeTime.cpp; sourceTree = SOURCE_ROOT; };
-		5E0F8A60411A03461FD687CE /* juce_GroupComponent.h */ = {isa = PBXFileReference; lastKnownFileType = sourcecode.c.h; name = juce_GroupComponent.h; path = ../../JuceLibraryCode/modules/juce_gui_basics/layout/juce_GroupComponent.h; sourceTree = SOURCE_ROOT; };
-		5E1EFF4EEA5684FA00CAA353 /* juce_ResizableBorderComponent.h */ = {isa = PBXFileReference; lastKnownFileType = sourcecode.c.h; name = juce_ResizableBorderComponent.h; path = ../../JuceLibraryCode/modules/juce_gui_basics/layout/juce_ResizableBorderComponent.h; sourceTree = SOURCE_ROOT; };
-		5E663D5A55F191AB92A1383F /* juce_FileInputStream.h */ = {isa = PBXFileReference; lastKnownFileType = sourcecode.c.h; name = juce_FileInputStream.h; path = ../../JuceLibraryCode/modules/juce_core/files/juce_FileInputStream.h; sourceTree = SOURCE_ROOT; };
-		5E94E897783BEEFE61E61A2C /* juce_android_WebBrowserComponent.cpp */ = {isa = PBXFileReference; lastKnownFileType = sourcecode.cpp.cpp; name = juce_android_WebBrowserComponent.cpp; path = ../../JuceLibraryCode/modules/juce_gui_extra/native/juce_android_WebBrowserComponent.cpp; sourceTree = SOURCE_ROOT; };
-		5EA61EDD64BE1E401DD0AA5E /* SpikeDisplayNode.h */ = {isa = PBXFileReference; lastKnownFileType = sourcecode.c.h; name = SpikeDisplayNode.h; path = ../../Source/Processors/SpikeDisplayNode.h; sourceTree = SOURCE_ROOT; };
-		5EA661C13CB7197A45F20028 /* PipelineB-02.png */ = {isa = PBXFileReference; lastKnownFileType = image.png; name = "PipelineB-02.png"; path = "../../Resources/Images/Buttons/PipelineB-02.png"; sourceTree = SOURCE_ROOT; };
-		5F64FDAFCA899A16C7FDDBCA /* AudioNode.h */ = {isa = PBXFileReference; lastKnownFileType = sourcecode.c.h; name = AudioNode.h; path = ../../Source/Processors/AudioNode.h; sourceTree = SOURCE_ROOT; };
-		5F6DCA68A982E930389644FD /* juce_linux_Network.cpp */ = {isa = PBXFileReference; lastKnownFileType = sourcecode.cpp.cpp; name = juce_linux_Network.cpp; path = ../../JuceLibraryCode/modules/juce_core/native/juce_linux_Network.cpp; sourceTree = SOURCE_ROOT; };
-		5FEBF3F722DB6191BF659816 /* juce_ArrowButton.cpp */ = {isa = PBXFileReference; lastKnownFileType = sourcecode.cpp.cpp; name = juce_ArrowButton.cpp; path = ../../JuceLibraryCode/modules/juce_gui_basics/buttons/juce_ArrowButton.cpp; sourceTree = SOURCE_ROOT; };
-		5FEFF62D585CF777C950E569 /* juce_LookAndFeel.cpp */ = {isa = PBXFileReference; lastKnownFileType = sourcecode.cpp.cpp; name = juce_LookAndFeel.cpp; path = ../../JuceLibraryCode/modules/juce_gui_basics/lookandfeel/juce_LookAndFeel.cpp; sourceTree = SOURCE_ROOT; };
-		601654292170CD2D60E912A6 /* juce_linux_ALSA.cpp */ = {isa = PBXFileReference; lastKnownFileType = sourcecode.cpp.cpp; name = juce_linux_ALSA.cpp; path = ../../JuceLibraryCode/modules/juce_audio_devices/native/juce_linux_ALSA.cpp; sourceTree = SOURCE_ROOT; };
-		603764889DE750F8E87F6428 /* juce_win32_Direct2DGraphicsContext.cpp */ = {isa = PBXFileReference; lastKnownFileType = sourcecode.cpp.cpp; name = juce_win32_Direct2DGraphicsContext.cpp; path = ../../JuceLibraryCode/modules/juce_graphics/native/juce_win32_Direct2DGraphicsContext.cpp; sourceTree = SOURCE_ROOT; };
-		605C7ACB09E7739EBE4F1539 /* juce_AudioSource.h */ = {isa = PBXFileReference; lastKnownFileType = sourcecode.c.h; name = juce_AudioSource.h; path = ../../JuceLibraryCode/modules/juce_audio_basics/sources/juce_AudioSource.h; sourceTree = SOURCE_ROOT; };
-		60B1BDA3E9E14F9515963082 /* juce_BasicNativeHeaders.h */ = {isa = PBXFileReference; lastKnownFileType = sourcecode.c.h; name = juce_BasicNativeHeaders.h; path = ../../JuceLibraryCode/modules/juce_core/native/juce_BasicNativeHeaders.h; sourceTree = SOURCE_ROOT; };
-		610E487E060C42B52FD5AAC9 /* ControlPanel.cpp */ = {isa = PBXFileReference; lastKnownFileType = sourcecode.cpp.cpp; name = ControlPanel.cpp; path = ../../Source/UI/ControlPanel.cpp; sourceTree = SOURCE_ROOT; };
-		61317B5191E05925F232E18C /* unibody-8.otf */ = {isa = PBXFileReference; lastKnownFileType = file.otf; name = "unibody-8.otf"; path = "../../Resources/Fonts/unibody-8.otf"; sourceTree = SOURCE_ROOT; };
-		61481DD4AAC7731CE984937D /* juce_OpenGLExtensions.h */ = {isa = PBXFileReference; lastKnownFileType = sourcecode.c.h; name = juce_OpenGLExtensions.h; path = ../../JuceLibraryCode/modules/juce_opengl/native/juce_OpenGLExtensions.h; sourceTree = SOURCE_ROOT; };
-		617F5DFAAE97F48FA996A781 /* juce_DrawableRectangle.h */ = {isa = PBXFileReference; lastKnownFileType = sourcecode.c.h; name = juce_DrawableRectangle.h; path = ../../JuceLibraryCode/modules/juce_gui_basics/drawables/juce_DrawableRectangle.h; sourceTree = SOURCE_ROOT; };
-		61B0CBF705D5FC0431776286 /* juce_OpenGLShaderProgram.cpp */ = {isa = PBXFileReference; lastKnownFileType = sourcecode.cpp.cpp; name = juce_OpenGLShaderProgram.cpp; path = ../../JuceLibraryCode/modules/juce_opengl/opengl/juce_OpenGLShaderProgram.cpp; sourceTree = SOURCE_ROOT; };
-		627956A7A1CB15251D02C8C5 /* juce_ScopedXLock.h */ = {isa = PBXFileReference; lastKnownFileType = sourcecode.c.h; name = juce_ScopedXLock.h; path = ../../JuceLibraryCode/modules/juce_events/native/juce_ScopedXLock.h; sourceTree = SOURCE_ROOT; };
-		6328434A329C353DB8D9512C /* SourceNodeEditor.cpp */ = {isa = PBXFileReference; lastKnownFileType = sourcecode.cpp.cpp; name = SourceNodeEditor.cpp; path = ../../Source/Processors/Editors/SourceNodeEditor.cpp; sourceTree = SOURCE_ROOT; };
-		6340B1D2FECEABBBE6C0DE28 /* Types.h */ = {isa = PBXFileReference; lastKnownFileType = sourcecode.c.h; name = Types.h; path = ../../Source/Dsp/Types.h; sourceTree = SOURCE_ROOT; };
-		63AF6BE7FE2A9E7882743B4F /* juce_mac_Network.mm */ = {isa = PBXFileReference; lastKnownFileType = sourcecode.cpp.objcpp; name = juce_mac_Network.mm; path = ../../JuceLibraryCode/modules/juce_core/native/juce_mac_Network.mm; sourceTree = SOURCE_ROOT; };
-		63F4150ABBA43B2215230034 /* juce_IIRFilter.h */ = {isa = PBXFileReference; lastKnownFileType = sourcecode.c.h; name = juce_IIRFilter.h; path = ../../JuceLibraryCode/modules/juce_audio_basics/effects/juce_IIRFilter.h; sourceTree = SOURCE_ROOT; };
-		642C4CFA27846188E3D53688 /* juce_AudioDeviceManager.h */ = {isa = PBXFileReference; lastKnownFileType = sourcecode.c.h; name = juce_AudioDeviceManager.h; path = ../../JuceLibraryCode/modules/juce_audio_devices/audio_io/juce_AudioDeviceManager.h; sourceTree = SOURCE_ROOT; };
-		649F22404167E0D0EA244196 /* juce_Toolbar.cpp */ = {isa = PBXFileReference; lastKnownFileType = sourcecode.cpp.cpp; name = juce_Toolbar.cpp; path = ../../JuceLibraryCode/modules/juce_gui_basics/widgets/juce_Toolbar.cpp; sourceTree = SOURCE_ROOT; };
-		6514FD7E6C5EC12735E49FBC /* juce_mac_FileChooser.mm */ = {isa = PBXFileReference; lastKnownFileType = sourcecode.cpp.objcpp; name = juce_mac_FileChooser.mm; path = ../../JuceLibraryCode/modules/juce_gui_basics/native/juce_mac_FileChooser.mm; sourceTree = SOURCE_ROOT; };
-		651E9B78A5139F7A5BCA4D90 /* juce_PropertyComponent.cpp */ = {isa = PBXFileReference; lastKnownFileType = sourcecode.cpp.cpp; name = juce_PropertyComponent.cpp; path = ../../JuceLibraryCode/modules/juce_gui_basics/properties/juce_PropertyComponent.cpp; sourceTree = SOURCE_ROOT; };
-		65312FAD0900119CDF6CF414 /* PoleFilter.cpp */ = {isa = PBXFileReference; lastKnownFileType = sourcecode.cpp.cpp; name = PoleFilter.cpp; path = ../../Source/Dsp/PoleFilter.cpp; sourceTree = SOURCE_ROOT; };
-		6535D85C084292220330EDD9 /* juce_ResamplingAudioSource.h */ = {isa = PBXFileReference; lastKnownFileType = sourcecode.c.h; name = juce_ResamplingAudioSource.h; path = ../../JuceLibraryCode/modules/juce_audio_basics/sources/juce_ResamplingAudioSource.h; sourceTree = SOURCE_ROOT; };
-		65751E743D5EFD4066E50746 /* juce_LagrangeInterpolator.h */ = {isa = PBXFileReference; lastKnownFileType = sourcecode.c.h; name = juce_LagrangeInterpolator.h; path = ../../JuceLibraryCode/modules/juce_audio_basics/effects/juce_LagrangeInterpolator.h; sourceTree = SOURCE_ROOT; };
-		6589EAEF497ABA76A295B121 /* juce_VSTPluginFormat.h */ = {isa = PBXFileReference; lastKnownFileType = sourcecode.c.h; name = juce_VSTPluginFormat.h; path = ../../JuceLibraryCode/modules/juce_audio_processors/format_types/juce_VSTPluginFormat.h; sourceTree = SOURCE_ROOT; };
-		658D08592154525DA1C40826 /* juce_FileLogger.cpp */ = {isa = PBXFileReference; lastKnownFileType = sourcecode.cpp.cpp; name = juce_FileLogger.cpp; path = ../../JuceLibraryCode/modules/juce_core/logging/juce_FileLogger.cpp; sourceTree = SOURCE_ROOT; };
-		6596D69CCD1502DC6BBD15F1 /* juce_CharPointer_UTF32.h */ = {isa = PBXFileReference; lastKnownFileType = sourcecode.c.h; name = juce_CharPointer_UTF32.h; path = ../../JuceLibraryCode/modules/juce_core/text/juce_CharPointer_UTF32.h; sourceTree = SOURCE_ROOT; };
-		65980344D141B0008A94E2E4 /* juce_win32_DirectShowComponent.cpp */ = {isa = PBXFileReference; lastKnownFileType = sourcecode.cpp.cpp; name = juce_win32_DirectShowComponent.cpp; path = ../../JuceLibraryCode/modules/juce_video/native/juce_win32_DirectShowComponent.cpp; sourceTree = SOURCE_ROOT; };
-		65A447DCF8A68BAABC20FC7D /* juce_FileFilter.h */ = {isa = PBXFileReference; lastKnownFileType = sourcecode.c.h; name = juce_FileFilter.h; path = ../../JuceLibraryCode/modules/juce_gui_basics/filebrowser/juce_FileFilter.h; sourceTree = SOURCE_ROOT; };
-		65BE7542749DCCAE33ACF40F /* juce_OldSchoolLookAndFeel.h */ = {isa = PBXFileReference; lastKnownFileType = sourcecode.c.h; name = juce_OldSchoolLookAndFeel.h; path = ../../JuceLibraryCode/modules/juce_gui_extra/lookandfeel/juce_OldSchoolLookAndFeel.h; sourceTree = SOURCE_ROOT; };
-		65DA1366481AB10AFB3AF344 /* juce_PerformanceCounter.h */ = {isa = PBXFileReference; lastKnownFileType = sourcecode.c.h; name = juce_PerformanceCounter.h; path = ../../JuceLibraryCode/modules/juce_core/time/juce_PerformanceCounter.h; sourceTree = SOURCE_ROOT; };
-		65F4459CC1832883FFF6C166 /* juce_audio_devices.mm */ = {isa = PBXFileReference; lastKnownFileType = sourcecode.cpp.objcpp; name = juce_audio_devices.mm; path = ../../JuceLibraryCode/modules/juce_audio_devices/juce_audio_devices.mm; sourceTree = SOURCE_ROOT; };
-		66463AB11EA4D6341C32F27E /* DataWindow.cpp */ = {isa = PBXFileReference; lastKnownFileType = sourcecode.cpp.cpp; name = DataWindow.cpp; path = ../../Source/Processors/Visualization/DataWindow.cpp; sourceTree = SOURCE_ROOT; };
-		66C663401829E0F7E787F708 /* juce_PropertySet.h */ = {isa = PBXFileReference; lastKnownFileType = sourcecode.c.h; name = juce_PropertySet.h; path = ../../JuceLibraryCode/modules/juce_core/containers/juce_PropertySet.h; sourceTree = SOURCE_ROOT; };
-		66D3F831CE4F6AE89E4C869A /* juce_LinkedListPointer.h */ = {isa = PBXFileReference; lastKnownFileType = sourcecode.c.h; name = juce_LinkedListPointer.h; path = ../../JuceLibraryCode/modules/juce_core/containers/juce_LinkedListPointer.h; sourceTree = SOURCE_ROOT; };
-		66F524552E8DE88CDC2E40FD /* silkscreen-serialized */ = {isa = PBXFileReference; lastKnownFileType = file; name = "silkscreen-serialized"; path = "../../Resources/Fonts/silkscreen-serialized"; sourceTree = SOURCE_ROOT; };
-		66FE597910F6A68CBB6FA055 /* juce_MemoryInputStream.cpp */ = {isa = PBXFileReference; lastKnownFileType = sourcecode.cpp.cpp; name = juce_MemoryInputStream.cpp; path = ../../JuceLibraryCode/modules/juce_core/streams/juce_MemoryInputStream.cpp; sourceTree = SOURCE_ROOT; };
-		670987D88775D6B240C34820 /* juce_NotificationType.h */ = {isa = PBXFileReference; lastKnownFileType = sourcecode.c.h; name = juce_NotificationType.h; path = ../../JuceLibraryCode/modules/juce_events/messages/juce_NotificationType.h; sourceTree = SOURCE_ROOT; };
-		674FDCCEF6A1379A0F689004 /* juce_ComponentBoundsConstrainer.h */ = {isa = PBXFileReference; lastKnownFileType = sourcecode.c.h; name = juce_ComponentBoundsConstrainer.h; path = ../../JuceLibraryCode/modules/juce_gui_basics/layout/juce_ComponentBoundsConstrainer.h; sourceTree = SOURCE_ROOT; };
-		67BB47E709B643D4C01AB34C /* juce_AudioDeviceSelectorComponent.cpp */ = {isa = PBXFileReference; lastKnownFileType = sourcecode.cpp.cpp; name = juce_AudioDeviceSelectorComponent.cpp; path = ../../JuceLibraryCode/modules/juce_audio_utils/gui/juce_AudioDeviceSelectorComponent.cpp; sourceTree = SOURCE_ROOT; };
-		6832130272774CD542793762 /* juce_mac_CoreGraphicsContext.mm */ = {isa = PBXFileReference; lastKnownFileType = sourcecode.cpp.objcpp; name = juce_mac_CoreGraphicsContext.mm; path = ../../JuceLibraryCode/modules/juce_graphics/native/juce_mac_CoreGraphicsContext.mm; sourceTree = SOURCE_ROOT; };
-		686FA8DDF2848517CBFB9E4A /* juce_MouseCursor.cpp */ = {isa = PBXFileReference; lastKnownFileType = sourcecode.cpp.cpp; name = juce_MouseCursor.cpp; path = ../../JuceLibraryCode/modules/juce_gui_basics/mouse/juce_MouseCursor.cpp; sourceTree = SOURCE_ROOT; };
-		6880C148A38A5C8D0092E358 /* Merger.h */ = {isa = PBXFileReference; lastKnownFileType = sourcecode.c.h; name = Merger.h; path = ../../Source/Processors/Utilities/Merger.h; sourceTree = SOURCE_ROOT; };
-		6917A53BAA3CA2819E4C10BF /* juce_ToolbarItemComponent.cpp */ = {isa = PBXFileReference; lastKnownFileType = sourcecode.cpp.cpp; name = juce_ToolbarItemComponent.cpp; path = ../../JuceLibraryCode/modules/juce_gui_basics/widgets/juce_ToolbarItemComponent.cpp; sourceTree = SOURCE_ROOT; };
-		693E9C5C9A435F791921DAAE /* juce_AudioDeviceManager.cpp */ = {isa = PBXFileReference; lastKnownFileType = sourcecode.cpp.cpp; name = juce_AudioDeviceManager.cpp; path = ../../JuceLibraryCode/modules/juce_audio_devices/audio_io/juce_AudioDeviceManager.cpp; sourceTree = SOURCE_ROOT; };
-		696F2DC49934E6F01A2DF9FE /* juce_FileTreeComponent.cpp */ = {isa = PBXFileReference; lastKnownFileType = sourcecode.cpp.cpp; name = juce_FileTreeComponent.cpp; path = ../../JuceLibraryCode/modules/juce_gui_basics/filebrowser/juce_FileTreeComponent.cpp; sourceTree = SOURCE_ROOT; };
-		698B0EC670DA47934444381B /* juce_win32_Network.cpp */ = {isa = PBXFileReference; lastKnownFileType = sourcecode.cpp.cpp; name = juce_win32_Network.cpp; path = ../../JuceLibraryCode/modules/juce_core/native/juce_win32_Network.cpp; sourceTree = SOURCE_ROOT; };
-		6A559D9595A54EF52BF0773A /* juce_Range.h */ = {isa = PBXFileReference; lastKnownFileType = sourcecode.c.h; name = juce_Range.h; path = ../../JuceLibraryCode/modules/juce_core/maths/juce_Range.h; sourceTree = SOURCE_ROOT; };
-		6A63308EBE68478531604BA4 /* juce_DirectoryContentsList.cpp */ = {isa = PBXFileReference; lastKnownFileType = sourcecode.cpp.cpp; name = juce_DirectoryContentsList.cpp; path = ../../JuceLibraryCode/modules/juce_gui_basics/filebrowser/juce_DirectoryContentsList.cpp; sourceTree = SOURCE_ROOT; };
-		6ABF91320A2EB6D307091AEE /* juce_mac_CameraDevice.mm */ = {isa = PBXFileReference; lastKnownFileType = sourcecode.cpp.objcpp; name = juce_mac_CameraDevice.mm; path = ../../JuceLibraryCode/modules/juce_video/native/juce_mac_CameraDevice.mm; sourceTree = SOURCE_ROOT; };
-		6B28CEAF75E22F2CCCACBCC7 /* juce_audio_formats.mm */ = {isa = PBXFileReference; lastKnownFileType = sourcecode.cpp.objcpp; name = juce_audio_formats.mm; path = ../../JuceLibraryCode/modules/juce_audio_formats/juce_audio_formats.mm; sourceTree = SOURCE_ROOT; };
-		6B32691AA8B3D304B68CFA64 /* juce_MemoryMappedAudioFormatReader.h */ = {isa = PBXFileReference; lastKnownFileType = sourcecode.c.h; name = juce_MemoryMappedAudioFormatReader.h; path = ../../JuceLibraryCode/modules/juce_audio_formats/format/juce_MemoryMappedAudioFormatReader.h; sourceTree = SOURCE_ROOT; };
-		6B7252D3F574AE21BE464327 /* PipelineA-02.png */ = {isa = PBXFileReference; lastKnownFileType = image.png; name = "PipelineA-02.png"; path = "../../Resources/Images/Buttons/PipelineA-02.png"; sourceTree = SOURCE_ROOT; };
-		6B90F5150FA8E114E8AE98BF /* juce_AudioFormatWriter.cpp */ = {isa = PBXFileReference; lastKnownFileType = sourcecode.cpp.cpp; name = juce_AudioFormatWriter.cpp; path = ../../JuceLibraryCode/modules/juce_audio_formats/format/juce_AudioFormatWriter.cpp; sourceTree = SOURCE_ROOT; };
-		6BA113C799640798D3F29A06 /* juce_ProgressBar.h */ = {isa = PBXFileReference; lastKnownFileType = sourcecode.c.h; name = juce_ProgressBar.h; path = ../../JuceLibraryCode/modules/juce_gui_basics/widgets/juce_ProgressBar.h; sourceTree = SOURCE_ROOT; };
-		6BA7D7A7E3E2E646E50D334A /* juce_FileSearchPathListComponent.cpp */ = {isa = PBXFileReference; lastKnownFileType = sourcecode.cpp.cpp; name = juce_FileSearchPathListComponent.cpp; path = ../../JuceLibraryCode/modules/juce_gui_basics/filebrowser/juce_FileSearchPathListComponent.cpp; sourceTree = SOURCE_ROOT; };
-		6BBBC0907D7A62E2F3AB9BDF /* juce_Colours.cpp */ = {isa = PBXFileReference; lastKnownFileType = sourcecode.cpp.cpp; name = juce_Colours.cpp; path = ../../JuceLibraryCode/modules/juce_graphics/colour/juce_Colours.cpp; sourceTree = SOURCE_ROOT; };
-		6C24163DC4ECD731489CC4F6 /* juce_OwnedArray.h */ = {isa = PBXFileReference; lastKnownFileType = sourcecode.c.h; name = juce_OwnedArray.h; path = ../../JuceLibraryCode/modules/juce_core/containers/juce_OwnedArray.h; sourceTree = SOURCE_ROOT; };
-		6C36C3C304EB066B1DFCCD9C /* juce_SystemClipboard.h */ = {isa = PBXFileReference; lastKnownFileType = sourcecode.c.h; name = juce_SystemClipboard.h; path = ../../JuceLibraryCode/modules/juce_gui_basics/keyboard/juce_SystemClipboard.h; sourceTree = SOURCE_ROOT; };
-		6C8489C41782E3D391AF0C26 /* juce_Identifier.h */ = {isa = PBXFileReference; lastKnownFileType = sourcecode.c.h; name = juce_Identifier.h; path = ../../JuceLibraryCode/modules/juce_core/text/juce_Identifier.h; sourceTree = SOURCE_ROOT; };
-		6CA98F8581CEAE2DC9AEBCE9 /* juce_CallbackMessage.h */ = {isa = PBXFileReference; lastKnownFileType = sourcecode.c.h; name = juce_CallbackMessage.h; path = ../../JuceLibraryCode/modules/juce_events/messages/juce_CallbackMessage.h; sourceTree = SOURCE_ROOT; };
-		6CBD8647DB17F1B58B14A3BC /* juce_win32_AudioCDBurner.cpp */ = {isa = PBXFileReference; lastKnownFileType = sourcecode.cpp.cpp; name = juce_win32_AudioCDBurner.cpp; path = ../../JuceLibraryCode/modules/juce_audio_devices/native/juce_win32_AudioCDBurner.cpp; sourceTree = SOURCE_ROOT; };
-		6D34DD9AB987A67BADE71C65 /* RadioButtons-05.png */ = {isa = PBXFileReference; lastKnownFileType = image.png; name = "RadioButtons-05.png"; path = "../../Resources/Images/Icons/RadioButtons-05.png"; sourceTree = SOURCE_ROOT; };
-		6D4BA4399FDEB6D2195B257D /* juce_SplashScreen.h */ = {isa = PBXFileReference; lastKnownFileType = sourcecode.c.h; name = juce_SplashScreen.h; path = ../../JuceLibraryCode/modules/juce_gui_extra/misc/juce_SplashScreen.h; sourceTree = SOURCE_ROOT; };
-		6D4DFC260B2966E3EBFC0C79 /* juce_SliderPropertyComponent.cpp */ = {isa = PBXFileReference; lastKnownFileType = sourcecode.cpp.cpp; name = juce_SliderPropertyComponent.cpp; path = ../../JuceLibraryCode/modules/juce_gui_basics/properties/juce_SliderPropertyComponent.cpp; sourceTree = SOURCE_ROOT; };
-		6D59D5780ECD2CC9703CB499 /* Butterworth.h */ = {isa = PBXFileReference; lastKnownFileType = sourcecode.c.h; name = Butterworth.h; path = ../../Source/Dsp/Butterworth.h; sourceTree = SOURCE_ROOT; };
-		6D619C7A3A14981DC4EFF223 /* juce_IIRFilterAudioSource.h */ = {isa = PBXFileReference; lastKnownFileType = sourcecode.c.h; name = juce_IIRFilterAudioSource.h; path = ../../JuceLibraryCode/modules/juce_audio_basics/sources/juce_IIRFilterAudioSource.h; sourceTree = SOURCE_ROOT; };
-		6D77949E9C7C9B5A7795C0E0 /* juce_PathStrokeType.h */ = {isa = PBXFileReference; lastKnownFileType = sourcecode.c.h; name = juce_PathStrokeType.h; path = ../../JuceLibraryCode/modules/juce_graphics/geometry/juce_PathStrokeType.h; sourceTree = SOURCE_ROOT; };
-		6DA8EC2F779DEBB701FE33CA /* juce_win32_HiddenMessageWindow.h */ = {isa = PBXFileReference; lastKnownFileType = sourcecode.c.h; name = juce_win32_HiddenMessageWindow.h; path = ../../JuceLibraryCode/modules/juce_events/native/juce_win32_HiddenMessageWindow.h; sourceTree = SOURCE_ROOT; };
-		6DCDFF2618CFEECEACE87630 /* juce_android_GraphicsContext.cpp */ = {isa = PBXFileReference; lastKnownFileType = sourcecode.cpp.cpp; name = juce_android_GraphicsContext.cpp; path = ../../JuceLibraryCode/modules/juce_graphics/native/juce_android_GraphicsContext.cpp; sourceTree = SOURCE_ROOT; };
-		6DD526F86CBF2C3B3487FFE1 /* juce_ComponentBuilder.cpp */ = {isa = PBXFileReference; lastKnownFileType = sourcecode.cpp.cpp; name = juce_ComponentBuilder.cpp; path = ../../JuceLibraryCode/modules/juce_gui_basics/layout/juce_ComponentBuilder.cpp; sourceTree = SOURCE_ROOT; };
-		6E2F243D8F70CC92391204A4 /* juce_MultiDocumentPanel.h */ = {isa = PBXFileReference; lastKnownFileType = sourcecode.c.h; name = juce_MultiDocumentPanel.h; path = ../../JuceLibraryCode/modules/juce_gui_basics/layout/juce_MultiDocumentPanel.h; sourceTree = SOURCE_ROOT; };
-		6EA1CC7DACDDBA863179521A /* juce_TemporaryFile.cpp */ = {isa = PBXFileReference; lastKnownFileType = sourcecode.cpp.cpp; name = juce_TemporaryFile.cpp; path = ../../JuceLibraryCode/modules/juce_core/files/juce_TemporaryFile.cpp; sourceTree = SOURCE_ROOT; };
-		6EF4EFD6D74D2573AC6B6A6F /* juce_module_info */ = {isa = PBXFileReference; lastKnownFileType = text; name = juce_module_info; path = ../../JuceLibraryCode/modules/juce_audio_devices/juce_module_info; sourceTree = SOURCE_ROOT; };
-		6F9B89F7AD0E13887871D4FE /* SourceDrop.png */ = {isa = PBXFileReference; lastKnownFileType = image.png; name = SourceDrop.png; path = ../../Resources/Images/Icons/SourceDrop.png; sourceTree = SOURCE_ROOT; };
-		6FE8B0DD6116E6A3456ECF09 /* juce_ios_UIViewComponent.mm */ = {isa = PBXFileReference; lastKnownFileType = sourcecode.cpp.objcpp; name = juce_ios_UIViewComponent.mm; path = ../../JuceLibraryCode/modules/juce_gui_extra/native/juce_ios_UIViewComponent.mm; sourceTree = SOURCE_ROOT; };
-		700597338DEC9AB65C4C8A5E /* juce_DrawableText.h */ = {isa = PBXFileReference; lastKnownFileType = sourcecode.c.h; name = juce_DrawableText.h; path = ../../JuceLibraryCode/modules/juce_gui_basics/drawables/juce_DrawableText.h; sourceTree = SOURCE_ROOT; };
-		70151263C4CB8A4F79431E11 /* EventNodeEditor.cpp */ = {isa = PBXFileReference; lastKnownFileType = sourcecode.cpp.cpp; name = EventNodeEditor.cpp; path = ../../Source/Processors/Editors/EventNodeEditor.cpp; sourceTree = SOURCE_ROOT; };
-		70BF68C222D1E0A0368EB845 /* juce_ApplicationCommandManager.cpp */ = {isa = PBXFileReference; lastKnownFileType = sourcecode.cpp.cpp; name = juce_ApplicationCommandManager.cpp; path = ../../JuceLibraryCode/modules/juce_gui_basics/commands/juce_ApplicationCommandManager.cpp; sourceTree = SOURCE_ROOT; };
-		70ECB490BD59F59D003F3BEE /* juce_android_CameraDevice.cpp */ = {isa = PBXFileReference; lastKnownFileType = sourcecode.cpp.cpp; name = juce_android_CameraDevice.cpp; path = ../../JuceLibraryCode/modules/juce_video/native/juce_android_CameraDevice.cpp; sourceTree = SOURCE_ROOT; };
-		70F06DBCA3948BCC1062E36F /* ChannelSelector.h */ = {isa = PBXFileReference; lastKnownFileType = sourcecode.c.h; name = ChannelSelector.h; path = ../../Source/Processors/Editors/ChannelSelector.h; sourceTree = SOURCE_ROOT; };
-		71CF8F6995DF1BA2038C21D6 /* juce_AlertWindow.h */ = {isa = PBXFileReference; lastKnownFileType = sourcecode.c.h; name = juce_AlertWindow.h; path = ../../JuceLibraryCode/modules/juce_gui_basics/windows/juce_AlertWindow.h; sourceTree = SOURCE_ROOT; };
-		7291F19253205B1A5138908E /* juce_DynamicObject.cpp */ = {isa = PBXFileReference; lastKnownFileType = sourcecode.cpp.cpp; name = juce_DynamicObject.cpp; path = ../../JuceLibraryCode/modules/juce_core/containers/juce_DynamicObject.cpp; sourceTree = SOURCE_ROOT; };
-		72C33BA70B9EE82E39F1EC6C /* juce_MP3AudioFormat.h */ = {isa = PBXFileReference; lastKnownFileType = sourcecode.c.h; name = juce_MP3AudioFormat.h; path = ../../JuceLibraryCode/modules/juce_audio_formats/codecs/juce_MP3AudioFormat.h; sourceTree = SOURCE_ROOT; };
-		72FCE41894123FC5DB01566B /* juce_OpenGL_win32.h */ = {isa = PBXFileReference; lastKnownFileType = sourcecode.c.h; name = juce_OpenGL_win32.h; path = ../../JuceLibraryCode/modules/juce_opengl/native/juce_OpenGL_win32.h; sourceTree = SOURCE_ROOT; };
-		7387114E34496F4606550863 /* juce_HyperlinkButton.cpp */ = {isa = PBXFileReference; lastKnownFileType = sourcecode.cpp.cpp; name = juce_HyperlinkButton.cpp; path = ../../JuceLibraryCode/modules/juce_gui_basics/buttons/juce_HyperlinkButton.cpp; sourceTree = SOURCE_ROOT; };
-		73ACB7A051EDE5F676E35FFD /* juce_PerformanceCounter.cpp */ = {isa = PBXFileReference; lastKnownFileType = sourcecode.cpp.cpp; name = juce_PerformanceCounter.cpp; path = ../../JuceLibraryCode/modules/juce_core/time/juce_PerformanceCounter.cpp; sourceTree = SOURCE_ROOT; };
-		73C69D948D33899821536025 /* juce_SystemTrayIconComponent.h */ = {isa = PBXFileReference; lastKnownFileType = sourcecode.c.h; name = juce_SystemTrayIconComponent.h; path = ../../JuceLibraryCode/modules/juce_gui_extra/misc/juce_SystemTrayIconComponent.h; sourceTree = SOURCE_ROOT; };
-		748AF0975561FFFE51DF5F58 /* PhaseDetectorEditor.h */ = {isa = PBXFileReference; lastKnownFileType = sourcecode.c.h; name = PhaseDetectorEditor.h; path = ../../Source/Processors/Editors/PhaseDetectorEditor.h; sourceTree = SOURCE_ROOT; };
-		748E62D05C8FFF74DCA234C7 /* juce_ThreadPool.cpp */ = {isa = PBXFileReference; lastKnownFileType = sourcecode.cpp.cpp; name = juce_ThreadPool.cpp; path = ../../JuceLibraryCode/modules/juce_core/threads/juce_ThreadPool.cpp; sourceTree = SOURCE_ROOT; };
-		74A81014471CC0EB0D5E6571 /* juce_ValueTree.cpp */ = {isa = PBXFileReference; lastKnownFileType = sourcecode.cpp.cpp; name = juce_ValueTree.cpp; path = ../../JuceLibraryCode/modules/juce_data_structures/values/juce_ValueTree.cpp; sourceTree = SOURCE_ROOT; };
-		74DE857CEFA10BC49FF591DB /* juce_Synthesiser.h */ = {isa = PBXFileReference; lastKnownFileType = sourcecode.c.h; name = juce_Synthesiser.h; path = ../../JuceLibraryCode/modules/juce_audio_basics/synthesisers/juce_Synthesiser.h; sourceTree = SOURCE_ROOT; };
-		753B81CCB5A6B6929679E7B7 /* juce_Application.h */ = {isa = PBXFileReference; lastKnownFileType = sourcecode.c.h; name = juce_Application.h; path = ../../JuceLibraryCode/modules/juce_gui_basics/application/juce_Application.h; sourceTree = SOURCE_ROOT; };
-		7555A13E69B99B1B6C7295FD /* juce_InputStream.cpp */ = {isa = PBXFileReference; lastKnownFileType = sourcecode.cpp.cpp; name = juce_InputStream.cpp; path = ../../JuceLibraryCode/modules/juce_core/streams/juce_InputStream.cpp; sourceTree = SOURCE_ROOT; };
-		758BC480F153DEA79304366B /* ofArduino.h */ = {isa = PBXFileReference; lastKnownFileType = sourcecode.c.h; name = ofArduino.h; path = ../../Source/Processors/Serial/ofArduino.h; sourceTree = SOURCE_ROOT; };
-		75A4EEE127FAB86D65FF5F6E /* juce_RelativeCoordinatePositioner.cpp */ = {isa = PBXFileReference; lastKnownFileType = sourcecode.cpp.cpp; name = juce_RelativeCoordinatePositioner.cpp; path = ../../JuceLibraryCode/modules/juce_gui_basics/positioning/juce_RelativeCoordinatePositioner.cpp; sourceTree = SOURCE_ROOT; };
-		75B1E4EFCDA9A506CFEDB09F /* PhaseDetectorEditor.cpp */ = {isa = PBXFileReference; lastKnownFileType = sourcecode.cpp.cpp; name = PhaseDetectorEditor.cpp; path = ../../Source/Processors/Editors/PhaseDetectorEditor.cpp; sourceTree = SOURCE_ROOT; };
-		75E0C433EC27CFB712CD9F75 /* juce_PluginListComponent.h */ = {isa = PBXFileReference; lastKnownFileType = sourcecode.c.h; name = juce_PluginListComponent.h; path = ../../JuceLibraryCode/modules/juce_audio_processors/scanning/juce_PluginListComponent.h; sourceTree = SOURCE_ROOT; };
-		75FCE8908DD9055F90E93716 /* juce_ResizableBorderComponent.cpp */ = {isa = PBXFileReference; lastKnownFileType = sourcecode.cpp.cpp; name = juce_ResizableBorderComponent.cpp; path = ../../JuceLibraryCode/modules/juce_gui_basics/layout/juce_ResizableBorderComponent.cpp; sourceTree = SOURCE_ROOT; };
-		76140C0485FDDA98C3D98E2A /* juce_OldSchoolLookAndFeel.cpp */ = {isa = PBXFileReference; lastKnownFileType = sourcecode.cpp.cpp; name = juce_OldSchoolLookAndFeel.cpp; path = ../../JuceLibraryCode/modules/juce_gui_extra/lookandfeel/juce_OldSchoolLookAndFeel.cpp; sourceTree = SOURCE_ROOT; };
-		766923F74E30FF5D6B12E7CE /* juce_DrawableComposite.h */ = {isa = PBXFileReference; lastKnownFileType = sourcecode.c.h; name = juce_DrawableComposite.h; path = ../../JuceLibraryCode/modules/juce_gui_basics/drawables/juce_DrawableComposite.h; sourceTree = SOURCE_ROOT; };
-		76E89CBE70BF8F2476B7AA34 /* juce_SortedSet.h */ = {isa = PBXFileReference; lastKnownFileType = sourcecode.c.h; name = juce_SortedSet.h; path = ../../JuceLibraryCode/modules/juce_core/containers/juce_SortedSet.h; sourceTree = SOURCE_ROOT; };
-		76F569AE7B444D8F69EE0E86 /* AudioResamplingNode.cpp */ = {isa = PBXFileReference; lastKnownFileType = sourcecode.cpp.cpp; name = AudioResamplingNode.cpp; path = ../../Source/Processors/AudioResamplingNode.cpp; sourceTree = SOURCE_ROOT; };
-		7719FB81DDF23CF0164B131D /* juce_BlowFish.h */ = {isa = PBXFileReference; lastKnownFileType = sourcecode.c.h; name = juce_BlowFish.h; path = ../../JuceLibraryCode/modules/juce_cryptography/encryption/juce_BlowFish.h; sourceTree = SOURCE_ROOT; };
-		77B3E84324445076F1F907E9 /* juce_win32_Threads.cpp */ = {isa = PBXFileReference; lastKnownFileType = sourcecode.cpp.cpp; name = juce_win32_Threads.cpp; path = ../../JuceLibraryCode/modules/juce_core/native/juce_win32_Threads.cpp; sourceTree = SOURCE_ROOT; };
-		783D8922D5C687E170FA1A2C /* cpmono_plain.otf */ = {isa = PBXFileReference; lastKnownFileType = file.otf; name = cpmono_plain.otf; path = ../../Resources/Fonts/cpmono_plain.otf; sourceTree = SOURCE_ROOT; };
-		784233150B26826701C09103 /* juce_MidiKeyboardComponent.h */ = {isa = PBXFileReference; lastKnownFileType = sourcecode.c.h; name = juce_MidiKeyboardComponent.h; path = ../../JuceLibraryCode/modules/juce_audio_utils/gui/juce_MidiKeyboardComponent.h; sourceTree = SOURCE_ROOT; };
-		786A97B2B4E2BB6406546647 /* juce_FileSearchPathListComponent.h */ = {isa = PBXFileReference; lastKnownFileType = sourcecode.c.h; name = juce_FileSearchPathListComponent.h; path = ../../JuceLibraryCode/modules/juce_gui_basics/filebrowser/juce_FileSearchPathListComponent.h; sourceTree = SOURCE_ROOT; };
-		786F6A40506C2094B812F4D5 /* juce_module_info */ = {isa = PBXFileReference; lastKnownFileType = text; name = juce_module_info; path = ../../JuceLibraryCode/modules/juce_audio_basics/juce_module_info; sourceTree = SOURCE_ROOT; };
-		788F8B7719B70465762B634B /* DataBuffer.cpp */ = {isa = PBXFileReference; lastKnownFileType = sourcecode.cpp.cpp; name = DataBuffer.cpp; path = ../../Source/Processors/DataThreads/DataBuffer.cpp; sourceTree = SOURCE_ROOT; };
-		789139D88F449BE488BF3CCB /* juce_AudioFormatReader.h */ = {isa = PBXFileReference; lastKnownFileType = sourcecode.c.h; name = juce_AudioFormatReader.h; path = ../../JuceLibraryCode/modules/juce_audio_formats/format/juce_AudioFormatReader.h; sourceTree = SOURCE_ROOT; };
-		78BA978C614603B5E9ECFFF1 /* juce_ComponentPeer.cpp */ = {isa = PBXFileReference; lastKnownFileType = sourcecode.cpp.cpp; name = juce_ComponentPeer.cpp; path = ../../JuceLibraryCode/modules/juce_gui_basics/windows/juce_ComponentPeer.cpp; sourceTree = SOURCE_ROOT; };
-		78CC9639B933CE2497264EF2 /* juce_KeyPress.h */ = {isa = PBXFileReference; lastKnownFileType = sourcecode.c.h; name = juce_KeyPress.h; path = ../../JuceLibraryCode/modules/juce_gui_basics/keyboard/juce_KeyPress.h; sourceTree = SOURCE_ROOT; };
-		793A4A777FEFA450F86C78EE /* juce_GraphicsContext.cpp */ = {isa = PBXFileReference; lastKnownFileType = sourcecode.cpp.cpp; name = juce_GraphicsContext.cpp; path = ../../JuceLibraryCode/modules/juce_graphics/contexts/juce_GraphicsContext.cpp; sourceTree = SOURCE_ROOT; };
-		79BBD2F2F31D76CC4F5BD012 /* RadioButtons_selected-04.png */ = {isa = PBXFileReference; lastKnownFileType = image.png; name = "RadioButtons_selected-04.png"; path = "../../Resources/Images/Icons/RadioButtons_selected-04.png"; sourceTree = SOURCE_ROOT; };
-		79C32CA8069962F5DE48F633 /* PulsePal.h */ = {isa = PBXFileReference; lastKnownFileType = sourcecode.c.h; name = PulsePal.h; path = ../../Source/Processors/Serial/PulsePal.h; sourceTree = SOURCE_ROOT; };
-		79C91DDF3BC3F15D0338E504 /* ProcessorList.cpp */ = {isa = PBXFileReference; lastKnownFileType = sourcecode.cpp.cpp; name = ProcessorList.cpp; path = ../../Source/UI/ProcessorList.cpp; sourceTree = SOURCE_ROOT; };
-		7A93BFD2180B5E00B124CB1A /* juce_PixelFormats.h */ = {isa = PBXFileReference; lastKnownFileType = sourcecode.c.h; name = juce_PixelFormats.h; path = ../../JuceLibraryCode/modules/juce_graphics/colour/juce_PixelFormats.h; sourceTree = SOURCE_ROOT; };
-		7A9F37527280A470F201FB6E /* juce_SystemTrayIconComponent.cpp */ = {isa = PBXFileReference; lastKnownFileType = sourcecode.cpp.cpp; name = juce_SystemTrayIconComponent.cpp; path = ../../JuceLibraryCode/modules/juce_gui_extra/misc/juce_SystemTrayIconComponent.cpp; sourceTree = SOURCE_ROOT; };
-		7ACB1CB66D69738904358F43 /* Design.h */ = {isa = PBXFileReference; lastKnownFileType = sourcecode.c.h; name = Design.h; path = ../../Source/Dsp/Design.h; sourceTree = SOURCE_ROOT; };
-		7B42B28FDB2E3AC67EF296F8 /* PracticalSocket.h */ = {isa = PBXFileReference; lastKnownFileType = sourcecode.c.h; name = PracticalSocket.h; path = ../../Source/Network/PracticalSocket.h; sourceTree = SOURCE_ROOT; };
-		7B674BB1DA11A4E58EA71624 /* juce_EdgeTable.cpp */ = {isa = PBXFileReference; lastKnownFileType = sourcecode.cpp.cpp; name = juce_EdgeTable.cpp; path = ../../JuceLibraryCode/modules/juce_graphics/geometry/juce_EdgeTable.cpp; sourceTree = SOURCE_ROOT; };
-		7B7819A5759B54D91E334447 /* LfpTriggeredAverageEditor.cpp */ = {isa = PBXFileReference; lastKnownFileType = sourcecode.cpp.cpp; name = LfpTriggeredAverageEditor.cpp; path = ../../Source/Processors/Editors/LfpTriggeredAverageEditor.cpp; sourceTree = SOURCE_ROOT; };
-		7BCE1C09508E1B9CFC79C185 /* juce_CaretComponent.cpp */ = {isa = PBXFileReference; lastKnownFileType = sourcecode.cpp.cpp; name = juce_CaretComponent.cpp; path = ../../JuceLibraryCode/modules/juce_gui_basics/keyboard/juce_CaretComponent.cpp; sourceTree = SOURCE_ROOT; };
-		7BD2C39F13FDE202141C4B41 /* MessageCenter.cpp */ = {isa = PBXFileReference; lastKnownFileType = sourcecode.cpp.cpp; name = MessageCenter.cpp; path = ../../Source/UI/MessageCenter.cpp; sourceTree = SOURCE_ROOT; };
-		7BE7EBBCC4DCF760A1AA697E /* juce_DirectoryContentsList.h */ = {isa = PBXFileReference; lastKnownFileType = sourcecode.c.h; name = juce_DirectoryContentsList.h; path = ../../JuceLibraryCode/modules/juce_gui_basics/filebrowser/juce_DirectoryContentsList.h; sourceTree = SOURCE_ROOT; };
-		7C0F2759385C66CAC3EC362D /* juce_win32_ActiveXComponent.cpp */ = {isa = PBXFileReference; lastKnownFileType = sourcecode.cpp.cpp; name = juce_win32_ActiveXComponent.cpp; path = ../../JuceLibraryCode/modules/juce_gui_extra/native/juce_win32_ActiveXComponent.cpp; sourceTree = SOURCE_ROOT; };
-		7C15112E5F287ACDD74480F5 /* juce_QuickTimeMovieComponent.h */ = {isa = PBXFileReference; lastKnownFileType = sourcecode.c.h; name = juce_QuickTimeMovieComponent.h; path = ../../JuceLibraryCode/modules/juce_video/playback/juce_QuickTimeMovieComponent.h; sourceTree = SOURCE_ROOT; };
-		7C1D87A0C78F661FB459786B /* saw_wave.png */ = {isa = PBXFileReference; lastKnownFileType = image.png; name = saw_wave.png; path = ../../Resources/Images/Icons/saw_wave.png; sourceTree = SOURCE_ROOT; };
-		7C6921FE817699C1B95AEBF6 /* juce_ScopedReadLock.h */ = {isa = PBXFileReference; lastKnownFileType = sourcecode.c.h; name = juce_ScopedReadLock.h; path = ../../JuceLibraryCode/modules/juce_core/threads/juce_ScopedReadLock.h; sourceTree = SOURCE_ROOT; };
-		7C71195623459A6C2524D418 /* juce_MidiKeyboardComponent.cpp */ = {isa = PBXFileReference; lastKnownFileType = sourcecode.cpp.cpp; name = juce_MidiKeyboardComponent.cpp; path = ../../JuceLibraryCode/modules/juce_audio_utils/gui/juce_MidiKeyboardComponent.cpp; sourceTree = SOURCE_ROOT; };
-		7CD03E334269D693E1B84856 /* juce_AudioTransportSource.cpp */ = {isa = PBXFileReference; lastKnownFileType = sourcecode.cpp.cpp; name = juce_AudioTransportSource.cpp; path = ../../JuceLibraryCode/modules/juce_audio_devices/sources/juce_AudioTransportSource.cpp; sourceTree = SOURCE_ROOT; };
-		7CE1E34F6A0091E720854E75 /* juce_Value.h */ = {isa = PBXFileReference; lastKnownFileType = sourcecode.c.h; name = juce_Value.h; path = ../../JuceLibraryCode/modules/juce_data_structures/values/juce_Value.h; sourceTree = SOURCE_ROOT; };
-		7CF939BD59D45EB41B5FE628 /* juce_Button.cpp */ = {isa = PBXFileReference; lastKnownFileType = sourcecode.cpp.cpp; name = juce_Button.cpp; path = ../../JuceLibraryCode/modules/juce_gui_basics/buttons/juce_Button.cpp; sourceTree = SOURCE_ROOT; };
-		7D363D7B36A55EEB3198A827 /* juce_android_Midi.cpp */ = {isa = PBXFileReference; lastKnownFileType = sourcecode.cpp.cpp; name = juce_android_Midi.cpp; path = ../../JuceLibraryCode/modules/juce_audio_devices/native/juce_android_Midi.cpp; sourceTree = SOURCE_ROOT; };
-		7D36B006AE0B139D8A3D8641 /* juce_win32_DirectWriteTypeface.cpp */ = {isa = PBXFileReference; lastKnownFileType = sourcecode.cpp.cpp; name = juce_win32_DirectWriteTypeface.cpp; path = ../../JuceLibraryCode/modules/juce_graphics/native/juce_win32_DirectWriteTypeface.cpp; sourceTree = SOURCE_ROOT; };
-		7D8100DC3A532980AEAAD909 /* juce_ArrayAllocationBase.h */ = {isa = PBXFileReference; lastKnownFileType = sourcecode.c.h; name = juce_ArrayAllocationBase.h; path = ../../JuceLibraryCode/modules/juce_core/containers/juce_ArrayAllocationBase.h; sourceTree = SOURCE_ROOT; };
-		7D88F7083884A5ED2DBE7534 /* juce_GroupComponent.cpp */ = {isa = PBXFileReference; lastKnownFileType = sourcecode.cpp.cpp; name = juce_GroupComponent.cpp; path = ../../JuceLibraryCode/modules/juce_gui_basics/layout/juce_GroupComponent.cpp; sourceTree = SOURCE_ROOT; };
-		7D9374931D760ADC65DCBFC6 /* DataViewport.h */ = {isa = PBXFileReference; lastKnownFileType = sourcecode.c.h; name = DataViewport.h; path = ../../Source/UI/DataViewport.h; sourceTree = SOURCE_ROOT; };
-		7E40891072657FB5ADC2FAB7 /* juce_Array.h */ = {isa = PBXFileReference; lastKnownFileType = sourcecode.c.h; name = juce_Array.h; path = ../../JuceLibraryCode/modules/juce_core/containers/juce_Array.h; sourceTree = SOURCE_ROOT; };
-		7E581214A64A535E03EA759B /* juce_AlertWindow.cpp */ = {isa = PBXFileReference; lastKnownFileType = sourcecode.cpp.cpp; name = juce_AlertWindow.cpp; path = ../../JuceLibraryCode/modules/juce_gui_basics/windows/juce_AlertWindow.cpp; sourceTree = SOURCE_ROOT; };
-		7E875E681E18D693D5ADB2FB /* EditorViewport.cpp */ = {isa = PBXFileReference; lastKnownFileType = sourcecode.cpp.cpp; name = EditorViewport.cpp; path = ../../Source/UI/EditorViewport.cpp; sourceTree = SOURCE_ROOT; };
-		7EA46209F07B2C8A83D0873A /* juce_AudioProcessorGraph.cpp */ = {isa = PBXFileReference; lastKnownFileType = sourcecode.cpp.cpp; name = juce_AudioProcessorGraph.cpp; path = ../../JuceLibraryCode/modules/juce_audio_processors/processors/juce_AudioProcessorGraph.cpp; sourceTree = SOURCE_ROOT; };
-		7EBB3F8185EB597DEF77534D /* juce_Message.h */ = {isa = PBXFileReference; lastKnownFileType = sourcecode.c.h; name = juce_Message.h; path = ../../JuceLibraryCode/modules/juce_events/messages/juce_Message.h; sourceTree = SOURCE_ROOT; };
-		7EBEBC6DBA8DCA5A5D8C72E1 /* juce_Timer.h */ = {isa = PBXFileReference; lastKnownFileType = sourcecode.c.h; name = juce_Timer.h; path = ../../JuceLibraryCode/modules/juce_events/timers/juce_Timer.h; sourceTree = SOURCE_ROOT; };
-		7ECD5DB4BEBC44559D064E08 /* juce_Logger.cpp */ = {isa = PBXFileReference; lastKnownFileType = sourcecode.cpp.cpp; name = juce_Logger.cpp; path = ../../JuceLibraryCode/modules/juce_core/logging/juce_Logger.cpp; sourceTree = SOURCE_ROOT; };
-		7EFF8622168303A4391D6CAE /* RootFinder.h */ = {isa = PBXFileReference; lastKnownFileType = sourcecode.c.h; name = RootFinder.h; path = ../../Source/Dsp/RootFinder.h; sourceTree = SOURCE_ROOT; };
-		7F17077973FFDD70C4B78E7E /* juce_PlatformDefs.h */ = {isa = PBXFileReference; lastKnownFileType = sourcecode.c.h; name = juce_PlatformDefs.h; path = ../../JuceLibraryCode/modules/juce_core/system/juce_PlatformDefs.h; sourceTree = SOURCE_ROOT; };
-		7F1E84C068D3E6AA13CDD699 /* juce_Justification.cpp */ = {isa = PBXFileReference; lastKnownFileType = sourcecode.cpp.cpp; name = juce_Justification.cpp; path = ../../JuceLibraryCode/modules/juce_graphics/placement/juce_Justification.cpp; sourceTree = SOURCE_ROOT; };
-		7F49EA0CD3379397520AA6F1 /* juce_DeletedAtShutdown.cpp */ = {isa = PBXFileReference; lastKnownFileType = sourcecode.cpp.cpp; name = juce_DeletedAtShutdown.cpp; path = ../../JuceLibraryCode/modules/juce_events/messages/juce_DeletedAtShutdown.cpp; sourceTree = SOURCE_ROOT; };
-		7F92025F0B8FD4FA725CC70B /* juce_ImageConvolutionKernel.cpp */ = {isa = PBXFileReference; lastKnownFileType = sourcecode.cpp.cpp; name = juce_ImageConvolutionKernel.cpp; path = ../../JuceLibraryCode/modules/juce_graphics/images/juce_ImageConvolutionKernel.cpp; sourceTree = SOURCE_ROOT; };
-		7F93E4F0CC8B842AC1D3E560 /* juce_ToolbarItemPalette.h */ = {isa = PBXFileReference; lastKnownFileType = sourcecode.c.h; name = juce_ToolbarItemPalette.h; path = ../../JuceLibraryCode/modules/juce_gui_basics/widgets/juce_ToolbarItemPalette.h; sourceTree = SOURCE_ROOT; };
-		7FDFE493862CE27EFCAC3F7F /* RadioButtons-04.png */ = {isa = PBXFileReference; lastKnownFileType = image.png; name = "RadioButtons-04.png"; path = "../../Resources/Images/Icons/RadioButtons-04.png"; sourceTree = SOURCE_ROOT; };
-		803D306CDAC2BD3BA04534EA /* juce_AudioProcessorEditor.cpp */ = {isa = PBXFileReference; lastKnownFileType = sourcecode.cpp.cpp; name = juce_AudioProcessorEditor.cpp; path = ../../JuceLibraryCode/modules/juce_audio_processors/processors/juce_AudioProcessorEditor.cpp; sourceTree = SOURCE_ROOT; };
-		8077C8D1C544F458947D693E /* juce_TextLayout.h */ = {isa = PBXFileReference; lastKnownFileType = sourcecode.c.h; name = juce_TextLayout.h; path = ../../JuceLibraryCode/modules/juce_graphics/fonts/juce_TextLayout.h; sourceTree = SOURCE_ROOT; };
-		80A612858FA1177A262744C6 /* juce_HyperlinkButton.h */ = {isa = PBXFileReference; lastKnownFileType = sourcecode.c.h; name = juce_HyperlinkButton.h; path = ../../JuceLibraryCode/modules/juce_gui_basics/buttons/juce_HyperlinkButton.h; sourceTree = SOURCE_ROOT; };
-		80C1B737D2C2CB519D1787D7 /* QTKit.framework */ = {isa = PBXFileReference; lastKnownFileType = wrapper.framework; name = QTKit.framework; path = System/Library/Frameworks/QTKit.framework; sourceTree = SDKROOT; };
-		80D57E78015C789503FE24B4 /* juce_module_info */ = {isa = PBXFileReference; lastKnownFileType = text; name = juce_module_info; path = ../../JuceLibraryCode/modules/juce_audio_utils/juce_module_info; sourceTree = SOURCE_ROOT; };
-		80E8C07F5807C65BCDFCCF94 /* juce_AudioSampleBuffer.cpp */ = {isa = PBXFileReference; lastKnownFileType = sourcecode.cpp.cpp; name = juce_AudioSampleBuffer.cpp; path = ../../JuceLibraryCode/modules/juce_audio_basics/buffers/juce_AudioSampleBuffer.cpp; sourceTree = SOURCE_ROOT; };
-		80EEDD40F49120ADBE9DCBDF /* rhd2000datablock.h */ = {isa = PBXFileReference; lastKnownFileType = sourcecode.c.h; name = rhd2000datablock.h; path = "../../Source/Processors/DataThreads/rhythm-api/rhd2000datablock.h"; sourceTree = SOURCE_ROOT; };
-		811C4D165AD7AABF4055059C /* juce_Expression.h */ = {isa = PBXFileReference; lastKnownFileType = sourcecode.c.h; name = juce_Expression.h; path = ../../JuceLibraryCode/modules/juce_core/maths/juce_Expression.h; sourceTree = SOURCE_ROOT; };
-		816EB8024DD50DE4B7E84CB8 /* juce_ByteOrder.h */ = {isa = PBXFileReference; lastKnownFileType = sourcecode.c.h; name = juce_ByteOrder.h; path = ../../JuceLibraryCode/modules/juce_core/memory/juce_ByteOrder.h; sourceTree = SOURCE_ROOT; };
-		81D578AA5F277EB0946050E5 /* juce_win32_DragAndDrop.cpp */ = {isa = PBXFileReference; lastKnownFileType = sourcecode.cpp.cpp; name = juce_win32_DragAndDrop.cpp; path = ../../JuceLibraryCode/modules/juce_gui_basics/native/juce_win32_DragAndDrop.cpp; sourceTree = SOURCE_ROOT; };
-		822A504EE33F35F18A7F21AF /* juce_AiffAudioFormat.h */ = {isa = PBXFileReference; lastKnownFileType = sourcecode.c.h; name = juce_AiffAudioFormat.h; path = ../../JuceLibraryCode/modules/juce_audio_formats/codecs/juce_AiffAudioFormat.h; sourceTree = SOURCE_ROOT; };
-		82EB2BDE7B9A4D5D945497B9 /* juce_MidiMessageSequence.h */ = {isa = PBXFileReference; lastKnownFileType = sourcecode.c.h; name = juce_MidiMessageSequence.h; path = ../../JuceLibraryCode/modules/juce_audio_basics/midi/juce_MidiMessageSequence.h; sourceTree = SOURCE_ROOT; };
-		837D266B3F62C3B05C2BC28C /* BinaryData.h */ = {isa = PBXFileReference; lastKnownFileType = sourcecode.c.h; name = BinaryData.h; path = ../../JuceLibraryCode/BinaryData.h; sourceTree = SOURCE_ROOT; };
-		83803D96768258DA20710764 /* juce_XmlElement.h */ = {isa = PBXFileReference; lastKnownFileType = sourcecode.c.h; name = juce_XmlElement.h; path = ../../JuceLibraryCode/modules/juce_core/xml/juce_XmlElement.h; sourceTree = SOURCE_ROOT; };
-		83950E9D0D7C100B7DCA0E55 /* juce_TextButton.h */ = {isa = PBXFileReference; lastKnownFileType = sourcecode.c.h; name = juce_TextButton.h; path = ../../JuceLibraryCode/modules/juce_gui_basics/buttons/juce_TextButton.h; sourceTree = SOURCE_ROOT; };
-		83E5EA2AA0CB928889AC80AB /* SpikeDetectorEditor.h */ = {isa = PBXFileReference; lastKnownFileType = sourcecode.c.h; name = SpikeDetectorEditor.h; path = ../../Source/Processors/Editors/SpikeDetectorEditor.h; sourceTree = SOURCE_ROOT; };
-		847F6986DFA468BA8D80A531 /* miso-light.ttf */ = {isa = PBXFileReference; lastKnownFileType = file.ttf; name = "miso-light.ttf"; path = "../../Resources/Fonts/miso-light.ttf"; sourceTree = SOURCE_ROOT; };
-		8515A61F1E3BD62B9B95B495 /* juce_audio_utils.h */ = {isa = PBXFileReference; lastKnownFileType = sourcecode.c.h; name = juce_audio_utils.h; path = ../../JuceLibraryCode/modules/juce_audio_utils/juce_audio_utils.h; sourceTree = SOURCE_ROOT; };
-		8515E367462BEF36233E2447 /* juce_AudioUnitPluginFormat.mm */ = {isa = PBXFileReference; lastKnownFileType = sourcecode.cpp.objcpp; name = juce_AudioUnitPluginFormat.mm; path = ../../JuceLibraryCode/modules/juce_audio_processors/format_types/juce_AudioUnitPluginFormat.mm; sourceTree = SOURCE_ROOT; };
-		8551342E7D16FCA4F9A80BC5 /* juce_AudioSubsectionReader.cpp */ = {isa = PBXFileReference; lastKnownFileType = sourcecode.cpp.cpp; name = juce_AudioSubsectionReader.cpp; path = ../../JuceLibraryCode/modules/juce_audio_formats/format/juce_AudioSubsectionReader.cpp; sourceTree = SOURCE_ROOT; };
-		85928E2EF1C438EBC9EB07EA /* juce_ImageCache.cpp */ = {isa = PBXFileReference; lastKnownFileType = sourcecode.cpp.cpp; name = juce_ImageCache.cpp; path = ../../JuceLibraryCode/modules/juce_graphics/images/juce_ImageCache.cpp; sourceTree = SOURCE_ROOT; };
-		85C3F7CDF87409A56082DF67 /* juce_FileListComponent.cpp */ = {isa = PBXFileReference; lastKnownFileType = sourcecode.cpp.cpp; name = juce_FileListComponent.cpp; path = ../../JuceLibraryCode/modules/juce_gui_basics/filebrowser/juce_FileListComponent.cpp; sourceTree = SOURCE_ROOT; };
-		86515FD9AD34D6FF96C0D8B6 /* juce_BufferingAudioFormatReader.cpp */ = {isa = PBXFileReference; lastKnownFileType = sourcecode.cpp.cpp; name = juce_BufferingAudioFormatReader.cpp; path = ../../JuceLibraryCode/modules/juce_audio_formats/format/juce_BufferingAudioFormatReader.cpp; sourceTree = SOURCE_ROOT; };
-		86688D712937F3D08918C68B /* SerialInput.cpp */ = {isa = PBXFileReference; lastKnownFileType = sourcecode.cpp.cpp; name = SerialInput.cpp; path = ../../Source/Processors/SerialInput.cpp; sourceTree = SOURCE_ROOT; };
-		8689288B66B16EFB106CB2F4 /* juce_TextInputTarget.h */ = {isa = PBXFileReference; lastKnownFileType = sourcecode.c.h; name = juce_TextInputTarget.h; path = ../../JuceLibraryCode/modules/juce_gui_basics/keyboard/juce_TextInputTarget.h; sourceTree = SOURCE_ROOT; };
-		86E8E44A13F17083ED300BD5 /* juce_ChangeListener.h */ = {isa = PBXFileReference; lastKnownFileType = sourcecode.c.h; name = juce_ChangeListener.h; path = ../../JuceLibraryCode/modules/juce_events/broadcasters/juce_ChangeListener.h; sourceTree = SOURCE_ROOT; };
-		86F4AAFCE3FEB34E325F3020 /* juce_win32_ComSmartPtr.h */ = {isa = PBXFileReference; lastKnownFileType = sourcecode.c.h; name = juce_win32_ComSmartPtr.h; path = ../../JuceLibraryCode/modules/juce_core/native/juce_win32_ComSmartPtr.h; sourceTree = SOURCE_ROOT; };
-		8751DF970A9E3598683BACAF /* FPGAThread.h */ = {isa = PBXFileReference; lastKnownFileType = sourcecode.c.h; name = FPGAThread.h; path = ../../Source/Processors/DataThreads/FPGAThread.h; sourceTree = SOURCE_ROOT; };
-		879B0383EF2A8B116903A500 /* juce_ImageCache.h */ = {isa = PBXFileReference; lastKnownFileType = sourcecode.c.h; name = juce_ImageCache.h; path = ../../JuceLibraryCode/modules/juce_graphics/images/juce_ImageCache.h; sourceTree = SOURCE_ROOT; };
-		87B4BA68E49DD11197B7AFDB /* JuceHeader.h */ = {isa = PBXFileReference; lastKnownFileType = sourcecode.c.h; name = JuceHeader.h; path = ../../JuceLibraryCode/JuceHeader.h; sourceTree = SOURCE_ROOT; };
-		880CC7C325EFF665AC3006D2 /* juce_KeyListener.cpp */ = {isa = PBXFileReference; lastKnownFileType = sourcecode.cpp.cpp; name = juce_KeyListener.cpp; path = ../../JuceLibraryCode/modules/juce_gui_basics/keyboard/juce_KeyListener.cpp; sourceTree = SOURCE_ROOT; };
-		881237D5E366342B117C0ED7 /* juce_WildcardFileFilter.cpp */ = {isa = PBXFileReference; lastKnownFileType = sourcecode.cpp.cpp; name = juce_WildcardFileFilter.cpp; path = ../../JuceLibraryCode/modules/juce_gui_basics/filebrowser/juce_WildcardFileFilter.cpp; sourceTree = SOURCE_ROOT; };
-		8822ADC9DB83FAF39B841E31 /* juce_Font.cpp */ = {isa = PBXFileReference; lastKnownFileType = sourcecode.cpp.cpp; name = juce_Font.cpp; path = ../../JuceLibraryCode/modules/juce_graphics/fonts/juce_Font.cpp; sourceTree = SOURCE_ROOT; };
-		886E18520E8BD77234E1B686 /* FilterNode.h */ = {isa = PBXFileReference; lastKnownFileType = sourcecode.c.h; name = FilterNode.h; path = ../../Source/Processors/FilterNode.h; sourceTree = SOURCE_ROOT; };
-		8882F8EBE55F52FA8E519249 /* juce_android_Files.cpp */ = {isa = PBXFileReference; lastKnownFileType = sourcecode.cpp.cpp; name = juce_android_Files.cpp; path = ../../JuceLibraryCode/modules/juce_core/native/juce_android_Files.cpp; sourceTree = SOURCE_ROOT; };
-		88E5D0906646465409715828 /* juce_PreferencesPanel.cpp */ = {isa = PBXFileReference; lastKnownFileType = sourcecode.cpp.cpp; name = juce_PreferencesPanel.cpp; path = ../../JuceLibraryCode/modules/juce_gui_extra/misc/juce_PreferencesPanel.cpp; sourceTree = SOURCE_ROOT; };
-		891B132A0355007B4F37454C /* juce_GraphicsContext.h */ = {isa = PBXFileReference; lastKnownFileType = sourcecode.c.h; name = juce_GraphicsContext.h; path = ../../JuceLibraryCode/modules/juce_graphics/contexts/juce_GraphicsContext.h; sourceTree = SOURCE_ROOT; };
-		893E1A681FF162F6C9069F62 /* juce_HashMap.h */ = {isa = PBXFileReference; lastKnownFileType = sourcecode.c.h; name = juce_HashMap.h; path = ../../JuceLibraryCode/modules/juce_core/containers/juce_HashMap.h; sourceTree = SOURCE_ROOT; };
-		894C0CAC31D382477E7A122E /* juce_PluginDirectoryScanner.h */ = {isa = PBXFileReference; lastKnownFileType = sourcecode.c.h; name = juce_PluginDirectoryScanner.h; path = ../../JuceLibraryCode/modules/juce_audio_processors/scanning/juce_PluginDirectoryScanner.h; sourceTree = SOURCE_ROOT; };
-		89B0B267EF0A2A19A082EB86 /* juce_android_Fonts.cpp */ = {isa = PBXFileReference; lastKnownFileType = sourcecode.cpp.cpp; name = juce_android_Fonts.cpp; path = ../../JuceLibraryCode/modules/juce_graphics/native/juce_android_Fonts.cpp; sourceTree = SOURCE_ROOT; };
-		8A026DB58E3555F7B070DA61 /* juce_MemoryBlock.h */ = {isa = PBXFileReference; lastKnownFileType = sourcecode.c.h; name = juce_MemoryBlock.h; path = ../../JuceLibraryCode/modules/juce_core/memory/juce_MemoryBlock.h; sourceTree = SOURCE_ROOT; };
-		8A91849BE6B96EB8C0663469 /* LfpDisplayEditor.cpp */ = {isa = PBXFileReference; lastKnownFileType = sourcecode.cpp.cpp; name = LfpDisplayEditor.cpp; path = ../../Source/Processors/Editors/LfpDisplayEditor.cpp; sourceTree = SOURCE_ROOT; };
-		8A989F74B1957BCB3B9BA398 /* rhd2000registers.h */ = {isa = PBXFileReference; lastKnownFileType = sourcecode.c.h; name = rhd2000registers.h; path = "../../Source/Processors/DataThreads/rhythm-api/rhd2000registers.h"; sourceTree = SOURCE_ROOT; };
-		8AA1009705E8A9531C707ED1 /* juce_JSON.cpp */ = {isa = PBXFileReference; lastKnownFileType = sourcecode.cpp.cpp; name = juce_JSON.cpp; path = ../../JuceLibraryCode/modules/juce_core/json/juce_JSON.cpp; sourceTree = SOURCE_ROOT; };
-		8AE2DDA47B2DFDEEEF69B12F /* FileReaderIcon.png */ = {isa = PBXFileReference; lastKnownFileType = image.png; name = FileReaderIcon.png; path = ../../Resources/Images/Icons/FileReaderIcon.png; sourceTree = SOURCE_ROOT; };
-		8B0C9D288C428BA5D956AE13 /* juce_MidiMessage.cpp */ = {isa = PBXFileReference; lastKnownFileType = sourcecode.cpp.cpp; name = juce_MidiMessage.cpp; path = ../../JuceLibraryCode/modules/juce_audio_basics/midi/juce_MidiMessage.cpp; sourceTree = SOURCE_ROOT; };
-		8B49B07BC7534B247ADC756A /* juce_WeakReference.h */ = {isa = PBXFileReference; lastKnownFileType = sourcecode.c.h; name = juce_WeakReference.h; path = ../../JuceLibraryCode/modules/juce_core/memory/juce_WeakReference.h; sourceTree = SOURCE_ROOT; };
-		8B745839B225E44C9EB5C6FA /* ParameterEditor.h */ = {isa = PBXFileReference; lastKnownFileType = sourcecode.c.h; name = ParameterEditor.h; path = ../../Source/Processors/Editors/ParameterEditor.h; sourceTree = SOURCE_ROOT; };
-		8B7EB54E1F773517A65D935C /* juce_DropShadowEffect.h */ = {isa = PBXFileReference; lastKnownFileType = sourcecode.c.h; name = juce_DropShadowEffect.h; path = ../../JuceLibraryCode/modules/juce_graphics/effects/juce_DropShadowEffect.h; sourceTree = SOURCE_ROOT; };
-		8B9C0831BE4E09B7C0078B7E /* ArduinoOutputEditor.h */ = {isa = PBXFileReference; lastKnownFileType = sourcecode.c.h; name = ArduinoOutputEditor.h; path = ../../Source/Processors/Editors/ArduinoOutputEditor.h; sourceTree = SOURCE_ROOT; };
-		8C077447B0DFC739C7D2E437 /* juce_MemoryInputStream.h */ = {isa = PBXFileReference; lastKnownFileType = sourcecode.c.h; name = juce_MemoryInputStream.h; path = ../../JuceLibraryCode/modules/juce_core/streams/juce_MemoryInputStream.h; sourceTree = SOURCE_ROOT; };
-		8C268C3D0B8EC2BB8953E7F7 /* juce_ModifierKeys.cpp */ = {isa = PBXFileReference; lastKnownFileType = sourcecode.cpp.cpp; name = juce_ModifierKeys.cpp; path = ../../JuceLibraryCode/modules/juce_gui_basics/keyboard/juce_ModifierKeys.cpp; sourceTree = SOURCE_ROOT; };
-		8C38407151E149A7E2A15801 /* juce_SHA256.h */ = {isa = PBXFileReference; lastKnownFileType = sourcecode.c.h; name = juce_SHA256.h; path = ../../JuceLibraryCode/modules/juce_cryptography/hashing/juce_SHA256.h; sourceTree = SOURCE_ROOT; };
-		8C3B6865F2053C80A6E692F1 /* juce_Label.cpp */ = {isa = PBXFileReference; lastKnownFileType = sourcecode.cpp.cpp; name = juce_Label.cpp; path = ../../JuceLibraryCode/modules/juce_gui_basics/widgets/juce_Label.cpp; sourceTree = SOURCE_ROOT; };
-		8CAEF601359DB6CB50E89D1A /* juce_ActionBroadcaster.cpp */ = {isa = PBXFileReference; lastKnownFileType = sourcecode.cpp.cpp; name = juce_ActionBroadcaster.cpp; path = ../../JuceLibraryCode/modules/juce_events/broadcasters/juce_ActionBroadcaster.cpp; sourceTree = SOURCE_ROOT; };
-		8D4FBD30E1C9EC0DA749BC83 /* juce_DropShadower.cpp */ = {isa = PBXFileReference; lastKnownFileType = sourcecode.cpp.cpp; name = juce_DropShadower.cpp; path = ../../JuceLibraryCode/modules/juce_gui_basics/misc/juce_DropShadower.cpp; sourceTree = SOURCE_ROOT; };
-		8D6A419A4678968762A59B28 /* juce_BufferingAudioFormatReader.h */ = {isa = PBXFileReference; lastKnownFileType = sourcecode.c.h; name = juce_BufferingAudioFormatReader.h; path = ../../JuceLibraryCode/modules/juce_audio_formats/format/juce_BufferingAudioFormatReader.h; sourceTree = SOURCE_ROOT; };
-		8D9DD6147EC0553B092FD367 /* juce_RSAKey.cpp */ = {isa = PBXFileReference; lastKnownFileType = sourcecode.cpp.cpp; name = juce_RSAKey.cpp; path = ../../JuceLibraryCode/modules/juce_cryptography/encryption/juce_RSAKey.cpp; sourceTree = SOURCE_ROOT; };
-		8E61792F6D6FC75CF18095CC /* juce_AudioPluginFormatManager.h */ = {isa = PBXFileReference; lastKnownFileType = sourcecode.c.h; name = juce_AudioPluginFormatManager.h; path = ../../JuceLibraryCode/modules/juce_audio_processors/format/juce_AudioPluginFormatManager.h; sourceTree = SOURCE_ROOT; };
-		8E696460A8A860B7A4044DFC /* juce_WebBrowserComponent.h */ = {isa = PBXFileReference; lastKnownFileType = sourcecode.c.h; name = juce_WebBrowserComponent.h; path = ../../JuceLibraryCode/modules/juce_gui_extra/misc/juce_WebBrowserComponent.h; sourceTree = SOURCE_ROOT; };
-		8E78AAA58721DE609F6FFC61 /* juce_DragAndDropContainer.cpp */ = {isa = PBXFileReference; lastKnownFileType = sourcecode.cpp.cpp; name = juce_DragAndDropContainer.cpp; path = ../../JuceLibraryCode/modules/juce_gui_basics/mouse/juce_DragAndDropContainer.cpp; sourceTree = SOURCE_ROOT; };
-		8EB76CA261F62A89B3D25F81 /* juce_Thread.h */ = {isa = PBXFileReference; lastKnownFileType = sourcecode.c.h; name = juce_Thread.h; path = ../../JuceLibraryCode/modules/juce_core/threads/juce_Thread.h; sourceTree = SOURCE_ROOT; };
-		8F0549459970F529587D6CDD /* juce_WindowsMediaAudioFormat.h */ = {isa = PBXFileReference; lastKnownFileType = sourcecode.c.h; name = juce_WindowsMediaAudioFormat.h; path = ../../JuceLibraryCode/modules/juce_audio_formats/codecs/juce_WindowsMediaAudioFormat.h; sourceTree = SOURCE_ROOT; };
-		8F08D5488CE147D693BA21E2 /* juce_osx_ObjCHelpers.h */ = {isa = PBXFileReference; lastKnownFileType = sourcecode.c.h; name = juce_osx_ObjCHelpers.h; path = ../../JuceLibraryCode/modules/juce_core/native/juce_osx_ObjCHelpers.h; sourceTree = SOURCE_ROOT; };
-		8F29CAC0059E3697A5A3652F /* juce_URL.cpp */ = {isa = PBXFileReference; lastKnownFileType = sourcecode.cpp.cpp; name = juce_URL.cpp; path = ../../JuceLibraryCode/modules/juce_core/network/juce_URL.cpp; sourceTree = SOURCE_ROOT; };
-		8F3C158B4FB92CFC48324896 /* juce_SelectedItemSet.h */ = {isa = PBXFileReference; lastKnownFileType = sourcecode.c.h; name = juce_SelectedItemSet.h; path = ../../JuceLibraryCode/modules/juce_gui_basics/mouse/juce_SelectedItemSet.h; sourceTree = SOURCE_ROOT; };
-		8F7B13BF318C11900A2277DD /* juce_XmlDocument.h */ = {isa = PBXFileReference; lastKnownFileType = sourcecode.c.h; name = juce_XmlDocument.h; path = ../../JuceLibraryCode/modules/juce_core/xml/juce_XmlDocument.h; sourceTree = SOURCE_ROOT; };
-		901C720965646841A94EB099 /* juce_ActiveXControlComponent.h */ = {isa = PBXFileReference; lastKnownFileType = sourcecode.c.h; name = juce_ActiveXControlComponent.h; path = ../../JuceLibraryCode/modules/juce_gui_extra/embedding/juce_ActiveXControlComponent.h; sourceTree = SOURCE_ROOT; };
-		901DB6D5FE9134F2ADB9AE46 /* juce_ChildProcess.h */ = {isa = PBXFileReference; lastKnownFileType = sourcecode.c.h; name = juce_ChildProcess.h; path = ../../JuceLibraryCode/modules/juce_core/threads/juce_ChildProcess.h; sourceTree = SOURCE_ROOT; };
-		90607327D7A1BB3C2C4E9264 /* juce_Random.h */ = {isa = PBXFileReference; lastKnownFileType = sourcecode.c.h; name = juce_Random.h; path = ../../JuceLibraryCode/modules/juce_core/maths/juce_Random.h; sourceTree = SOURCE_ROOT; };
-		9069CE21141F5A4C5721BCF3 /* juce_audio_devices.h */ = {isa = PBXFileReference; lastKnownFileType = sourcecode.c.h; name = juce_audio_devices.h; path = ../../JuceLibraryCode/modules/juce_audio_devices/juce_audio_devices.h; sourceTree = SOURCE_ROOT; };
-		9070DC685E666BBFC2E19DA9 /* juce_PropertyPanel.cpp */ = {isa = PBXFileReference; lastKnownFileType = sourcecode.cpp.cpp; name = juce_PropertyPanel.cpp; path = ../../JuceLibraryCode/modules/juce_gui_basics/properties/juce_PropertyPanel.cpp; sourceTree = SOURCE_ROOT; };
-		90AD1B6A2293F625D786507A /* juce_MathsFunctions.h */ = {isa = PBXFileReference; lastKnownFileType = sourcecode.c.h; name = juce_MathsFunctions.h; path = ../../JuceLibraryCode/modules/juce_core/maths/juce_MathsFunctions.h; sourceTree = SOURCE_ROOT; };
-		90F2939F533A26AC021E42B1 /* juce_ColourGradient.cpp */ = {isa = PBXFileReference; lastKnownFileType = sourcecode.cpp.cpp; name = juce_ColourGradient.cpp; path = ../../JuceLibraryCode/modules/juce_graphics/colour/juce_ColourGradient.cpp; sourceTree = SOURCE_ROOT; };
-		911CCC0A579792DC56807DEC /* juce_DrawableRectangle.cpp */ = {isa = PBXFileReference; lastKnownFileType = sourcecode.cpp.cpp; name = juce_DrawableRectangle.cpp; path = ../../JuceLibraryCode/modules/juce_gui_basics/drawables/juce_DrawableRectangle.cpp; sourceTree = SOURCE_ROOT; };
-		9136BD46BE1E28A96FBBD440 /* SignalGeneratorEditor.cpp */ = {isa = PBXFileReference; lastKnownFileType = sourcecode.cpp.cpp; name = SignalGeneratorEditor.cpp; path = ../../Source/Processors/Editors/SignalGeneratorEditor.cpp; sourceTree = SOURCE_ROOT; };
-		917988BE74F2180BFC0583A3 /* juce_MissingGLDefinitions.h */ = {isa = PBXFileReference; lastKnownFileType = sourcecode.c.h; name = juce_MissingGLDefinitions.h; path = ../../JuceLibraryCode/modules/juce_opengl/native/juce_MissingGLDefinitions.h; sourceTree = SOURCE_ROOT; };
-		918837CC0447C50774036664 /* juce_StretchableLayoutResizerBar.cpp */ = {isa = PBXFileReference; lastKnownFileType = sourcecode.cpp.cpp; name = juce_StretchableLayoutResizerBar.cpp; path = ../../JuceLibraryCode/modules/juce_gui_basics/layout/juce_StretchableLayoutResizerBar.cpp; sourceTree = SOURCE_ROOT; };
-		91D7B1F8B94AE9CFCC53771F /* EventDetector.h */ = {isa = PBXFileReference; lastKnownFileType = sourcecode.c.h; name = EventDetector.h; path = ../../Source/Processors/EventDetector.h; sourceTree = SOURCE_ROOT; };
-		9200FC900D22733AE716C364 /* juce_CharPointer_UTF16.h */ = {isa = PBXFileReference; lastKnownFileType = sourcecode.c.h; name = juce_CharPointer_UTF16.h; path = ../../JuceLibraryCode/modules/juce_core/text/juce_CharPointer_UTF16.h; sourceTree = SOURCE_ROOT; };
-		9215DC26F511C58DEE009209 /* FileReader.cpp */ = {isa = PBXFileReference; lastKnownFileType = sourcecode.cpp.cpp; name = FileReader.cpp; path = ../../Source/Processors/FileReader.cpp; sourceTree = SOURCE_ROOT; };
-		921F5D04122F324502DA4E75 /* juce_TextEditor.cpp */ = {isa = PBXFileReference; lastKnownFileType = sourcecode.cpp.cpp; name = juce_TextEditor.cpp; path = ../../JuceLibraryCode/modules/juce_gui_basics/widgets/juce_TextEditor.cpp; sourceTree = SOURCE_ROOT; };
-		92528D6653802FACF658D8EA /* FPGAOutputEditor.h */ = {isa = PBXFileReference; lastKnownFileType = sourcecode.c.h; name = FPGAOutputEditor.h; path = ../../Source/Processors/Editors/FPGAOutputEditor.h; sourceTree = SOURCE_ROOT; };
-		92602D7166325C7232B85EDD /* DataThread.cpp */ = {isa = PBXFileReference; lastKnownFileType = sourcecode.cpp.cpp; name = DataThread.cpp; path = ../../Source/Processors/DataThreads/DataThread.cpp; sourceTree = SOURCE_ROOT; };
-		927AE946A1371490D809876E /* juce_MidiMessage.h */ = {isa = PBXFileReference; lastKnownFileType = sourcecode.c.h; name = juce_MidiMessage.h; path = ../../JuceLibraryCode/modules/juce_audio_basics/midi/juce_MidiMessage.h; sourceTree = SOURCE_ROOT; };
-		927FCF11005E78D499DAF197 /* juce_CallOutBox.h */ = {isa = PBXFileReference; lastKnownFileType = sourcecode.c.h; name = juce_CallOutBox.h; path = ../../JuceLibraryCode/modules/juce_gui_basics/windows/juce_CallOutBox.h; sourceTree = SOURCE_ROOT; };
-		92CB21BEE17D1DD03106AD87 /* ofSerial.h */ = {isa = PBXFileReference; lastKnownFileType = sourcecode.c.h; name = ofSerial.h; path = ../../Source/Processors/Serial/ofSerial.h; sourceTree = SOURCE_ROOT; };
-		92E07CA13571893873565AC7 /* juce_SplashScreen.cpp */ = {isa = PBXFileReference; lastKnownFileType = sourcecode.cpp.cpp; name = juce_SplashScreen.cpp; path = ../../JuceLibraryCode/modules/juce_gui_extra/misc/juce_SplashScreen.cpp; sourceTree = SOURCE_ROOT; };
-		92E3405CB31ACFE3F80BBAD4 /* OpenEphysBoardLogoBlack.png */ = {isa = PBXFileReference; lastKnownFileType = image.png; name = OpenEphysBoardLogoBlack.png; path = ../../Resources/Images/Icons/OpenEphysBoardLogoBlack.png; sourceTree = SOURCE_ROOT; };
-		92EC6BB8A8C4C5A61F43C233 /* juce_ToggleButton.h */ = {isa = PBXFileReference; lastKnownFileType = sourcecode.c.h; name = juce_ToggleButton.h; path = ../../JuceLibraryCode/modules/juce_gui_basics/buttons/juce_ToggleButton.h; sourceTree = SOURCE_ROOT; };
-		932577DC3232F4576A87F063 /* LfpTriggeredAverageCanvas.h */ = {isa = PBXFileReference; lastKnownFileType = sourcecode.c.h; name = LfpTriggeredAverageCanvas.h; path = ../../Source/Processors/Visualization/LfpTriggeredAverageCanvas.h; sourceTree = SOURCE_ROOT; };
-		9360657FDE33FA37D80075D1 /* juce_InterprocessConnection.cpp */ = {isa = PBXFileReference; lastKnownFileType = sourcecode.cpp.cpp; name = juce_InterprocessConnection.cpp; path = ../../JuceLibraryCode/modules/juce_events/interprocess/juce_InterprocessConnection.cpp; sourceTree = SOURCE_ROOT; };
-		9380932BED279F91B8C1C04B /* juce_Rectangle.h */ = {isa = PBXFileReference; lastKnownFileType = sourcecode.c.h; name = juce_Rectangle.h; path = ../../JuceLibraryCode/modules/juce_graphics/geometry/juce_Rectangle.h; sourceTree = SOURCE_ROOT; };
-		93EFC1AA800FC5DA2F04A213 /* RadioButtons_neutral-04.png */ = {isa = PBXFileReference; lastKnownFileType = image.png; name = "RadioButtons_neutral-04.png"; path = "../../Resources/Images/Icons/RadioButtons_neutral-04.png"; sourceTree = SOURCE_ROOT; };
-		93F842958BCE6A9E09862CF7 /* juce_LADSPAPluginFormat.h */ = {isa = PBXFileReference; lastKnownFileType = sourcecode.c.h; name = juce_LADSPAPluginFormat.h; path = ../../JuceLibraryCode/modules/juce_audio_processors/format_types/juce_LADSPAPluginFormat.h; sourceTree = SOURCE_ROOT; };
-		9428D7423971764AC0BA9CB7 /* State.h */ = {isa = PBXFileReference; lastKnownFileType = sourcecode.c.h; name = State.h; path = ../../Source/Dsp/State.h; sourceTree = SOURCE_ROOT; };
-		945DC754F2EACDFFB7926DE8 /* juce_FileChooser.h */ = {isa = PBXFileReference; lastKnownFileType = sourcecode.c.h; name = juce_FileChooser.h; path = ../../JuceLibraryCode/modules/juce_gui_basics/filebrowser/juce_FileChooser.h; sourceTree = SOURCE_ROOT; };
-		946FDFCA107B3F4C74C471B4 /* juce_InterprocessConnectionServer.h */ = {isa = PBXFileReference; lastKnownFileType = sourcecode.c.h; name = juce_InterprocessConnectionServer.h; path = ../../JuceLibraryCode/modules/juce_events/interprocess/juce_InterprocessConnectionServer.h; sourceTree = SOURCE_ROOT; };
-		94BD861806F8EA598EC09370 /* juce_ResizableCornerComponent.cpp */ = {isa = PBXFileReference; lastKnownFileType = sourcecode.cpp.cpp; name = juce_ResizableCornerComponent.cpp; path = ../../JuceLibraryCode/modules/juce_gui_basics/layout/juce_ResizableCornerComponent.cpp; sourceTree = SOURCE_ROOT; };
-		95B57108E929DD11F898B7B1 /* FileReaderThread.h */ = {isa = PBXFileReference; lastKnownFileType = sourcecode.c.h; name = FileReaderThread.h; path = ../../Source/Processors/DataThreads/FileReaderThread.h; sourceTree = SOURCE_ROOT; };
-		95EC6B1536DC65070D0ADCEE /* juce_ListBox.h */ = {isa = PBXFileReference; lastKnownFileType = sourcecode.c.h; name = juce_ListBox.h; path = ../../JuceLibraryCode/modules/juce_gui_basics/widgets/juce_ListBox.h; sourceTree = SOURCE_ROOT; };
-		967138FE8A086734ADC8CABB /* juce_Value.cpp */ = {isa = PBXFileReference; lastKnownFileType = sourcecode.cpp.cpp; name = juce_Value.cpp; path = ../../JuceLibraryCode/modules/juce_data_structures/values/juce_Value.cpp; sourceTree = SOURCE_ROOT; };
-		96E99CD031BD069997E387FE /* juce_MidiBuffer.cpp */ = {isa = PBXFileReference; lastKnownFileType = sourcecode.cpp.cpp; name = juce_MidiBuffer.cpp; path = ../../JuceLibraryCode/modules/juce_audio_basics/midi/juce_MidiBuffer.cpp; sourceTree = SOURCE_ROOT; };
-		96F2A45DCB9BB53844B0ED4F /* juce_CodeTokeniser.h */ = {isa = PBXFileReference; lastKnownFileType = sourcecode.c.h; name = juce_CodeTokeniser.h; path = ../../JuceLibraryCode/modules/juce_gui_extra/code_editor/juce_CodeTokeniser.h; sourceTree = SOURCE_ROOT; };
-		971E49A78543AADB8CA1D2B7 /* juce_OpenGLTexture.cpp */ = {isa = PBXFileReference; lastKnownFileType = sourcecode.cpp.cpp; name = juce_OpenGLTexture.cpp; path = ../../JuceLibraryCode/modules/juce_opengl/opengl/juce_OpenGLTexture.cpp; sourceTree = SOURCE_ROOT; };
-		9731D54410B06C1000370316 /* juce_Image.cpp */ = {isa = PBXFileReference; lastKnownFileType = sourcecode.cpp.cpp; name = juce_Image.cpp; path = ../../JuceLibraryCode/modules/juce_graphics/images/juce_Image.cpp; sourceTree = SOURCE_ROOT; };
-		97431963DB8D535DEDA9AD47 /* juce_core.h */ = {isa = PBXFileReference; lastKnownFileType = sourcecode.c.h; name = juce_core.h; path = ../../JuceLibraryCode/modules/juce_core/juce_core.h; sourceTree = SOURCE_ROOT; };
-		97C4F046D88561EEE245BE99 /* RadioButtons_selected_over-05.png */ = {isa = PBXFileReference; lastKnownFileType = image.png; name = "RadioButtons_selected_over-05.png"; path = "../../Resources/Images/Icons/RadioButtons_selected_over-05.png"; sourceTree = SOURCE_ROOT; };
-		982E1A954C316920557F029C /* juce_android_Network.cpp */ = {isa = PBXFileReference; lastKnownFileType = sourcecode.cpp.cpp; name = juce_android_Network.cpp; path = ../../JuceLibraryCode/modules/juce_core/native/juce_android_Network.cpp; sourceTree = SOURCE_ROOT; };
-		984BC60C0AFF3EDED692FA01 /* GenericEditor.h */ = {isa = PBXFileReference; lastKnownFileType = sourcecode.c.h; name = GenericEditor.h; path = ../../Source/Processors/Editors/GenericEditor.h; sourceTree = SOURCE_ROOT; };
-		985F2B5047476B272B1A4BD4 /* EventNodeEditor.h */ = {isa = PBXFileReference; lastKnownFileType = sourcecode.c.h; name = EventNodeEditor.h; path = ../../Source/Processors/Editors/EventNodeEditor.h; sourceTree = SOURCE_ROOT; };
-		988F01B2B51B2AC7293D07DA /* juce_MidiMessageCollector.cpp */ = {isa = PBXFileReference; lastKnownFileType = sourcecode.cpp.cpp; name = juce_MidiMessageCollector.cpp; path = ../../JuceLibraryCode/modules/juce_audio_devices/midi_io/juce_MidiMessageCollector.cpp; sourceTree = SOURCE_ROOT; };
-		98C81B13A0C34D8A4E93ADD1 /* juce_ToolbarButton.h */ = {isa = PBXFileReference; lastKnownFileType = sourcecode.c.h; name = juce_ToolbarButton.h; path = ../../JuceLibraryCode/modules/juce_gui_basics/buttons/juce_ToolbarButton.h; sourceTree = SOURCE_ROOT; };
-		98D2D452F48C86F47FB90BAD /* juce_PNGLoader.cpp */ = {isa = PBXFileReference; lastKnownFileType = sourcecode.cpp.cpp; name = juce_PNGLoader.cpp; path = ../../JuceLibraryCode/modules/juce_graphics/image_formats/juce_PNGLoader.cpp; sourceTree = SOURCE_ROOT; };
-		996E4EA6B532E4E436F50243 /* juce_DeletedAtShutdown.h */ = {isa = PBXFileReference; lastKnownFileType = sourcecode.c.h; name = juce_DeletedAtShutdown.h; path = ../../JuceLibraryCode/modules/juce_events/messages/juce_DeletedAtShutdown.h; sourceTree = SOURCE_ROOT; };
-		9978BC2A359BC506F69E545F /* juce_SystemStats.cpp */ = {isa = PBXFileReference; lastKnownFileType = sourcecode.cpp.cpp; name = juce_SystemStats.cpp; path = ../../JuceLibraryCode/modules/juce_core/system/juce_SystemStats.cpp; sourceTree = SOURCE_ROOT; };
-		99E1BC08B886CFDD2CCFD462 /* open-ephys.app */ = {isa = PBXFileReference; explicitFileType = wrapper.application; includeInIndex = 0; path = "open-ephys.app"; sourceTree = BUILT_PRODUCTS_DIR; };
-		9A21A229CFACC67E31F4F727 /* RBJ.cpp */ = {isa = PBXFileReference; lastKnownFileType = sourcecode.cpp.cpp; name = RBJ.cpp; path = ../../Source/Dsp/RBJ.cpp; sourceTree = SOURCE_ROOT; };
-		9A29EBC10219D89919E12FCB /* juce_ComponentDragger.h */ = {isa = PBXFileReference; lastKnownFileType = sourcecode.c.h; name = juce_ComponentDragger.h; path = ../../JuceLibraryCode/modules/juce_gui_basics/mouse/juce_ComponentDragger.h; sourceTree = SOURCE_ROOT; };
-		9B178E9015CF469CFD41BC79 /* juce_BufferedInputStream.cpp */ = {isa = PBXFileReference; lastKnownFileType = sourcecode.cpp.cpp; name = juce_BufferedInputStream.cpp; path = ../../JuceLibraryCode/modules/juce_core/streams/juce_BufferedInputStream.cpp; sourceTree = SOURCE_ROOT; };
-		9B4EA34E8F90B7CC77694B7E /* juce_DialogWindow.h */ = {isa = PBXFileReference; lastKnownFileType = sourcecode.c.h; name = juce_DialogWindow.h; path = ../../JuceLibraryCode/modules/juce_gui_basics/windows/juce_DialogWindow.h; sourceTree = SOURCE_ROOT; };
-		9B5D838CB6224E82C9B36AA3 /* juce_android_Misc.cpp */ = {isa = PBXFileReference; lastKnownFileType = sourcecode.cpp.cpp; name = juce_android_Misc.cpp; path = ../../JuceLibraryCode/modules/juce_core/native/juce_android_Misc.cpp; sourceTree = SOURCE_ROOT; };
-		9B9EDDFA0AE4991BC7FC7263 /* MessageCenter.h */ = {isa = PBXFileReference; lastKnownFileType = sourcecode.c.h; name = MessageCenter.h; path = ../../Source/UI/MessageCenter.h; sourceTree = SOURCE_ROOT; };
-		9BC055494F9FEE3F90630541 /* Channel.cpp */ = {isa = PBXFileReference; lastKnownFileType = sourcecode.cpp.cpp; name = Channel.cpp; path = ../../Source/Processors/Channel.cpp; sourceTree = SOURCE_ROOT; };
-		9BE34B4DECBF4EBFD27C9792 /* juce_AudioIODeviceType.cpp */ = {isa = PBXFileReference; lastKnownFileType = sourcecode.cpp.cpp; name = juce_AudioIODeviceType.cpp; path = ../../JuceLibraryCode/modules/juce_audio_devices/audio_io/juce_AudioIODeviceType.cpp; sourceTree = SOURCE_ROOT; };
-		9C21DBFB38865E5AFE367C6F /* OpenGL.framework */ = {isa = PBXFileReference; lastKnownFileType = wrapper.framework; name = OpenGL.framework; path = System/Library/Frameworks/OpenGL.framework; sourceTree = SDKROOT; };
-		9C39C584DA6F507E773687EE /* ReferenceNodeEditor.cpp */ = {isa = PBXFileReference; lastKnownFileType = sourcecode.cpp.cpp; name = ReferenceNodeEditor.cpp; path = ../../Source/Processors/Editors/ReferenceNodeEditor.cpp; sourceTree = SOURCE_ROOT; };
-		9C4342320D2DD65E2BD6351C /* juce_ToolbarButton.cpp */ = {isa = PBXFileReference; lastKnownFileType = sourcecode.cpp.cpp; name = juce_ToolbarButton.cpp; path = ../../JuceLibraryCode/modules/juce_gui_basics/buttons/juce_ToolbarButton.cpp; sourceTree = SOURCE_ROOT; };
-		9C5F99C38CC703FBB871401A /* juce_ReverbAudioSource.cpp */ = {isa = PBXFileReference; lastKnownFileType = sourcecode.cpp.cpp; name = juce_ReverbAudioSource.cpp; path = ../../JuceLibraryCode/modules/juce_audio_basics/sources/juce_ReverbAudioSource.cpp; sourceTree = SOURCE_ROOT; };
-		9C701D5A7298B83CE05ECEBB /* juce_TextEditorKeyMapper.h */ = {isa = PBXFileReference; lastKnownFileType = sourcecode.c.h; name = juce_TextEditorKeyMapper.h; path = ../../JuceLibraryCode/modules/juce_gui_basics/keyboard/juce_TextEditorKeyMapper.h; sourceTree = SOURCE_ROOT; };
-		9C864C7DBAF37CD0719996A9 /* juce_FileBrowserListener.h */ = {isa = PBXFileReference; lastKnownFileType = sourcecode.c.h; name = juce_FileBrowserListener.h; path = ../../JuceLibraryCode/modules/juce_gui_basics/filebrowser/juce_FileBrowserListener.h; sourceTree = SOURCE_ROOT; };
-		9C96B0CBFF3D34885BB8B020 /* juce_FileDragAndDropTarget.h */ = {isa = PBXFileReference; lastKnownFileType = sourcecode.c.h; name = juce_FileDragAndDropTarget.h; path = ../../JuceLibraryCode/modules/juce_gui_basics/mouse/juce_FileDragAndDropTarget.h; sourceTree = SOURCE_ROOT; };
-		9CEDA04DB321755AF74D6FAF /* ChebyshevII.h */ = {isa = PBXFileReference; lastKnownFileType = sourcecode.c.h; name = ChebyshevII.h; path = ../../Source/Dsp/ChebyshevII.h; sourceTree = SOURCE_ROOT; };
-		9D050A509BEB9E3879DA35C6 /* ostrich.ttf */ = {isa = PBXFileReference; lastKnownFileType = file.ttf; name = ostrich.ttf; path = ../../Resources/Fonts/ostrich.ttf; sourceTree = SOURCE_ROOT; };
-		9D13E0F774807670270F4790 /* juce_Drawable.h */ = {isa = PBXFileReference; lastKnownFileType = sourcecode.c.h; name = juce_Drawable.h; path = ../../JuceLibraryCode/modules/juce_gui_basics/drawables/juce_Drawable.h; sourceTree = SOURCE_ROOT; };
-		9D2510B5E6180456C53A455E /* juce_ComboBox.cpp */ = {isa = PBXFileReference; lastKnownFileType = sourcecode.cpp.cpp; name = juce_ComboBox.cpp; path = ../../JuceLibraryCode/modules/juce_gui_basics/widgets/juce_ComboBox.cpp; sourceTree = SOURCE_ROOT; };
-		9D78F50147005EDB0E89E2B4 /* FPGAOutput.cpp */ = {isa = PBXFileReference; lastKnownFileType = sourcecode.cpp.cpp; name = FPGAOutput.cpp; path = ../../Source/Processors/FPGAOutput.cpp; sourceTree = SOURCE_ROOT; };
-		9EAAE3C0BFF3D753C375A5FC /* juce_DrawableImage.cpp */ = {isa = PBXFileReference; lastKnownFileType = sourcecode.cpp.cpp; name = juce_DrawableImage.cpp; path = ../../JuceLibraryCode/modules/juce_gui_basics/drawables/juce_DrawableImage.cpp; sourceTree = SOURCE_ROOT; };
-		9EC1C0A21FDCB81BE0EA60EA /* juce_ApplicationBase.h */ = {isa = PBXFileReference; lastKnownFileType = sourcecode.c.h; name = juce_ApplicationBase.h; path = ../../JuceLibraryCode/modules/juce_events/messages/juce_ApplicationBase.h; sourceTree = SOURCE_ROOT; };
-		9F2853D1A12B686BE3BA2C61 /* juce_OpenGLImage.h */ = {isa = PBXFileReference; lastKnownFileType = sourcecode.c.h; name = juce_OpenGLImage.h; path = ../../JuceLibraryCode/modules/juce_opengl/opengl/juce_OpenGLImage.h; sourceTree = SOURCE_ROOT; };
-		9F2BCD132F453B9D9EF09F15 /* RadioButtons-01.png */ = {isa = PBXFileReference; lastKnownFileType = image.png; name = "RadioButtons-01.png"; path = "../../Resources/Images/Icons/RadioButtons-01.png"; sourceTree = SOURCE_ROOT; };
-		9F3B3184EC6D42CEA35D6ED8 /* EditorViewportButtons.cpp */ = {isa = PBXFileReference; lastKnownFileType = sourcecode.cpp.cpp; name = EditorViewportButtons.cpp; path = ../../Source/UI/EditorViewportButtons.cpp; sourceTree = SOURCE_ROOT; };
-		9F577889CB6C54A2F7B1CA80 /* PracticalSocket.cpp */ = {isa = PBXFileReference; lastKnownFileType = sourcecode.cpp.cpp; name = PracticalSocket.cpp; path = ../../Source/Network/PracticalSocket.cpp; sourceTree = SOURCE_ROOT; };
-		9F61AF101B43110732BB8814 /* juce_AffineTransform.cpp */ = {isa = PBXFileReference; lastKnownFileType = sourcecode.cpp.cpp; name = juce_AffineTransform.cpp; path = ../../JuceLibraryCode/modules/juce_graphics/geometry/juce_AffineTransform.cpp; sourceTree = SOURCE_ROOT; };
-		9F6664EB2C39D224C6BCC75E /* juce_Viewport.h */ = {isa = PBXFileReference; lastKnownFileType = sourcecode.c.h; name = juce_Viewport.h; path = ../../JuceLibraryCode/modules/juce_gui_basics/layout/juce_Viewport.h; sourceTree = SOURCE_ROOT; };
-		9F845E950F19FEC4E6C88F91 /* juce_Typeface.h */ = {isa = PBXFileReference; lastKnownFileType = sourcecode.c.h; name = juce_Typeface.h; path = ../../JuceLibraryCode/modules/juce_graphics/fonts/juce_Typeface.h; sourceTree = SOURCE_ROOT; };
-		9FC97A1CFD250F7215B4E397 /* juce_mac_AudioCDBurner.mm */ = {isa = PBXFileReference; lastKnownFileType = sourcecode.cpp.objcpp; name = juce_mac_AudioCDBurner.mm; path = ../../JuceLibraryCode/modules/juce_audio_devices/native/juce_mac_AudioCDBurner.mm; sourceTree = SOURCE_ROOT; };
-		9FDCF1E2B4651E58240400B9 /* juce_TextEditor.h */ = {isa = PBXFileReference; lastKnownFileType = sourcecode.c.h; name = juce_TextEditor.h; path = ../../JuceLibraryCode/modules/juce_gui_basics/widgets/juce_TextEditor.h; sourceTree = SOURCE_ROOT; };
-		9FFD9560522567A033226BD7 /* PhaseDetector.cpp */ = {isa = PBXFileReference; lastKnownFileType = sourcecode.cpp.cpp; name = PhaseDetector.cpp; path = ../../Source/Processors/PhaseDetector.cpp; sourceTree = SOURCE_ROOT; };
-		A0D768F1B92568344DAC9F0B /* juce_win32_Fonts.cpp */ = {isa = PBXFileReference; lastKnownFileType = sourcecode.cpp.cpp; name = juce_win32_Fonts.cpp; path = ../../JuceLibraryCode/modules/juce_graphics/native/juce_win32_Fonts.cpp; sourceTree = SOURCE_ROOT; };
-		A0E3B98412D88921BB0AA58E /* AudioEditor.h */ = {isa = PBXFileReference; lastKnownFileType = sourcecode.c.h; name = AudioEditor.h; path = ../../Source/Processors/Editors/AudioEditor.h; sourceTree = SOURCE_ROOT; };
-		A15596CDCC27B86FC070D7FA /* juce_Desktop.cpp */ = {isa = PBXFileReference; lastKnownFileType = sourcecode.cpp.cpp; name = juce_Desktop.cpp; path = ../../JuceLibraryCode/modules/juce_gui_basics/components/juce_Desktop.cpp; sourceTree = SOURCE_ROOT; };
-		A17E8162EC7A0E513DDEB23C /* juce_PluginDescription.cpp */ = {isa = PBXFileReference; lastKnownFileType = sourcecode.cpp.cpp; name = juce_PluginDescription.cpp; path = ../../JuceLibraryCode/modules/juce_audio_processors/processors/juce_PluginDescription.cpp; sourceTree = SOURCE_ROOT; };
-		A19C4BB4BD69D4351B344A17 /* juce_MenuBarComponent.cpp */ = {isa = PBXFileReference; lastKnownFileType = sourcecode.cpp.cpp; name = juce_MenuBarComponent.cpp; path = ../../JuceLibraryCode/modules/juce_gui_basics/menus/juce_MenuBarComponent.cpp; sourceTree = SOURCE_ROOT; };
-		A234B2D091071A1B710E884B /* ChannelMappingNode.h */ = {isa = PBXFileReference; lastKnownFileType = sourcecode.c.h; name = ChannelMappingNode.h; path = ../../Source/Processors/ChannelMappingNode.h; sourceTree = SOURCE_ROOT; };
-		A252FE4E6A360CBC4AF694B3 /* SpikeDetectorEditor.cpp */ = {isa = PBXFileReference; lastKnownFileType = sourcecode.cpp.cpp; name = SpikeDetectorEditor.cpp; path = ../../Source/Processors/Editors/SpikeDetectorEditor.cpp; sourceTree = SOURCE_ROOT; };
-		A3B6D091280930A016DF8FDA /* juce_OpenGLContext.h */ = {isa = PBXFileReference; lastKnownFileType = sourcecode.c.h; name = juce_OpenGLContext.h; path = ../../JuceLibraryCode/modules/juce_opengl/opengl/juce_OpenGLContext.h; sourceTree = SOURCE_ROOT; };
-		A3CAB6B56641ED68D9784348 /* PipelineA-01.png */ = {isa = PBXFileReference; lastKnownFileType = image.png; name = "PipelineA-01.png"; path = "../../Resources/Images/Buttons/PipelineA-01.png"; sourceTree = SOURCE_ROOT; };
-		A3FB0EA0264580F6B00D993B /* RHD2000Thread.cpp */ = {isa = PBXFileReference; lastKnownFileType = sourcecode.cpp.cpp; name = RHD2000Thread.cpp; path = ../../Source/Processors/DataThreads/RHD2000Thread.cpp; sourceTree = SOURCE_ROOT; };
-		A41AEA0D3ACB2B1E6713AE08 /* juce_OpenGLGraphicsContext.h */ = {isa = PBXFileReference; lastKnownFileType = sourcecode.c.h; name = juce_OpenGLGraphicsContext.h; path = ../../JuceLibraryCode/modules/juce_opengl/opengl/juce_OpenGLGraphicsContext.h; sourceTree = SOURCE_ROOT; };
-		A41C5A4CD5CF8EEFF993A8B1 /* MathSupplement.h */ = {isa = PBXFileReference; lastKnownFileType = sourcecode.c.h; name = MathSupplement.h; path = ../../Source/Dsp/MathSupplement.h; sourceTree = SOURCE_ROOT; };
-		A4E2CAAF556D557B24182414 /* RecordNode.cpp */ = {isa = PBXFileReference; lastKnownFileType = sourcecode.cpp.cpp; name = RecordNode.cpp; path = ../../Source/Processors/RecordNode.cpp; sourceTree = SOURCE_ROOT; };
-		A4FC82A8339698B6C1AC5F18 /* juce_LookAndFeel.h */ = {isa = PBXFileReference; lastKnownFileType = sourcecode.c.h; name = juce_LookAndFeel.h; path = ../../JuceLibraryCode/modules/juce_gui_basics/lookandfeel/juce_LookAndFeel.h; sourceTree = SOURCE_ROOT; };
-		A512C5B237A77EF6FB8E11A0 /* BinaryData.cpp */ = {isa = PBXFileReference; lastKnownFileType = sourcecode.cpp.cpp; name = BinaryData.cpp; path = ../../JuceLibraryCode/BinaryData.cpp; sourceTree = SOURCE_ROOT; };
-		A540869F28EE158A0A348C28 /* juce_ImageConvolutionKernel.h */ = {isa = PBXFileReference; lastKnownFileType = sourcecode.c.h; name = juce_ImageConvolutionKernel.h; path = ../../JuceLibraryCode/modules/juce_graphics/images/juce_ImageConvolutionKernel.h; sourceTree = SOURCE_ROOT; };
-		A54886FC74BE0DDC74094EF5 /* juce_DragAndDropContainer.h */ = {isa = PBXFileReference; lastKnownFileType = sourcecode.c.h; name = juce_DragAndDropContainer.h; path = ../../JuceLibraryCode/modules/juce_gui_basics/mouse/juce_DragAndDropContainer.h; sourceTree = SOURCE_ROOT; };
-		A5C9A0FBD818AEF57858FB31 /* juce_AffineTransform.h */ = {isa = PBXFileReference; lastKnownFileType = sourcecode.c.h; name = juce_AffineTransform.h; path = ../../JuceLibraryCode/modules/juce_graphics/geometry/juce_AffineTransform.h; sourceTree = SOURCE_ROOT; };
-		A5E8E0CF6DA1AEAEE9D872DE /* juce_StandardHeader.h */ = {isa = PBXFileReference; lastKnownFileType = sourcecode.c.h; name = juce_StandardHeader.h; path = ../../JuceLibraryCode/modules/juce_core/system/juce_StandardHeader.h; sourceTree = SOURCE_ROOT; };
-		A65F5AD9D0C532EBB3A2067D /* juce_GZIPDecompressorInputStream.cpp */ = {isa = PBXFileReference; lastKnownFileType = sourcecode.cpp.cpp; name = juce_GZIPDecompressorInputStream.cpp; path = ../../JuceLibraryCode/modules/juce_core/zip/juce_GZIPDecompressorInputStream.cpp; sourceTree = SOURCE_ROOT; };
-		A6736FBDFBB0B82E22D2B1C0 /* juce_ThreadLocalValue.h */ = {isa = PBXFileReference; lastKnownFileType = sourcecode.c.h; name = juce_ThreadLocalValue.h; path = ../../JuceLibraryCode/modules/juce_core/threads/juce_ThreadLocalValue.h; sourceTree = SOURCE_ROOT; };
-		A6A579E4E4AEA865BC71148C /* juce_core.mm */ = {isa = PBXFileReference; lastKnownFileType = sourcecode.cpp.objcpp; name = juce_core.mm; path = ../../JuceLibraryCode/modules/juce_core/juce_core.mm; sourceTree = SOURCE_ROOT; };
-		A708E79EB9EB7CC44030F5D5 /* juce_ColourGradient.h */ = {isa = PBXFileReference; lastKnownFileType = sourcecode.c.h; name = juce_ColourGradient.h; path = ../../JuceLibraryCode/modules/juce_graphics/colour/juce_ColourGradient.h; sourceTree = SOURCE_ROOT; };
-		A764EF4F46F472715B250E41 /* muteon.png */ = {isa = PBXFileReference; lastKnownFileType = image.png; name = muteon.png; path = ../../Resources/Images/Buttons/muteon.png; sourceTree = SOURCE_ROOT; };
-		A769611E9CBFC127AF5AFB0D /* juce_Time.cpp */ = {isa = PBXFileReference; lastKnownFileType = sourcecode.cpp.cpp; name = juce_Time.cpp; path = ../../JuceLibraryCode/modules/juce_core/time/juce_Time.cpp; sourceTree = SOURCE_ROOT; };
-		A7875D5F8D2A632C99791002 /* juce_ComboBox.h */ = {isa = PBXFileReference; lastKnownFileType = sourcecode.c.h; name = juce_ComboBox.h; path = ../../JuceLibraryCode/modules/juce_gui_basics/widgets/juce_ComboBox.h; sourceTree = SOURCE_ROOT; };
-		A7D4C9E3ED3763847C087F46 /* SpikeDisplayCanvas.cpp */ = {isa = PBXFileReference; lastKnownFileType = sourcecode.cpp.cpp; name = SpikeDisplayCanvas.cpp; path = ../../Source/Processors/Visualization/SpikeDisplayCanvas.cpp; sourceTree = SOURCE_ROOT; };
-		A7FE538FF09AC8A58DE8F1BD /* RadioButtons_selected-02.png */ = {isa = PBXFileReference; lastKnownFileType = image.png; name = "RadioButtons_selected-02.png"; path = "../../Resources/Images/Icons/RadioButtons_selected-02.png"; sourceTree = SOURCE_ROOT; };
-		A8B4D80D55E48F50809DC5E4 /* juce_ios_Windowing.mm */ = {isa = PBXFileReference; lastKnownFileType = sourcecode.cpp.objcpp; name = juce_ios_Windowing.mm; path = ../../JuceLibraryCode/modules/juce_gui_basics/native/juce_ios_Windowing.mm; sourceTree = SOURCE_ROOT; };
-		A93F302B8D91A997F54D231B /* juce_MarkerList.h */ = {isa = PBXFileReference; lastKnownFileType = sourcecode.c.h; name = juce_MarkerList.h; path = ../../JuceLibraryCode/modules/juce_gui_basics/positioning/juce_MarkerList.h; sourceTree = SOURCE_ROOT; };
-		A950BD747F318BF6D555CB06 /* juce_mac_Files.mm */ = {isa = PBXFileReference; lastKnownFileType = sourcecode.cpp.objcpp; name = juce_mac_Files.mm; path = ../../JuceLibraryCode/modules/juce_core/native/juce_mac_Files.mm; sourceTree = SOURCE_ROOT; };
-		A95D898F0998F4609E992B5F /* Elliptic.h */ = {isa = PBXFileReference; lastKnownFileType = sourcecode.c.h; name = Elliptic.h; path = ../../Source/Dsp/Elliptic.h; sourceTree = SOURCE_ROOT; };
-		A98A22CF5F208ED6DBE08063 /* ResamplingNode.cpp */ = {isa = PBXFileReference; lastKnownFileType = sourcecode.cpp.cpp; name = ResamplingNode.cpp; path = ../../Source/Processors/ResamplingNode.cpp; sourceTree = SOURCE_ROOT; };
-		A9A0BC63EB466C75D1B9326A /* juce_MidiMessageCollector.h */ = {isa = PBXFileReference; lastKnownFileType = sourcecode.c.h; name = juce_MidiMessageCollector.h; path = ../../JuceLibraryCode/modules/juce_audio_devices/midi_io/juce_MidiMessageCollector.h; sourceTree = SOURCE_ROOT; };
-		A9F5A8F835A1A734DF7F6775 /* juce_ChoicePropertyComponent.cpp */ = {isa = PBXFileReference; lastKnownFileType = sourcecode.cpp.cpp; name = juce_ChoicePropertyComponent.cpp; path = ../../JuceLibraryCode/modules/juce_gui_basics/properties/juce_ChoicePropertyComponent.cpp; sourceTree = SOURCE_ROOT; };
-		AA3209223925B66A97AB4509 /* juce_TooltipClient.h */ = {isa = PBXFileReference; lastKnownFileType = sourcecode.c.h; name = juce_TooltipClient.h; path = ../../JuceLibraryCode/modules/juce_gui_basics/mouse/juce_TooltipClient.h; sourceTree = SOURCE_ROOT; };
-		AA3DAC9A4A3FF9E7D279FB23 /* RadioButtons_selected-03.png */ = {isa = PBXFileReference; lastKnownFileType = image.png; name = "RadioButtons_selected-03.png"; path = "../../Resources/Images/Icons/RadioButtons_selected-03.png"; sourceTree = SOURCE_ROOT; };
-		AA7F6609B897B9E134377A62 /* cpmono_light.otf */ = {isa = PBXFileReference; lastKnownFileType = file.otf; name = cpmono_light.otf; path = ../../Resources/Fonts/cpmono_light.otf; sourceTree = SOURCE_ROOT; };
-		AADBA8C0AD524CE677428AFF /* juce_GlowEffect.h */ = {isa = PBXFileReference; lastKnownFileType = sourcecode.c.h; name = juce_GlowEffect.h; path = ../../JuceLibraryCode/modules/juce_graphics/effects/juce_GlowEffect.h; sourceTree = SOURCE_ROOT; };
-		AB4C7059669AC385B02179C1 /* juce_FileLogger.h */ = {isa = PBXFileReference; lastKnownFileType = sourcecode.c.h; name = juce_FileLogger.h; path = ../../JuceLibraryCode/modules/juce_core/logging/juce_FileLogger.h; sourceTree = SOURCE_ROOT; };
-		ABA3FCD5D762336535D56D94 /* juce_ScopedLock.h */ = {isa = PBXFileReference; lastKnownFileType = sourcecode.c.h; name = juce_ScopedLock.h; path = ../../JuceLibraryCode/modules/juce_core/threads/juce_ScopedLock.h; sourceTree = SOURCE_ROOT; };
-		AC116E6590D49AB2EF19CB9E /* juce_OpenGLImage.cpp */ = {isa = PBXFileReference; lastKnownFileType = sourcecode.cpp.cpp; name = juce_OpenGLImage.cpp; path = ../../JuceLibraryCode/modules/juce_opengl/opengl/juce_OpenGLImage.cpp; sourceTree = SOURCE_ROOT; };
-		AC2CFF4DA5CE431FCC628BA3 /* ChebyshevI.cpp */ = {isa = PBXFileReference; lastKnownFileType = sourcecode.cpp.cpp; name = ChebyshevI.cpp; path = ../../Source/Dsp/ChebyshevI.cpp; sourceTree = SOURCE_ROOT; };
-		ACA28D2B1FECD2C57F0250A6 /* juce_DirectoryContentsDisplayComponent.h */ = {isa = PBXFileReference; lastKnownFileType = sourcecode.c.h; name = juce_DirectoryContentsDisplayComponent.h; path = ../../JuceLibraryCode/modules/juce_gui_basics/filebrowser/juce_DirectoryContentsDisplayComponent.h; sourceTree = SOURCE_ROOT; };
-		ACAE4A2D65AAC6A36DA9DBCF /* juce_OggVorbisAudioFormat.cpp */ = {isa = PBXFileReference; lastKnownFileType = sourcecode.cpp.cpp; name = juce_OggVorbisAudioFormat.cpp; path = ../../JuceLibraryCode/modules/juce_audio_formats/codecs/juce_OggVorbisAudioFormat.cpp; sourceTree = SOURCE_ROOT; };
-		AD1950C0733B3470777BF861 /* juce_BubbleMessageComponent.h */ = {isa = PBXFileReference; lastKnownFileType = sourcecode.c.h; name = juce_BubbleMessageComponent.h; path = ../../JuceLibraryCode/modules/juce_gui_extra/misc/juce_BubbleMessageComponent.h; sourceTree = SOURCE_ROOT; };
-		AD7311B9A37893CA0C4BC119 /* juce_ZipFile.cpp */ = {isa = PBXFileReference; lastKnownFileType = sourcecode.cpp.cpp; name = juce_ZipFile.cpp; path = ../../JuceLibraryCode/modules/juce_core/zip/juce_ZipFile.cpp; sourceTree = SOURCE_ROOT; };
-		AD7D35FCD8CF66B6C393A7F7 /* juce_FileBrowserComponent.h */ = {isa = PBXFileReference; lastKnownFileType = sourcecode.c.h; name = juce_FileBrowserComponent.h; path = ../../JuceLibraryCode/modules/juce_gui_basics/filebrowser/juce_FileBrowserComponent.h; sourceTree = SOURCE_ROOT; };
-		AD960F561259904BA68DDA73 /* juce_MemoryMappedFile.h */ = {isa = PBXFileReference; lastKnownFileType = sourcecode.c.h; name = juce_MemoryMappedFile.h; path = ../../JuceLibraryCode/modules/juce_core/files/juce_MemoryMappedFile.h; sourceTree = SOURCE_ROOT; };
-		ADCB42E4C5641007A4B78025 /* SpikeObject.h */ = {isa = PBXFileReference; lastKnownFileType = sourcecode.c.h; name = SpikeObject.h; path = ../../Source/Processors/Visualization/SpikeObject.h; sourceTree = SOURCE_ROOT; };
-		AE1EA04666EAD34D0CA0373D /* juce_opengl.h */ = {isa = PBXFileReference; lastKnownFileType = sourcecode.c.h; name = juce_opengl.h; path = ../../JuceLibraryCode/modules/juce_opengl/juce_opengl.h; sourceTree = SOURCE_ROOT; };
-		AE6786E4659DAC92F52E9FA3 /* juce_Toolbar.h */ = {isa = PBXFileReference; lastKnownFileType = sourcecode.c.h; name = juce_Toolbar.h; path = ../../JuceLibraryCode/modules/juce_gui_basics/widgets/juce_Toolbar.h; sourceTree = SOURCE_ROOT; };
-		AE9359DBA841F88EF3DA9700 /* juce_FileSearchPath.h */ = {isa = PBXFileReference; lastKnownFileType = sourcecode.c.h; name = juce_FileSearchPath.h; path = ../../JuceLibraryCode/modules/juce_core/files/juce_FileSearchPath.h; sourceTree = SOURCE_ROOT; };
-		AEC2DABFC0517B4BE0CD704C /* juce_mac_AudioCDReader.mm */ = {isa = PBXFileReference; lastKnownFileType = sourcecode.cpp.objcpp; name = juce_mac_AudioCDReader.mm; path = ../../JuceLibraryCode/modules/juce_audio_devices/native/juce_mac_AudioCDReader.mm; sourceTree = SOURCE_ROOT; };
-		AEF53FD0FBBFF5242EDD7032 /* juce_Viewport.cpp */ = {isa = PBXFileReference; lastKnownFileType = sourcecode.cpp.cpp; name = juce_Viewport.cpp; path = ../../JuceLibraryCode/modules/juce_gui_basics/layout/juce_Viewport.cpp; sourceTree = SOURCE_ROOT; };
-		AF1F3010721A6B29062E4838 /* juce_LowLevelGraphicsContext.h */ = {isa = PBXFileReference; lastKnownFileType = sourcecode.c.h; name = juce_LowLevelGraphicsContext.h; path = ../../JuceLibraryCode/modules/juce_graphics/contexts/juce_LowLevelGraphicsContext.h; sourceTree = SOURCE_ROOT; };
-		AF3E3AE70160C3392B237316 /* juce_mac_CoreAudio.cpp */ = {isa = PBXFileReference; lastKnownFileType = sourcecode.cpp.cpp; name = juce_mac_CoreAudio.cpp; path = ../../JuceLibraryCode/modules/juce_audio_devices/native/juce_mac_CoreAudio.cpp; sourceTree = SOURCE_ROOT; };
-		AF7106E30ED950436CCEC712 /* juce_freetype_Fonts.cpp */ = {isa = PBXFileReference; lastKnownFileType = sourcecode.cpp.cpp; name = juce_freetype_Fonts.cpp; path = ../../JuceLibraryCode/modules/juce_graphics/native/juce_freetype_Fonts.cpp; sourceTree = SOURCE_ROOT; };
-		AF8ADA74003E96998A5E4404 /* juce_Typeface.cpp */ = {isa = PBXFileReference; lastKnownFileType = sourcecode.cpp.cpp; name = juce_Typeface.cpp; path = ../../JuceLibraryCode/modules/juce_graphics/fonts/juce_Typeface.cpp; sourceTree = SOURCE_ROOT; };
-		AFB684CE06F9256324EE0B4C /* juce_FillType.cpp */ = {isa = PBXFileReference; lastKnownFileType = sourcecode.cpp.cpp; name = juce_FillType.cpp; path = ../../JuceLibraryCode/modules/juce_graphics/colour/juce_FillType.cpp; sourceTree = SOURCE_ROOT; };
-		AFE835E175F7159E1E7C6CC7 /* juce_CharacterFunctions.cpp */ = {isa = PBXFileReference; lastKnownFileType = sourcecode.cpp.cpp; name = juce_CharacterFunctions.cpp; path = ../../JuceLibraryCode/modules/juce_core/text/juce_CharacterFunctions.cpp; sourceTree = SOURCE_ROOT; };
-		B00A9C0BAD3AF9F48E36A38F /* juce_MouseListener.cpp */ = {isa = PBXFileReference; lastKnownFileType = sourcecode.cpp.cpp; name = juce_MouseListener.cpp; path = ../../JuceLibraryCode/modules/juce_gui_basics/mouse/juce_MouseListener.cpp; sourceTree = SOURCE_ROOT; };
-		B021D393D0E2625741512320 /* juce_RenderingHelpers.h */ = {isa = PBXFileReference; lastKnownFileType = sourcecode.c.h; name = juce_RenderingHelpers.h; path = ../../JuceLibraryCode/modules/juce_graphics/native/juce_RenderingHelpers.h; sourceTree = SOURCE_ROOT; };
-		B04D87ED6AA4897B6CD3CCF6 /* AudioComponent.cpp */ = {isa = PBXFileReference; lastKnownFileType = sourcecode.cpp.cpp; name = AudioComponent.cpp; path = ../../Source/Audio/AudioComponent.cpp; sourceTree = SOURCE_ROOT; };
-		B081687E52C6A5157CFCCB17 /* cpmono-black-serialized */ = {isa = PBXFileReference; lastKnownFileType = file; name = "cpmono-black-serialized"; path = "../../Resources/Fonts/cpmono-black-serialized"; sourceTree = SOURCE_ROOT; };
-		B083B1375828610D55F12CF3 /* ChannelMappingEditor.cpp */ = {isa = PBXFileReference; lastKnownFileType = sourcecode.cpp.cpp; name = ChannelMappingEditor.cpp; path = ../../Source/Processors/Editors/ChannelMappingEditor.cpp; sourceTree = SOURCE_ROOT; };
-		B0A076D9536B6754F34E4606 /* juce_win32_ASIO.cpp */ = {isa = PBXFileReference; lastKnownFileType = sourcecode.cpp.cpp; name = juce_win32_ASIO.cpp; path = ../../JuceLibraryCode/modules/juce_audio_devices/native/juce_win32_ASIO.cpp; sourceTree = SOURCE_ROOT; };
-		B0DCDCB162FDBF972FA5B548 /* juce_mac_MessageManager.mm */ = {isa = PBXFileReference; lastKnownFileType = sourcecode.cpp.objcpp; name = juce_mac_MessageManager.mm; path = ../../JuceLibraryCode/modules/juce_events/native/juce_mac_MessageManager.mm; sourceTree = SOURCE_ROOT; };
-		B0E8FAD5AC445F612E3468B9 /* FilterNode.cpp */ = {isa = PBXFileReference; lastKnownFileType = sourcecode.cpp.cpp; name = FilterNode.cpp; path = ../../Source/Processors/FilterNode.cpp; sourceTree = SOURCE_ROOT; };
-		B1082A8A306A1947F5B0E5FC /* Splitter.h */ = {isa = PBXFileReference; lastKnownFileType = sourcecode.c.h; name = Splitter.h; path = ../../Source/Processors/Utilities/Splitter.h; sourceTree = SOURCE_ROOT; };
-		B113BC1061788A9ECB1337C5 /* juce_OpenGLGraphicsContext.cpp */ = {isa = PBXFileReference; lastKnownFileType = sourcecode.cpp.cpp; name = juce_OpenGLGraphicsContext.cpp; path = ../../JuceLibraryCode/modules/juce_opengl/opengl/juce_OpenGLGraphicsContext.cpp; sourceTree = SOURCE_ROOT; };
-		B11E5B5E4483AF89E6DCBAB3 /* juce_ImageButton.cpp */ = {isa = PBXFileReference; lastKnownFileType = sourcecode.cpp.cpp; name = juce_ImageButton.cpp; path = ../../JuceLibraryCode/modules/juce_gui_basics/buttons/juce_ImageButton.cpp; sourceTree = SOURCE_ROOT; };
-		B123E2F4439DAD65196A2A9D /* juce_ProgressBar.cpp */ = {isa = PBXFileReference; lastKnownFileType = sourcecode.cpp.cpp; name = juce_ProgressBar.cpp; path = ../../JuceLibraryCode/modules/juce_gui_basics/widgets/juce_ProgressBar.cpp; sourceTree = SOURCE_ROOT; };
-		B13BDA434DEF56BB48B26896 /* miso-serialized */ = {isa = PBXFileReference; lastKnownFileType = file; name = "miso-serialized"; path = "../../Resources/Fonts/miso-serialized"; sourceTree = SOURCE_ROOT; };
-		B174EBEF82212C8624300F59 /* juce_AudioPluginFormat.h */ = {isa = PBXFileReference; lastKnownFileType = sourcecode.c.h; name = juce_AudioPluginFormat.h; path = ../../JuceLibraryCode/modules/juce_audio_processors/format/juce_AudioPluginFormat.h; sourceTree = SOURCE_ROOT; };
-		B17AA637E5C357FACC38EBB7 /* juce_SHA256.cpp */ = {isa = PBXFileReference; lastKnownFileType = sourcecode.cpp.cpp; name = juce_SHA256.cpp; path = ../../JuceLibraryCode/modules/juce_cryptography/hashing/juce_SHA256.cpp; sourceTree = SOURCE_ROOT; };
-		B1887A7D2E27FF4DD03D16C1 /* DefaultDataSource.png */ = {isa = PBXFileReference; lastKnownFileType = image.png; name = DefaultDataSource.png; path = ../../Resources/Images/Icons/DefaultDataSource.png; sourceTree = SOURCE_ROOT; };
-		B1A8C18C6E4B3572B8B750AD /* juce_MultiTimer.cpp */ = {isa = PBXFileReference; lastKnownFileType = sourcecode.cpp.cpp; name = juce_MultiTimer.cpp; path = ../../JuceLibraryCode/modules/juce_events/timers/juce_MultiTimer.cpp; sourceTree = SOURCE_ROOT; };
-		B1ECBE9C48227CBDB16E3702 /* juce_ShapeButton.cpp */ = {isa = PBXFileReference; lastKnownFileType = sourcecode.cpp.cpp; name = juce_ShapeButton.cpp; path = ../../JuceLibraryCode/modules/juce_gui_basics/buttons/juce_ShapeButton.cpp; sourceTree = SOURCE_ROOT; };
-		B2017626F9A05C8C0EBE9B7E /* juce_MD5.cpp */ = {isa = PBXFileReference; lastKnownFileType = sourcecode.cpp.cpp; name = juce_MD5.cpp; path = ../../JuceLibraryCode/modules/juce_cryptography/hashing/juce_MD5.cpp; sourceTree = SOURCE_ROOT; };
-		B20469D88488F0809126CC80 /* juce_audio_processors.mm */ = {isa = PBXFileReference; lastKnownFileType = sourcecode.cpp.objcpp; name = juce_audio_processors.mm; path = ../../JuceLibraryCode/modules/juce_audio_processors/juce_audio_processors.mm; sourceTree = SOURCE_ROOT; };
-		B2241E3C5C9F93389586F357 /* juce_DirectoryIterator.h */ = {isa = PBXFileReference; lastKnownFileType = sourcecode.c.h; name = juce_DirectoryIterator.h; path = ../../JuceLibraryCode/modules/juce_core/files/juce_DirectoryIterator.h; sourceTree = SOURCE_ROOT; };
-		B23E6EBB5F99CF7FC72FAC4E /* VisualizerEditor.h */ = {isa = PBXFileReference; lastKnownFileType = sourcecode.c.h; name = VisualizerEditor.h; path = ../../Source/Processors/Editors/VisualizerEditor.h; sourceTree = SOURCE_ROOT; };
-		B24098EC4FD79D5EDC9383EC /* juce_Initialisation.h */ = {isa = PBXFileReference; lastKnownFileType = sourcecode.c.h; name = juce_Initialisation.h; path = ../../JuceLibraryCode/modules/juce_gui_basics/application/juce_Initialisation.h; sourceTree = SOURCE_ROOT; };
-		B27F558F42AC78F0E564B5AF /* AudioNode.cpp */ = {isa = PBXFileReference; lastKnownFileType = sourcecode.cpp.cpp; name = AudioNode.cpp; path = ../../Source/Processors/AudioNode.cpp; sourceTree = SOURCE_ROOT; };
-		B2EF409A1F459E964756BA7C /* juce_FileInputStream.cpp */ = {isa = PBXFileReference; lastKnownFileType = sourcecode.cpp.cpp; name = juce_FileInputStream.cpp; path = ../../JuceLibraryCode/modules/juce_core/files/juce_FileInputStream.cpp; sourceTree = SOURCE_ROOT; };
-		B2FA9CC4754E136F22281176 /* juce_ImageEffectFilter.h */ = {isa = PBXFileReference; lastKnownFileType = sourcecode.c.h; name = juce_ImageEffectFilter.h; path = ../../JuceLibraryCode/modules/juce_graphics/effects/juce_ImageEffectFilter.h; sourceTree = SOURCE_ROOT; };
-		B3BAC48D01C49D8727D08097 /* juce_ListBox.cpp */ = {isa = PBXFileReference; lastKnownFileType = sourcecode.cpp.cpp; name = juce_ListBox.cpp; path = ../../JuceLibraryCode/modules/juce_gui_basics/widgets/juce_ListBox.cpp; sourceTree = SOURCE_ROOT; };
-		B43C27BEC3AB681389FC5FC5 /* juce_RelativeCoordinate.h */ = {isa = PBXFileReference; lastKnownFileType = sourcecode.c.h; name = juce_RelativeCoordinate.h; path = ../../JuceLibraryCode/modules/juce_gui_basics/positioning/juce_RelativeCoordinate.h; sourceTree = SOURCE_ROOT; };
-		B47B3368AA1A182B0CA1AB26 /* Butterworth.cpp */ = {isa = PBXFileReference; lastKnownFileType = sourcecode.cpp.cpp; name = Butterworth.cpp; path = ../../Source/Dsp/Butterworth.cpp; sourceTree = SOURCE_ROOT; };
-		B4C52FC94D6C680C33ED85C9 /* juce_File.cpp */ = {isa = PBXFileReference; lastKnownFileType = sourcecode.cpp.cpp; name = juce_File.cpp; path = ../../JuceLibraryCode/modules/juce_core/files/juce_File.cpp; sourceTree = SOURCE_ROOT; };
-		B4F0C0B262654C4782B5AC49 /* juce_FileChooserDialogBox.h */ = {isa = PBXFileReference; lastKnownFileType = sourcecode.c.h; name = juce_FileChooserDialogBox.h; path = ../../JuceLibraryCode/modules/juce_gui_basics/filebrowser/juce_FileChooserDialogBox.h; sourceTree = SOURCE_ROOT; };
-		B5ADA0C1BDBFAE2A2F8ECB48 /* juce_EdgeTable.h */ = {isa = PBXFileReference; lastKnownFileType = sourcecode.c.h; name = juce_EdgeTable.h; path = ../../JuceLibraryCode/modules/juce_graphics/geometry/juce_EdgeTable.h; sourceTree = SOURCE_ROOT; };
-		B5B417E4196236A2CDE7F0CF /* juce_AudioFormatManager.cpp */ = {isa = PBXFileReference; lastKnownFileType = sourcecode.cpp.cpp; name = juce_AudioFormatManager.cpp; path = ../../JuceLibraryCode/modules/juce_audio_formats/format/juce_AudioFormatManager.cpp; sourceTree = SOURCE_ROOT; };
-		B5E8A19FF91BEAD02C63E05B /* juce_LowLevelGraphicsPostScriptRenderer.h */ = {isa = PBXFileReference; lastKnownFileType = sourcecode.c.h; name = juce_LowLevelGraphicsPostScriptRenderer.h; path = ../../JuceLibraryCode/modules/juce_graphics/contexts/juce_LowLevelGraphicsPostScriptRenderer.h; sourceTree = SOURCE_ROOT; };
-		B5FBD4DBD2CFE0FFF457D7F6 /* juce_ReferenceCountedArray.h */ = {isa = PBXFileReference; lastKnownFileType = sourcecode.c.h; name = juce_ReferenceCountedArray.h; path = ../../JuceLibraryCode/modules/juce_core/containers/juce_ReferenceCountedArray.h; sourceTree = SOURCE_ROOT; };
-		B60D02B5BF564ABC88841B1F /* juce_TableHeaderComponent.h */ = {isa = PBXFileReference; lastKnownFileType = sourcecode.c.h; name = juce_TableHeaderComponent.h; path = ../../JuceLibraryCode/modules/juce_gui_basics/widgets/juce_TableHeaderComponent.h; sourceTree = SOURCE_ROOT; };
-		B64193A23B69D4A88CDEDD0C /* juce_MidiOutput.cpp */ = {isa = PBXFileReference; lastKnownFileType = sourcecode.cpp.cpp; name = juce_MidiOutput.cpp; path = ../../JuceLibraryCode/modules/juce_audio_devices/midi_io/juce_MidiOutput.cpp; sourceTree = SOURCE_ROOT; };
-		B64893F699A10B03AA4AFF6B /* juce_CharPointer_ASCII.h */ = {isa = PBXFileReference; lastKnownFileType = sourcecode.c.h; name = juce_CharPointer_ASCII.h; path = ../../JuceLibraryCode/modules/juce_core/text/juce_CharPointer_ASCII.h; sourceTree = SOURCE_ROOT; };
-		B6567CAE2B538E79E7DA814C /* juce_ThreadWithProgressWindow.cpp */ = {isa = PBXFileReference; lastKnownFileType = sourcecode.cpp.cpp; name = juce_ThreadWithProgressWindow.cpp; path = ../../JuceLibraryCode/modules/juce_gui_basics/windows/juce_ThreadWithProgressWindow.cpp; sourceTree = SOURCE_ROOT; };
-		B674DCA2C2A6AF6B58AA7820 /* juce_ComponentAnimator.cpp */ = {isa = PBXFileReference; lastKnownFileType = sourcecode.cpp.cpp; name = juce_ComponentAnimator.cpp; path = ../../JuceLibraryCode/modules/juce_gui_basics/layout/juce_ComponentAnimator.cpp; sourceTree = SOURCE_ROOT; };
-		B678CFC6B378A58834D2E41F /* juce_LowLevelGraphicsPostScriptRenderer.cpp */ = {isa = PBXFileReference; lastKnownFileType = sourcecode.cpp.cpp; name = juce_LowLevelGraphicsPostScriptRenderer.cpp; path = ../../JuceLibraryCode/modules/juce_graphics/contexts/juce_LowLevelGraphicsPostScriptRenderer.cpp; sourceTree = SOURCE_ROOT; };
-		B70D836E0756C3D4EE8E20F2 /* SpikeDetector.h */ = {isa = PBXFileReference; lastKnownFileType = sourcecode.c.h; name = SpikeDetector.h; path = ../../Source/Processors/SpikeDetector.h; sourceTree = SOURCE_ROOT; };
-		B767A249792EB15A87054409 /* ChebyshevII.cpp */ = {isa = PBXFileReference; lastKnownFileType = sourcecode.cpp.cpp; name = ChebyshevII.cpp; path = ../../Source/Dsp/ChebyshevII.cpp; sourceTree = SOURCE_ROOT; };
-		B7BEB7779860FE877E4D1BC8 /* juce_TextDiff.cpp */ = {isa = PBXFileReference; lastKnownFileType = sourcecode.cpp.cpp; name = juce_TextDiff.cpp; path = ../../JuceLibraryCode/modules/juce_core/text/juce_TextDiff.cpp; sourceTree = SOURCE_ROOT; };
-		B7D848E4F85AE11FDE4D164D /* juce_linux_AudioCDReader.cpp */ = {isa = PBXFileReference; lastKnownFileType = sourcecode.cpp.cpp; name = juce_linux_AudioCDReader.cpp; path = ../../JuceLibraryCode/modules/juce_audio_devices/native/juce_linux_AudioCDReader.cpp; sourceTree = SOURCE_ROOT; };
-		B83EBFAE6306941F79044523 /* juce_DirectoryContentsDisplayComponent.cpp */ = {isa = PBXFileReference; lastKnownFileType = sourcecode.cpp.cpp; name = juce_DirectoryContentsDisplayComponent.cpp; path = ../../JuceLibraryCode/modules/juce_gui_basics/filebrowser/juce_DirectoryContentsDisplayComponent.cpp; sourceTree = SOURCE_ROOT; };
-		B87864B2D6A2E741D4B426A3 /* juce_mac_Threads.mm */ = {isa = PBXFileReference; lastKnownFileType = sourcecode.cpp.objcpp; name = juce_mac_Threads.mm; path = ../../JuceLibraryCode/modules/juce_core/native/juce_mac_Threads.mm; sourceTree = SOURCE_ROOT; };
-		B87C1BD13762817BE27DC2F7 /* juce_FillType.h */ = {isa = PBXFileReference; lastKnownFileType = sourcecode.c.h; name = juce_FillType.h; path = ../../JuceLibraryCode/modules/juce_graphics/colour/juce_FillType.h; sourceTree = SOURCE_ROOT; };
-		B8A9063181FEE1920095F824 /* juce_ChangeBroadcaster.h */ = {isa = PBXFileReference; lastKnownFileType = sourcecode.c.h; name = juce_ChangeBroadcaster.h; path = ../../JuceLibraryCode/modules/juce_events/broadcasters/juce_ChangeBroadcaster.h; sourceTree = SOURCE_ROOT; };
-		B8D19858CC01BB5F7C35ED58 /* juce_XmlDocument.cpp */ = {isa = PBXFileReference; lastKnownFileType = sourcecode.cpp.cpp; name = juce_XmlDocument.cpp; path = ../../JuceLibraryCode/modules/juce_core/xml/juce_XmlDocument.cpp; sourceTree = SOURCE_ROOT; };
-		B917780A75945062761B6945 /* WiFiOutput.h */ = {isa = PBXFileReference; lastKnownFileType = sourcecode.c.h; name = WiFiOutput.h; path = ../../Source/Processors/WiFiOutput.h; sourceTree = SOURCE_ROOT; };
-		B93B8666F8AF2E5D2E851B1C /* juce_VSTPluginFormat.cpp */ = {isa = PBXFileReference; lastKnownFileType = sourcecode.cpp.cpp; name = juce_VSTPluginFormat.cpp; path = ../../JuceLibraryCode/modules/juce_audio_processors/format_types/juce_VSTPluginFormat.cpp; sourceTree = SOURCE_ROOT; };
-		B9E2607F1605D308CB331FCC /* juce_StringPairArray.cpp */ = {isa = PBXFileReference; lastKnownFileType = sourcecode.cpp.cpp; name = juce_StringPairArray.cpp; path = ../../JuceLibraryCode/modules/juce_core/text/juce_StringPairArray.cpp; sourceTree = SOURCE_ROOT; };
-		BA03776682290FF1AF4C0106 /* juce_PluginDescription.h */ = {isa = PBXFileReference; lastKnownFileType = sourcecode.c.h; name = juce_PluginDescription.h; path = ../../JuceLibraryCode/modules/juce_audio_processors/processors/juce_PluginDescription.h; sourceTree = SOURCE_ROOT; };
-		BA09F5CDB1C01E0FC153DB8E /* juce_NativeMessageBox.h */ = {isa = PBXFileReference; lastKnownFileType = sourcecode.c.h; name = juce_NativeMessageBox.h; path = ../../JuceLibraryCode/modules/juce_gui_basics/windows/juce_NativeMessageBox.h; sourceTree = SOURCE_ROOT; };
-		BA2923571505AD47CA1EF878 /* WiFiOutputEditor.h */ = {isa = PBXFileReference; lastKnownFileType = sourcecode.c.h; name = WiFiOutputEditor.h; path = ../../Source/Processors/Editors/WiFiOutputEditor.h; sourceTree = SOURCE_ROOT; };
-		BA422CC894B825834A0C5479 /* GraphViewer.h */ = {isa = PBXFileReference; lastKnownFileType = sourcecode.c.h; name = GraphViewer.h; path = ../../Source/UI/GraphViewer.h; sourceTree = SOURCE_ROOT; };
-		BABBEE3876B90C8A57C3074D /* juce_ComponentAnimator.h */ = {isa = PBXFileReference; lastKnownFileType = sourcecode.c.h; name = juce_ComponentAnimator.h; path = ../../JuceLibraryCode/modules/juce_gui_basics/layout/juce_ComponentAnimator.h; sourceTree = SOURCE_ROOT; };
-		BAE93A5EEC37D7B4C793BFA2 /* juce_QuickTimeAudioFormat.cpp */ = {isa = PBXFileReference; lastKnownFileType = sourcecode.cpp.cpp; name = juce_QuickTimeAudioFormat.cpp; path = ../../JuceLibraryCode/modules/juce_audio_formats/codecs/juce_QuickTimeAudioFormat.cpp; sourceTree = SOURCE_ROOT; };
-		BB0BB31575E1377F0C560D53 /* juce_RelativeCoordinate.cpp */ = {isa = PBXFileReference; lastKnownFileType = sourcecode.cpp.cpp; name = juce_RelativeCoordinate.cpp; path = ../../JuceLibraryCode/modules/juce_gui_basics/positioning/juce_RelativeCoordinate.cpp; sourceTree = SOURCE_ROOT; };
-		BB26BA9CFAE8C836251E8EAF /* MainWindow.h */ = {isa = PBXFileReference; lastKnownFileType = sourcecode.c.h; name = MainWindow.h; path = ../../Source/MainWindow.h; sourceTree = SOURCE_ROOT; };
-		BBC386B5A369262583AD4DDA /* juce_QuickTimeAudioFormat.h */ = {isa = PBXFileReference; lastKnownFileType = sourcecode.c.h; name = juce_QuickTimeAudioFormat.h; path = ../../JuceLibraryCode/modules/juce_audio_formats/codecs/juce_QuickTimeAudioFormat.h; sourceTree = SOURCE_ROOT; };
-		BBCDE855BD0A58D3779D96A8 /* RHD2000Editor.h */ = {isa = PBXFileReference; lastKnownFileType = sourcecode.c.h; name = RHD2000Editor.h; path = ../../Source/Processors/Editors/RHD2000Editor.h; sourceTree = SOURCE_ROOT; };
-		BBD9C2AED6F500D090069007 /* ReferenceNode.cpp */ = {isa = PBXFileReference; lastKnownFileType = sourcecode.cpp.cpp; name = ReferenceNode.cpp; path = ../../Source/Processors/ReferenceNode.cpp; sourceTree = SOURCE_ROOT; };
-		BBDFB328C3D5FC72A0446E6A /* juce_graphics.mm */ = {isa = PBXFileReference; lastKnownFileType = sourcecode.cpp.objcpp; name = juce_graphics.mm; path = ../../JuceLibraryCode/modules/juce_graphics/juce_graphics.mm; sourceTree = SOURCE_ROOT; };
-		BBE1DB78E35135B41537DCB5 /* RecentFilesMenuTemplate.nib */ = {isa = PBXFileReference; lastKnownFileType = file.nib; path = RecentFilesMenuTemplate.nib; sourceTree = SOURCE_ROOT; };
-		BBF5345C0570D87C01A73FF9 /* noise_wave.png */ = {isa = PBXFileReference; lastKnownFileType = image.png; name = noise_wave.png; path = ../../Resources/Images/Icons/noise_wave.png; sourceTree = SOURCE_ROOT; };
-		BC06C1E8052799F4696101C3 /* juce_mac_SystemStats.mm */ = {isa = PBXFileReference; lastKnownFileType = sourcecode.cpp.objcpp; name = juce_mac_SystemStats.mm; path = ../../JuceLibraryCode/modules/juce_core/native/juce_mac_SystemStats.mm; sourceTree = SOURCE_ROOT; };
-		BC3B7E4E25505D9044BFACC7 /* SpikeDetector.cpp */ = {isa = PBXFileReference; lastKnownFileType = sourcecode.cpp.cpp; name = SpikeDetector.cpp; path = ../../Source/Processors/SpikeDetector.cpp; sourceTree = SOURCE_ROOT; };
-		BC953E395B22FB1D305E483E /* juce_MACAddress.h */ = {isa = PBXFileReference; lastKnownFileType = sourcecode.c.h; name = juce_MACAddress.h; path = ../../JuceLibraryCode/modules/juce_core/network/juce_MACAddress.h; sourceTree = SOURCE_ROOT; };
-		BCB6A6D5A0C1417D74C29632 /* juce_win32_Files.cpp */ = {isa = PBXFileReference; lastKnownFileType = sourcecode.cpp.cpp; name = juce_win32_Files.cpp; path = ../../JuceLibraryCode/modules/juce_core/native/juce_win32_Files.cpp; sourceTree = SOURCE_ROOT; };
-		BCBBF8764A2101CD0E91DB5D /* juce_DropShadower.h */ = {isa = PBXFileReference; lastKnownFileType = sourcecode.c.h; name = juce_DropShadower.h; path = ../../JuceLibraryCode/modules/juce_gui_basics/misc/juce_DropShadower.h; sourceTree = SOURCE_ROOT; };
-		BD1D02C70CCE095217581A5F /* juce_ios_MessageManager.mm */ = {isa = PBXFileReference; lastKnownFileType = sourcecode.cpp.objcpp; name = juce_ios_MessageManager.mm; path = ../../JuceLibraryCode/modules/juce_events/native/juce_ios_MessageManager.mm; sourceTree = SOURCE_ROOT; };
-		BD59A961F87AB628777894DC /* juce_AudioThumbnailCache.cpp */ = {isa = PBXFileReference; lastKnownFileType = sourcecode.cpp.cpp; name = juce_AudioThumbnailCache.cpp; path = ../../JuceLibraryCode/modules/juce_audio_utils/gui/juce_AudioThumbnailCache.cpp; sourceTree = SOURCE_ROOT; };
-		BDFF189EC742274DD2629196 /* juce_RectangleList.cpp */ = {isa = PBXFileReference; lastKnownFileType = sourcecode.cpp.cpp; name = juce_RectangleList.cpp; path = ../../JuceLibraryCode/modules/juce_graphics/geometry/juce_RectangleList.cpp; sourceTree = SOURCE_ROOT; };
-		BE506F381B90833512348968 /* juce_FloatVectorOperations.cpp */ = {isa = PBXFileReference; lastKnownFileType = sourcecode.cpp.cpp; name = juce_FloatVectorOperations.cpp; path = ../../JuceLibraryCode/modules/juce_audio_basics/buffers/juce_FloatVectorOperations.cpp; sourceTree = SOURCE_ROOT; };
-		BEC4B69320BE492526794DFB /* wifi.png */ = {isa = PBXFileReference; lastKnownFileType = image.png; name = wifi.png; path = ../../Resources/Images/Icons/wifi.png; sourceTree = SOURCE_ROOT; };
-		BF647E1FAE73208AC29C14F7 /* juce_Sampler.cpp */ = {isa = PBXFileReference; lastKnownFileType = sourcecode.cpp.cpp; name = juce_Sampler.cpp; path = ../../JuceLibraryCode/modules/juce_audio_formats/sampler/juce_Sampler.cpp; sourceTree = SOURCE_ROOT; };
-		BF8B07C8BC86002C3DC94DEE /* juce_MemoryOutputStream.h */ = {isa = PBXFileReference; lastKnownFileType = sourcecode.c.h; name = juce_MemoryOutputStream.h; path = ../../JuceLibraryCode/modules/juce_core/streams/juce_MemoryOutputStream.h; sourceTree = SOURCE_ROOT; };
-		BF9B6B0B73FF87595307D858 /* juce_module_info */ = {isa = PBXFileReference; lastKnownFileType = text; name = juce_module_info; path = ../../JuceLibraryCode/modules/juce_gui_basics/juce_module_info; sourceTree = SOURCE_ROOT; };
-		BFF368651E3CEE5A900391A6 /* square_wave.png */ = {isa = PBXFileReference; lastKnownFileType = image.png; name = square_wave.png; path = ../../Resources/Images/Icons/square_wave.png; sourceTree = SOURCE_ROOT; };
-		C055D09224D84121A3EBB29F /* QuartzCore.framework */ = {isa = PBXFileReference; lastKnownFileType = wrapper.framework; name = QuartzCore.framework; path = System/Library/Frameworks/QuartzCore.framework; sourceTree = SDKROOT; };
-		C0A718EA721772EA6B837F39 /* juce_win32_SystemStats.cpp */ = {isa = PBXFileReference; lastKnownFileType = sourcecode.cpp.cpp; name = juce_win32_SystemStats.cpp; path = ../../JuceLibraryCode/modules/juce_core/native/juce_win32_SystemStats.cpp; sourceTree = SOURCE_ROOT; };
-		C0B54E0803BA87C8BC353551 /* juce_video.h */ = {isa = PBXFileReference; lastKnownFileType = sourcecode.c.h; name = juce_video.h; path = ../../JuceLibraryCode/modules/juce_video/juce_video.h; sourceTree = SOURCE_ROOT; };
-		C0C6335FEE0844872FDF4EE2 /* juce_Memory.h */ = {isa = PBXFileReference; lastKnownFileType = sourcecode.c.h; name = juce_Memory.h; path = ../../JuceLibraryCode/modules/juce_core/memory/juce_Memory.h; sourceTree = SOURCE_ROOT; };
-		C10DC7C6E887B4EAAB8EDF38 /* juce_ChoicePropertyComponent.h */ = {isa = PBXFileReference; lastKnownFileType = sourcecode.c.h; name = juce_ChoicePropertyComponent.h; path = ../../JuceLibraryCode/modules/juce_gui_basics/properties/juce_ChoicePropertyComponent.h; sourceTree = SOURCE_ROOT; };
-		C1435AB0105CDC29A3124E4F /* juce_CustomTypeface.cpp */ = {isa = PBXFileReference; lastKnownFileType = sourcecode.cpp.cpp; name = juce_CustomTypeface.cpp; path = ../../JuceLibraryCode/modules/juce_graphics/fonts/juce_CustomTypeface.cpp; sourceTree = SOURCE_ROOT; };
-		C16065CD5A8054262B81C1A3 /* juce_cryptography.h */ = {isa = PBXFileReference; lastKnownFileType = sourcecode.c.h; name = juce_cryptography.h; path = ../../JuceLibraryCode/modules/juce_cryptography/juce_cryptography.h; sourceTree = SOURCE_ROOT; };
-		C17E85281A455245543930E5 /* juce_mac_NSViewComponentPeer.mm */ = {isa = PBXFileReference; lastKnownFileType = sourcecode.cpp.objcpp; name = juce_mac_NSViewComponentPeer.mm; path = ../../JuceLibraryCode/modules/juce_gui_basics/native/juce_mac_NSViewComponentPeer.mm; sourceTree = SOURCE_ROOT; };
-		C195559D311BAB51CFB545BA /* juce_MultiDocumentPanel.cpp */ = {isa = PBXFileReference; lastKnownFileType = sourcecode.cpp.cpp; name = juce_MultiDocumentPanel.cpp; path = ../../JuceLibraryCode/modules/juce_gui_basics/layout/juce_MultiDocumentPanel.cpp; sourceTree = SOURCE_ROOT; };
-		C1CB526B75E406851FA918C6 /* State.cpp */ = {isa = PBXFileReference; lastKnownFileType = sourcecode.cpp.cpp; name = State.cpp; path = ../../Source/Dsp/State.cpp; sourceTree = SOURCE_ROOT; };
-		C1E1CCE5796B40E0A45FB021 /* juce_AudioThumbnail.h */ = {isa = PBXFileReference; lastKnownFileType = sourcecode.c.h; name = juce_AudioThumbnail.h; path = ../../JuceLibraryCode/modules/juce_audio_utils/gui/juce_AudioThumbnail.h; sourceTree = SOURCE_ROOT; };
-		C209C7633D01E525231EE894 /* juce_GlyphArrangement.cpp */ = {isa = PBXFileReference; lastKnownFileType = sourcecode.cpp.cpp; name = juce_GlyphArrangement.cpp; path = ../../JuceLibraryCode/modules/juce_graphics/fonts/juce_GlyphArrangement.cpp; sourceTree = SOURCE_ROOT; };
-		C2746A86EC16D3EA9FAC2C1D /* juce_XmlElement.cpp */ = {isa = PBXFileReference; lastKnownFileType = sourcecode.cpp.cpp; name = juce_XmlElement.cpp; path = ../../JuceLibraryCode/modules/juce_core/xml/juce_XmlElement.cpp; sourceTree = SOURCE_ROOT; };
-		C29BC68B2721471F32906FEB /* ResamplingNode.h */ = {isa = PBXFileReference; lastKnownFileType = sourcecode.c.h; name = ResamplingNode.h; path = ../../Source/Processors/ResamplingNode.h; sourceTree = SOURCE_ROOT; };
-		C29E664781AA2396C8D59543 /* juce_events.mm */ = {isa = PBXFileReference; lastKnownFileType = sourcecode.cpp.objcpp; name = juce_events.mm; path = ../../JuceLibraryCode/modules/juce_events/juce_events.mm; sourceTree = SOURCE_ROOT; };
-		C2D1409D20E154E43569C725 /* juce_ImagePreviewComponent.cpp */ = {isa = PBXFileReference; lastKnownFileType = sourcecode.cpp.cpp; name = juce_ImagePreviewComponent.cpp; path = ../../JuceLibraryCode/modules/juce_gui_basics/filebrowser/juce_ImagePreviewComponent.cpp; sourceTree = SOURCE_ROOT; };
-		C2F9D279FCC5C4AD56A0C1DF /* juce_Decibels.h */ = {isa = PBXFileReference; lastKnownFileType = sourcecode.c.h; name = juce_Decibels.h; path = ../../JuceLibraryCode/modules/juce_audio_basics/effects/juce_Decibels.h; sourceTree = SOURCE_ROOT; };
-		C39772F796D85E8FE98474D5 /* Filter.h */ = {isa = PBXFileReference; lastKnownFileType = sourcecode.c.h; name = Filter.h; path = ../../Source/Dsp/Filter.h; sourceTree = SOURCE_ROOT; };
-		C3BD84D9B090F98DD09F5958 /* Params.h */ = {isa = PBXFileReference; lastKnownFileType = sourcecode.c.h; name = Params.h; path = ../../Source/Dsp/Params.h; sourceTree = SOURCE_ROOT; };
-		C41504F388D0B181B003B627 /* juce_RelativePoint.h */ = {isa = PBXFileReference; lastKnownFileType = sourcecode.c.h; name = juce_RelativePoint.h; path = ../../JuceLibraryCode/modules/juce_gui_basics/positioning/juce_RelativePoint.h; sourceTree = SOURCE_ROOT; };
-		C446923C1950EB5BE5E67F15 /* juce_TargetPlatform.h */ = {isa = PBXFileReference; lastKnownFileType = sourcecode.c.h; name = juce_TargetPlatform.h; path = ../../JuceLibraryCode/modules/juce_core/system/juce_TargetPlatform.h; sourceTree = SOURCE_ROOT; };
-		C454DFC77F19AB044372610E /* juce_MarkerList.cpp */ = {isa = PBXFileReference; lastKnownFileType = sourcecode.cpp.cpp; name = juce_MarkerList.cpp; path = ../../JuceLibraryCode/modules/juce_gui_basics/positioning/juce_MarkerList.cpp; sourceTree = SOURCE_ROOT; };
-		C4B0DF8094C90543A65E03E3 /* Legendre.cpp */ = {isa = PBXFileReference; lastKnownFileType = sourcecode.cpp.cpp; name = Legendre.cpp; path = ../../Source/Dsp/Legendre.cpp; sourceTree = SOURCE_ROOT; };
-		C51CD15B311D0AAC08D0B908 /* ImageIcon.h */ = {isa = PBXFileReference; lastKnownFileType = sourcecode.c.h; name = ImageIcon.h; path = ../../Source/Processors/Editors/ImageIcon.h; sourceTree = SOURCE_ROOT; };
-		C5287F057A6A88BC33D5498A /* juce_DrawableComposite.cpp */ = {isa = PBXFileReference; lastKnownFileType = sourcecode.cpp.cpp; name = juce_DrawableComposite.cpp; path = ../../JuceLibraryCode/modules/juce_gui_basics/drawables/juce_DrawableComposite.cpp; sourceTree = SOURCE_ROOT; };
-		C54760E4888674CF3CF022E6 /* juce_AudioProcessor.h */ = {isa = PBXFileReference; lastKnownFileType = sourcecode.c.h; name = juce_AudioProcessor.h; path = ../../JuceLibraryCode/modules/juce_audio_processors/processors/juce_AudioProcessor.h; sourceTree = SOURCE_ROOT; };
-		C5785E58E6F915165729EF16 /* RecordControl.h */ = {isa = PBXFileReference; lastKnownFileType = sourcecode.c.h; name = RecordControl.h; path = ../../Source/Processors/Utilities/RecordControl.h; sourceTree = SOURCE_ROOT; };
-		C5ABE6BDCA91410BA92A7BD9 /* ResamplingNodeEditor.cpp */ = {isa = PBXFileReference; lastKnownFileType = sourcecode.cpp.cpp; name = ResamplingNodeEditor.cpp; path = ../../Source/Processors/Editors/ResamplingNodeEditor.cpp; sourceTree = SOURCE_ROOT; };
-		C5D0E0996D20BEEEDBFD64FA /* juce_ValueTree.h */ = {isa = PBXFileReference; lastKnownFileType = sourcecode.c.h; name = juce_ValueTree.h; path = ../../JuceLibraryCode/modules/juce_data_structures/values/juce_ValueTree.h; sourceTree = SOURCE_ROOT; };
-		C5D9C53AE4AE414244E1E19A /* muteoff.png */ = {isa = PBXFileReference; lastKnownFileType = image.png; name = muteoff.png; path = ../../Resources/Images/Buttons/muteoff.png; sourceTree = SOURCE_ROOT; };
-		C5F9A0F8EB81AC15D9BDD61F /* juce_OpenGLFrameBuffer.h */ = {isa = PBXFileReference; lastKnownFileType = sourcecode.c.h; name = juce_OpenGLFrameBuffer.h; path = ../../JuceLibraryCode/modules/juce_opengl/opengl/juce_OpenGLFrameBuffer.h; sourceTree = SOURCE_ROOT; };
-		C660716FDD337EFB1A7C6C72 /* juce_Path.h */ = {isa = PBXFileReference; lastKnownFileType = sourcecode.c.h; name = juce_Path.h; path = ../../JuceLibraryCode/modules/juce_graphics/geometry/juce_Path.h; sourceTree = SOURCE_ROOT; };
-		C679AE9BBB9B1EE3BAB09E11 /* juce_FileBasedDocument.h */ = {isa = PBXFileReference; lastKnownFileType = sourcecode.c.h; name = juce_FileBasedDocument.h; path = ../../JuceLibraryCode/modules/juce_gui_extra/documents/juce_FileBasedDocument.h; sourceTree = SOURCE_ROOT; };
-		C67AA7952D9EF7E248118B85 /* juce_StringPool.cpp */ = {isa = PBXFileReference; lastKnownFileType = sourcecode.cpp.cpp; name = juce_StringPool.cpp; path = ../../JuceLibraryCode/modules/juce_core/text/juce_StringPool.cpp; sourceTree = SOURCE_ROOT; };
-		C67C5EC0EE8DBC501C8AA395 /* juce_NamedPipe.h */ = {isa = PBXFileReference; lastKnownFileType = sourcecode.c.h; name = juce_NamedPipe.h; path = ../../JuceLibraryCode/modules/juce_core/network/juce_NamedPipe.h; sourceTree = SOURCE_ROOT; };
-		C6BDC4DAD5B40321DA67462A /* juce_ApplicationCommandTarget.h */ = {isa = PBXFileReference; lastKnownFileType = sourcecode.c.h; name = juce_ApplicationCommandTarget.h; path = ../../JuceLibraryCode/modules/juce_gui_basics/commands/juce_ApplicationCommandTarget.h; sourceTree = SOURCE_ROOT; };
-		C6E19D3864B40A52BCC49315 /* juce_ModifierKeys.h */ = {isa = PBXFileReference; lastKnownFileType = sourcecode.c.h; name = juce_ModifierKeys.h; path = ../../JuceLibraryCode/modules/juce_gui_basics/keyboard/juce_ModifierKeys.h; sourceTree = SOURCE_ROOT; };
-		C74399C81B1A0552CC52093E /* juce_GenericAudioProcessorEditor.h */ = {isa = PBXFileReference; lastKnownFileType = sourcecode.c.h; name = juce_GenericAudioProcessorEditor.h; path = ../../JuceLibraryCode/modules/juce_audio_processors/processors/juce_GenericAudioProcessorEditor.h; sourceTree = SOURCE_ROOT; };
-		C79249376E3FDF10615E16EA /* WiFiOutputEditor.cpp */ = {isa = PBXFileReference; lastKnownFileType = sourcecode.cpp.cpp; name = WiFiOutputEditor.cpp; path = ../../Source/Processors/Editors/WiFiOutputEditor.cpp; sourceTree = SOURCE_ROOT; };
-		C7A68BAFB04A7D5FD81FA82B /* juce_PropertyComponent.h */ = {isa = PBXFileReference; lastKnownFileType = sourcecode.c.h; name = juce_PropertyComponent.h; path = ../../JuceLibraryCode/modules/juce_gui_basics/properties/juce_PropertyComponent.h; sourceTree = SOURCE_ROOT; };
-		C7A76C0D1B3DC4A1F059E59B /* juce_Label.h */ = {isa = PBXFileReference; lastKnownFileType = sourcecode.c.h; name = juce_Label.h; path = ../../JuceLibraryCode/modules/juce_gui_basics/widgets/juce_Label.h; sourceTree = SOURCE_ROOT; };
-		C7CA628FE3E1E3D16B24E059 /* juce_android_Threads.cpp */ = {isa = PBXFileReference; lastKnownFileType = sourcecode.cpp.cpp; name = juce_android_Threads.cpp; path = ../../JuceLibraryCode/modules/juce_core/native/juce_android_Threads.cpp; sourceTree = SOURCE_ROOT; };
-		C844D1792A91BE2D8808CB14 /* juce_MessageManager.h */ = {isa = PBXFileReference; lastKnownFileType = sourcecode.c.h; name = juce_MessageManager.h; path = ../../JuceLibraryCode/modules/juce_events/messages/juce_MessageManager.h; sourceTree = SOURCE_ROOT; };
-		C868329EBC1BBA606AB2EB88 /* AudioToolbox.framework */ = {isa = PBXFileReference; lastKnownFileType = wrapper.framework; name = AudioToolbox.framework; path = System/Library/Frameworks/AudioToolbox.framework; sourceTree = SDKROOT; };
-		C916444FD4BFB79D4DE9FCAF /* juce_AttributedString.cpp */ = {isa = PBXFileReference; lastKnownFileType = sourcecode.cpp.cpp; name = juce_AttributedString.cpp; path = ../../JuceLibraryCode/modules/juce_graphics/fonts/juce_AttributedString.cpp; sourceTree = SOURCE_ROOT; };
-		C98D4FF283E598244E89CD83 /* juce_TextDiff.h */ = {isa = PBXFileReference; lastKnownFileType = sourcecode.c.h; name = juce_TextDiff.h; path = ../../JuceLibraryCode/modules/juce_core/text/juce_TextDiff.h; sourceTree = SOURCE_ROOT; };
-		CA09B0483969444C7CD106DC /* juce_mac_Fonts.mm */ = {isa = PBXFileReference; lastKnownFileType = sourcecode.cpp.objcpp; name = juce_mac_Fonts.mm; path = ../../JuceLibraryCode/modules/juce_graphics/native/juce_mac_Fonts.mm; sourceTree = SOURCE_ROOT; };
-		CAA3B9396EA62166234DAEF1 /* VisualizerEditor.cpp */ = {isa = PBXFileReference; lastKnownFileType = sourcecode.cpp.cpp; name = VisualizerEditor.cpp; path = ../../Source/Processors/Editors/VisualizerEditor.cpp; sourceTree = SOURCE_ROOT; };
-		CB2C4FD47184B2FE84408CAD /* RadioButtons_neutral-03.png */ = {isa = PBXFileReference; lastKnownFileType = image.png; name = "RadioButtons_neutral-03.png"; path = "../../Resources/Images/Icons/RadioButtons_neutral-03.png"; sourceTree = SOURCE_ROOT; };
-		CC35C78D5B446ABF57DDDAE0 /* juce_ImageFileFormat.h */ = {isa = PBXFileReference; lastKnownFileType = sourcecode.c.h; name = juce_ImageFileFormat.h; path = ../../JuceLibraryCode/modules/juce_graphics/images/juce_ImageFileFormat.h; sourceTree = SOURCE_ROOT; };
-		CC42C4D4230BE4F1071CB2D3 /* juce_ResizableEdgeComponent.h */ = {isa = PBXFileReference; lastKnownFileType = sourcecode.c.h; name = juce_ResizableEdgeComponent.h; path = ../../JuceLibraryCode/modules/juce_gui_basics/layout/juce_ResizableEdgeComponent.h; sourceTree = SOURCE_ROOT; };
-		CC62E20B1189C697DD238810 /* juce_OpenGL_linux.h */ = {isa = PBXFileReference; lastKnownFileType = sourcecode.c.h; name = juce_OpenGL_linux.h; path = ../../JuceLibraryCode/modules/juce_opengl/native/juce_OpenGL_linux.h; sourceTree = SOURCE_ROOT; };
-		CCC20313AD0D0993F9EDD1B3 /* SplitterEditor.h */ = {isa = PBXFileReference; lastKnownFileType = sourcecode.c.h; name = SplitterEditor.h; path = ../../Source/Processors/Editors/SplitterEditor.h; sourceTree = SOURCE_ROOT; };
-		CD2370F8F4A44446558A08FB /* Parameter.cpp */ = {isa = PBXFileReference; lastKnownFileType = sourcecode.cpp.cpp; name = Parameter.cpp; path = ../../Source/Processors/Parameter.cpp; sourceTree = SOURCE_ROOT; };
-		CD2E26CFD0DC7F6090E15A20 /* juce_Line.h */ = {isa = PBXFileReference; lastKnownFileType = sourcecode.c.h; name = juce_Line.h; path = ../../JuceLibraryCode/modules/juce_graphics/geometry/juce_Line.h; sourceTree = SOURCE_ROOT; };
-		CD41C1D09F6D73FA33993F45 /* juce_Desktop.h */ = {isa = PBXFileReference; lastKnownFileType = sourcecode.c.h; name = juce_Desktop.h; path = ../../JuceLibraryCode/modules/juce_gui_basics/components/juce_Desktop.h; sourceTree = SOURCE_ROOT; };
-		CD492AC7B458FA6C321B9D0B /* juce_module_info */ = {isa = PBXFileReference; lastKnownFileType = text; name = juce_module_info; path = ../../JuceLibraryCode/modules/juce_core/juce_module_info; sourceTree = SOURCE_ROOT; };
-		CD7E06ED47B243518F42DA49 /* MergerA-02.png */ = {isa = PBXFileReference; lastKnownFileType = image.png; name = "MergerA-02.png"; path = "../../Resources/Images/Buttons/MergerA-02.png"; sourceTree = SOURCE_ROOT; };
-		CD83E301AE42E6E3317D575D /* juce_TableHeaderComponent.cpp */ = {isa = PBXFileReference; lastKnownFileType = sourcecode.cpp.cpp; name = juce_TableHeaderComponent.cpp; path = ../../JuceLibraryCode/modules/juce_gui_basics/widgets/juce_TableHeaderComponent.cpp; sourceTree = SOURCE_ROOT; };
-		CDC18ABAFEF000C720CE8622 /* juce_CallOutBox.cpp */ = {isa = PBXFileReference; lastKnownFileType = sourcecode.cpp.cpp; name = juce_CallOutBox.cpp; path = ../../JuceLibraryCode/modules/juce_gui_basics/windows/juce_CallOutBox.cpp; sourceTree = SOURCE_ROOT; };
-		CE2BD40797A6E7647FDBE736 /* juce_ColourSelector.cpp */ = {isa = PBXFileReference; lastKnownFileType = sourcecode.cpp.cpp; name = juce_ColourSelector.cpp; path = ../../JuceLibraryCode/modules/juce_gui_extra/misc/juce_ColourSelector.cpp; sourceTree = SOURCE_ROOT; };
-		CF5BC8DB7D66C655DABA9129 /* juce_android_FileChooser.cpp */ = {isa = PBXFileReference; lastKnownFileType = sourcecode.cpp.cpp; name = juce_android_FileChooser.cpp; path = ../../JuceLibraryCode/modules/juce_gui_basics/native/juce_android_FileChooser.cpp; sourceTree = SOURCE_ROOT; };
-		CF758CB1E06DDA1AB7F5C9CC /* juce_events.h */ = {isa = PBXFileReference; lastKnownFileType = sourcecode.c.h; name = juce_events.h; path = ../../JuceLibraryCode/modules/juce_events/juce_events.h; sourceTree = SOURCE_ROOT; };
-		CFB86C1F2A6076ADC36692AA /* Utilities.h */ = {isa = PBXFileReference; lastKnownFileType = sourcecode.c.h; name = Utilities.h; path = ../../Source/Dsp/Utilities.h; sourceTree = SOURCE_ROOT; };
-		D01254FA41688494C3CB0889 /* silkscreen.ttf */ = {isa = PBXFileReference; lastKnownFileType = file.ttf; name = silkscreen.ttf; path = ../../Resources/Fonts/silkscreen.ttf; sourceTree = SOURCE_ROOT; };
-		D0247929128D618A2EB01D86 /* juce_OpenGLHelpers.cpp */ = {isa = PBXFileReference; lastKnownFileType = sourcecode.cpp.cpp; name = juce_OpenGLHelpers.cpp; path = ../../JuceLibraryCode/modules/juce_opengl/opengl/juce_OpenGLHelpers.cpp; sourceTree = SOURCE_ROOT; };
-		D056D7F6C8EA8A6BBCC5C092 /* juce_InputStream.h */ = {isa = PBXFileReference; lastKnownFileType = sourcecode.c.h; name = juce_InputStream.h; path = ../../JuceLibraryCode/modules/juce_core/streams/juce_InputStream.h; sourceTree = SOURCE_ROOT; };
-		D06A8FDAD8B22537EA594383 /* juce_StretchableLayoutResizerBar.h */ = {isa = PBXFileReference; lastKnownFileType = sourcecode.c.h; name = juce_StretchableLayoutResizerBar.h; path = ../../JuceLibraryCode/modules/juce_gui_basics/layout/juce_StretchableLayoutResizerBar.h; sourceTree = SOURCE_ROOT; };
-		D0D7CE266BD7CC5455926700 /* juce_AudioSourcePlayer.h */ = {isa = PBXFileReference; lastKnownFileType = sourcecode.c.h; name = juce_AudioSourcePlayer.h; path = ../../JuceLibraryCode/modules/juce_audio_devices/sources/juce_AudioSourcePlayer.h; sourceTree = SOURCE_ROOT; };
-		D0E568AD5445AF061317E01D /* juce_module_info */ = {isa = PBXFileReference; lastKnownFileType = text; name = juce_module_info; path = ../../JuceLibraryCode/modules/juce_audio_formats/juce_module_info; sourceTree = SOURCE_ROOT; };
-		D11BC618E53E6605B3A579E1 /* juce_MemoryBlock.cpp */ = {isa = PBXFileReference; lastKnownFileType = sourcecode.cpp.cpp; name = juce_MemoryBlock.cpp; path = ../../JuceLibraryCode/modules/juce_core/memory/juce_MemoryBlock.cpp; sourceTree = SOURCE_ROOT; };
-		D128F31F18331117287F5EC5 /* ArduinoOutput.h */ = {isa = PBXFileReference; lastKnownFileType = sourcecode.c.h; name = ArduinoOutput.h; path = ../../Source/Processors/ArduinoOutput.h; sourceTree = SOURCE_ROOT; };
-		D162391A46FF93093C328F9D /* juce_GZIPCompressorOutputStream.cpp */ = {isa = PBXFileReference; lastKnownFileType = sourcecode.cpp.cpp; name = juce_GZIPCompressorOutputStream.cpp; path = ../../JuceLibraryCode/modules/juce_core/zip/juce_GZIPCompressorOutputStream.cpp; sourceTree = SOURCE_ROOT; };
-		D171071934C8F7F925B0D113 /* juce_TableListBox.cpp */ = {isa = PBXFileReference; lastKnownFileType = sourcecode.cpp.cpp; name = juce_TableListBox.cpp; path = ../../JuceLibraryCode/modules/juce_gui_basics/widgets/juce_TableListBox.cpp; sourceTree = SOURCE_ROOT; };
-		D1D8F82F848413581B274A5D /* juce_win32_CameraDevice.cpp */ = {isa = PBXFileReference; lastKnownFileType = sourcecode.cpp.cpp; name = juce_win32_CameraDevice.cpp; path = ../../JuceLibraryCode/modules/juce_video/native/juce_win32_CameraDevice.cpp; sourceTree = SOURCE_ROOT; };
-		D1F9878B45ABC403F3749567 /* juce_FileBasedDocument.cpp */ = {isa = PBXFileReference; lastKnownFileType = sourcecode.cpp.cpp; name = juce_FileBasedDocument.cpp; path = ../../JuceLibraryCode/modules/juce_gui_extra/documents/juce_FileBasedDocument.cpp; sourceTree = SOURCE_ROOT; };
-		D22D3958949713747DAF59A3 /* juce_linux_SystemStats.cpp */ = {isa = PBXFileReference; lastKnownFileType = sourcecode.cpp.cpp; name = juce_linux_SystemStats.cpp; path = ../../JuceLibraryCode/modules/juce_core/native/juce_linux_SystemStats.cpp; sourceTree = SOURCE_ROOT; };
-		D2696B30CBEAD7CE72510AFA /* InfoLabel.h */ = {isa = PBXFileReference; lastKnownFileType = sourcecode.c.h; name = InfoLabel.h; path = ../../Source/UI/InfoLabel.h; sourceTree = SOURCE_ROOT; };
-		D2A3B4CDD296B4CEC6902FD7 /* UIComponent.cpp */ = {isa = PBXFileReference; lastKnownFileType = sourcecode.cpp.cpp; name = UIComponent.cpp; path = ../../Source/UI/UIComponent.cpp; sourceTree = SOURCE_ROOT; };
-		D2CCDDF54D6D6F2BF4281F2D /* juce_BooleanPropertyComponent.cpp */ = {isa = PBXFileReference; lastKnownFileType = sourcecode.cpp.cpp; name = juce_BooleanPropertyComponent.cpp; path = ../../JuceLibraryCode/modules/juce_gui_basics/properties/juce_BooleanPropertyComponent.cpp; sourceTree = SOURCE_ROOT; };
-		D30880F1F9F514CEEDB9F48B /* AppConfig.h */ = {isa = PBXFileReference; lastKnownFileType = sourcecode.c.h; name = AppConfig.h; path = ../../JuceLibraryCode/AppConfig.h; sourceTree = SOURCE_ROOT; };
-		D357A886F6365DA33D639FF5 /* juce_mac_NSViewComponent.mm */ = {isa = PBXFileReference; lastKnownFileType = sourcecode.cpp.objcpp; name = juce_mac_NSViewComponent.mm; path = ../../JuceLibraryCode/modules/juce_gui_extra/native/juce_mac_NSViewComponent.mm; sourceTree = SOURCE_ROOT; };
-		D38E60AC4854B6E1EDE488EB /* ArduinoOutput.cpp */ = {isa = PBXFileReference; lastKnownFileType = sourcecode.cpp.cpp; name = ArduinoOutput.cpp; path = ../../Source/Processors/ArduinoOutput.cpp; sourceTree = SOURCE_ROOT; };
-		D3AE8303545E28D793312F46 /* GenericEditor.cpp */ = {isa = PBXFileReference; lastKnownFileType = sourcecode.cpp.cpp; name = GenericEditor.cpp; path = ../../Source/Processors/Editors/GenericEditor.cpp; sourceTree = SOURCE_ROOT; };
-		D41ED9ADBE3B27E185B2E3F3 /* RadioButtons_neutral-05.png */ = {isa = PBXFileReference; lastKnownFileType = image.png; name = "RadioButtons_neutral-05.png"; path = "../../Resources/Images/Icons/RadioButtons_neutral-05.png"; sourceTree = SOURCE_ROOT; };
-		D48EB74E1B5AAC7846196B01 /* juce_linux_Fonts.cpp */ = {isa = PBXFileReference; lastKnownFileType = sourcecode.cpp.cpp; name = juce_linux_Fonts.cpp; path = ../../JuceLibraryCode/modules/juce_graphics/native/juce_linux_Fonts.cpp; sourceTree = SOURCE_ROOT; };
-		D4B0BD47094D79AB6382228B /* juce_OpenGLTexture.h */ = {isa = PBXFileReference; lastKnownFileType = sourcecode.c.h; name = juce_OpenGLTexture.h; path = ../../JuceLibraryCode/modules/juce_opengl/opengl/juce_OpenGLTexture.h; sourceTree = SOURCE_ROOT; };
-		D4F94F0232F0CD426DFC44C5 /* juce_PreferencesPanel.h */ = {isa = PBXFileReference; lastKnownFileType = sourcecode.c.h; name = juce_PreferencesPanel.h; path = ../../JuceLibraryCode/modules/juce_gui_extra/misc/juce_PreferencesPanel.h; sourceTree = SOURCE_ROOT; };
-		D51315B4241B019BE43EE4F1 /* SplitterEditor.cpp */ = {isa = PBXFileReference; lastKnownFileType = sourcecode.cpp.cpp; name = SplitterEditor.cpp; path = ../../Source/Processors/Editors/SplitterEditor.cpp; sourceTree = SOURCE_ROOT; };
-		D51575B9AA7216CCE4B558E4 /* juce_TopLevelWindow.h */ = {isa = PBXFileReference; lastKnownFileType = sourcecode.c.h; name = juce_TopLevelWindow.h; path = ../../JuceLibraryCode/modules/juce_gui_basics/windows/juce_TopLevelWindow.h; sourceTree = SOURCE_ROOT; };
-		D55137DE3404D7DF2A1F50D0 /* juce_GIFLoader.cpp */ = {isa = PBXFileReference; lastKnownFileType = sourcecode.cpp.cpp; name = juce_GIFLoader.cpp; path = ../../JuceLibraryCode/modules/juce_graphics/image_formats/juce_GIFLoader.cpp; sourceTree = SOURCE_ROOT; };
-		D5D6DAA3CFDD395096D2B072 /* juce_ReferenceCountedObject.h */ = {isa = PBXFileReference; lastKnownFileType = sourcecode.c.h; name = juce_ReferenceCountedObject.h; path = ../../JuceLibraryCode/modules/juce_core/memory/juce_ReferenceCountedObject.h; sourceTree = SOURCE_ROOT; };
-		D60F42AEB8551E83215691C3 /* juce_ZipFile.h */ = {isa = PBXFileReference; lastKnownFileType = sourcecode.c.h; name = juce_ZipFile.h; path = ../../JuceLibraryCode/modules/juce_core/zip/juce_ZipFile.h; sourceTree = SOURCE_ROOT; };
-		D679982E05B9510FE239D690 /* juce_OutputStream.cpp */ = {isa = PBXFileReference; lastKnownFileType = sourcecode.cpp.cpp; name = juce_OutputStream.cpp; path = ../../JuceLibraryCode/modules/juce_core/streams/juce_OutputStream.cpp; sourceTree = SOURCE_ROOT; };
-		D685CFEA6344360FBFC355B6 /* DiscRecording.framework */ = {isa = PBXFileReference; lastKnownFileType = wrapper.framework; name = DiscRecording.framework; path = System/Library/Frameworks/DiscRecording.framework; sourceTree = SDKROOT; };
-		D71AD519382D547C958B0175 /* juce_UndoableAction.h */ = {isa = PBXFileReference; lastKnownFileType = sourcecode.c.h; name = juce_UndoableAction.h; path = ../../JuceLibraryCode/modules/juce_data_structures/undomanager/juce_UndoableAction.h; sourceTree = SOURCE_ROOT; };
-		D7807913367AD1B1FCBDEFAC /* juce_ApplicationBase.cpp */ = {isa = PBXFileReference; lastKnownFileType = sourcecode.cpp.cpp; name = juce_ApplicationBase.cpp; path = ../../JuceLibraryCode/modules/juce_events/messages/juce_ApplicationBase.cpp; sourceTree = SOURCE_ROOT; };
-		D7E51310BD1B8EF6A2A77177 /* juce_MenuBarModel.cpp */ = {isa = PBXFileReference; lastKnownFileType = sourcecode.cpp.cpp; name = juce_MenuBarModel.cpp; path = ../../JuceLibraryCode/modules/juce_gui_basics/menus/juce_MenuBarModel.cpp; sourceTree = SOURCE_ROOT; };
-		D840E516B1DE9F3F730283D5 /* juce_KeyboardFocusTraverser.cpp */ = {isa = PBXFileReference; lastKnownFileType = sourcecode.cpp.cpp; name = juce_KeyboardFocusTraverser.cpp; path = ../../JuceLibraryCode/modules/juce_gui_basics/keyboard/juce_KeyboardFocusTraverser.cpp; sourceTree = SOURCE_ROOT; };
-		D88B0ADDC9BF206E3D2EE9F6 /* juce_RectangleList.h */ = {isa = PBXFileReference; lastKnownFileType = sourcecode.c.h; name = juce_RectangleList.h; path = ../../JuceLibraryCode/modules/juce_graphics/geometry/juce_RectangleList.h; sourceTree = SOURCE_ROOT; };
-		D8A40F2BFBEC65019C867786 /* juce_Time.h */ = {isa = PBXFileReference; lastKnownFileType = sourcecode.c.h; name = juce_Time.h; path = ../../JuceLibraryCode/modules/juce_core/time/juce_Time.h; sourceTree = SOURCE_ROOT; };
-		D8AA3ED11D45FACF74B5FC05 /* RadioButtons_neutral-01.png */ = {isa = PBXFileReference; lastKnownFileType = image.png; name = "RadioButtons_neutral-01.png"; path = "../../Resources/Images/Icons/RadioButtons_neutral-01.png"; sourceTree = SOURCE_ROOT; };
-		D8AFDCC674A7514B7019EEA6 /* juce_DrawableButton.h */ = {isa = PBXFileReference; lastKnownFileType = sourcecode.c.h; name = juce_DrawableButton.h; path = ../../JuceLibraryCode/modules/juce_gui_basics/buttons/juce_DrawableButton.h; sourceTree = SOURCE_ROOT; };
-		D8D895B3AD895C6E7FD446BF /* Custom.cpp */ = {isa = PBXFileReference; lastKnownFileType = sourcecode.cpp.cpp; name = Custom.cpp; path = ../../Source/Dsp/Custom.cpp; sourceTree = SOURCE_ROOT; };
-		D90290A0AA2C36CE757E46D5 /* FilterEditor.cpp */ = {isa = PBXFileReference; lastKnownFileType = sourcecode.cpp.cpp; name = FilterEditor.cpp; path = ../../Source/Processors/Editors/FilterEditor.cpp; sourceTree = SOURCE_ROOT; };
-		D952A208CC8164F0B459EC9E /* juce_linux_WebBrowserComponent.cpp */ = {isa = PBXFileReference; lastKnownFileType = sourcecode.cpp.cpp; name = juce_linux_WebBrowserComponent.cpp; path = ../../JuceLibraryCode/modules/juce_gui_extra/native/juce_linux_WebBrowserComponent.cpp; sourceTree = SOURCE_ROOT; };
-		D960588B732D973B82500E2D /* juce_AudioProcessorListener.h */ = {isa = PBXFileReference; lastKnownFileType = sourcecode.c.h; name = juce_AudioProcessorListener.h; path = ../../JuceLibraryCode/modules/juce_audio_processors/processors/juce_AudioProcessorListener.h; sourceTree = SOURCE_ROOT; };
-		D9C9FCA6D705B72B80DB1142 /* juce_Socket.cpp */ = {isa = PBXFileReference; lastKnownFileType = sourcecode.cpp.cpp; name = juce_Socket.cpp; path = ../../JuceLibraryCode/modules/juce_core/network/juce_Socket.cpp; sourceTree = SOURCE_ROOT; };
-		D9CB4CEC2C07346BE69262A0 /* RadioButtons_selected-01.png */ = {isa = PBXFileReference; lastKnownFileType = image.png; name = "RadioButtons_selected-01.png"; path = "../../Resources/Images/Icons/RadioButtons_selected-01.png"; sourceTree = SOURCE_ROOT; };
-		DA0AE9F4A1DDC3555247216F /* IntanIcon.png */ = {isa = PBXFileReference; lastKnownFileType = image.png; name = IntanIcon.png; path = ../../Resources/Images/Icons/IntanIcon.png; sourceTree = SOURCE_ROOT; };
-		DA30BA6BF482A353393D5926 /* juce_RelativeRectangle.cpp */ = {isa = PBXFileReference; lastKnownFileType = sourcecode.cpp.cpp; name = juce_RelativeRectangle.cpp; path = ../../JuceLibraryCode/modules/juce_gui_basics/positioning/juce_RelativeRectangle.cpp; sourceTree = SOURCE_ROOT; };
-		DA4A6BD7079F2BC73B5035F3 /* OpenGLCanvas.h */ = {isa = PBXFileReference; lastKnownFileType = sourcecode.c.h; name = OpenGLCanvas.h; path = ../../Source/Processors/Visualization/OpenGLCanvas.h; sourceTree = SOURCE_ROOT; };
-		DAA04A0FD47097893712B241 /* SpikeDisplayNode.cpp */ = {isa = PBXFileReference; lastKnownFileType = sourcecode.cpp.cpp; name = SpikeDisplayNode.cpp; path = ../../Source/Processors/SpikeDisplayNode.cpp; sourceTree = SOURCE_ROOT; };
-		DAA4306D30617137463ED247 /* juce_RelativeRectangle.h */ = {isa = PBXFileReference; lastKnownFileType = sourcecode.c.h; name = juce_RelativeRectangle.h; path = ../../JuceLibraryCode/modules/juce_gui_basics/positioning/juce_RelativeRectangle.h; sourceTree = SOURCE_ROOT; };
-		DAC81FECCE54087394BE69F7 /* juce_WaitableEvent.h */ = {isa = PBXFileReference; lastKnownFileType = sourcecode.c.h; name = juce_WaitableEvent.h; path = ../../JuceLibraryCode/modules/juce_core/threads/juce_WaitableEvent.h; sourceTree = SOURCE_ROOT; };
-		DACD0879E139527D971D3AC4 /* juce_FileListComponent.h */ = {isa = PBXFileReference; lastKnownFileType = sourcecode.c.h; name = juce_FileListComponent.h; path = ../../JuceLibraryCode/modules/juce_gui_basics/filebrowser/juce_FileListComponent.h; sourceTree = SOURCE_ROOT; };
-		DB4F34DA0F04B40EB6A50FB1 /* juce_SystemStats.h */ = {isa = PBXFileReference; lastKnownFileType = sourcecode.c.h; name = juce_SystemStats.h; path = ../../JuceLibraryCode/modules/juce_core/system/juce_SystemStats.h; sourceTree = SOURCE_ROOT; };
-		DB4FB8EAFA1714529E527C3D /* juce_win32_Messaging.cpp */ = {isa = PBXFileReference; lastKnownFileType = sourcecode.cpp.cpp; name = juce_win32_Messaging.cpp; path = ../../JuceLibraryCode/modules/juce_events/native/juce_win32_Messaging.cpp; sourceTree = SOURCE_ROOT; };
-		DB4FF7675E5C98CF62DA8A2E /* AccessClass.h */ = {isa = PBXFileReference; lastKnownFileType = sourcecode.c.h; name = AccessClass.h; path = ../../Source/AccessClass.h; sourceTree = SOURCE_ROOT; };
-		DB550BAB034060FF4578BB64 /* juce_audio_basics.h */ = {isa = PBXFileReference; lastKnownFileType = sourcecode.c.h; name = juce_audio_basics.h; path = ../../JuceLibraryCode/modules/juce_audio_basics/juce_audio_basics.h; sourceTree = SOURCE_ROOT; };
-		DB702F259EF24DAB9EC99D0A /* FPGAOutput.h */ = {isa = PBXFileReference; lastKnownFileType = sourcecode.c.h; name = FPGAOutput.h; path = ../../Source/Processors/FPGAOutput.h; sourceTree = SOURCE_ROOT; };
-		DB7866AFC8A4894810DBD05E /* juce_InterProcessLock.h */ = {isa = PBXFileReference; lastKnownFileType = sourcecode.c.h; name = juce_InterProcessLock.h; path = ../../JuceLibraryCode/modules/juce_core/threads/juce_InterProcessLock.h; sourceTree = SOURCE_ROOT; };
-		DBB295F412798131D3F04045 /* PulsePalOutput.cpp */ = {isa = PBXFileReference; lastKnownFileType = sourcecode.cpp.cpp; name = PulsePalOutput.cpp; path = ../../Source/Processors/PulsePalOutput.cpp; sourceTree = SOURCE_ROOT; };
-		DBB769DEBCD6468C13A3CD25 /* Carbon.framework */ = {isa = PBXFileReference; lastKnownFileType = wrapper.framework; name = Carbon.framework; path = System/Library/Frameworks/Carbon.framework; sourceTree = SDKROOT; };
-		DBB86AD59BA3F6EC09AF2C02 /* LfpDisplayNode.h */ = {isa = PBXFileReference; lastKnownFileType = sourcecode.c.h; name = LfpDisplayNode.h; path = ../../Source/Processors/LfpDisplayNode.h; sourceTree = SOURCE_ROOT; };
-		DBCA7E2FFCFD1354DD19DDD6 /* juce_data_structures.mm */ = {isa = PBXFileReference; lastKnownFileType = sourcecode.cpp.objcpp; name = juce_data_structures.mm; path = ../../JuceLibraryCode/modules/juce_data_structures/juce_data_structures.mm; sourceTree = SOURCE_ROOT; };
-		DBED17FBB262C4DACEEDA9B0 /* juce_MidiKeyboardState.cpp */ = {isa = PBXFileReference; lastKnownFileType = sourcecode.cpp.cpp; name = juce_MidiKeyboardState.cpp; path = ../../JuceLibraryCode/modules/juce_audio_basics/midi/juce_MidiKeyboardState.cpp; sourceTree = SOURCE_ROOT; };
-		DBF1FD9272546EE4C7DD517A /* juce_mac_SystemTrayIcon.cpp */ = {isa = PBXFileReference; lastKnownFileType = sourcecode.cpp.cpp; name = juce_mac_SystemTrayIcon.cpp; path = ../../JuceLibraryCode/modules/juce_gui_extra/native/juce_mac_SystemTrayIcon.cpp; sourceTree = SOURCE_ROOT; };
-		DC200873B263C55E82B5384D /* juce_MultiTimer.h */ = {isa = PBXFileReference; lastKnownFileType = sourcecode.c.h; name = juce_MultiTimer.h; path = ../../JuceLibraryCode/modules/juce_events/timers/juce_MultiTimer.h; sourceTree = SOURCE_ROOT; };
-		DD5695DE97CEF7BE76869232 /* juce_FileOutputStream.cpp */ = {isa = PBXFileReference; lastKnownFileType = sourcecode.cpp.cpp; name = juce_FileOutputStream.cpp; path = ../../JuceLibraryCode/modules/juce_core/files/juce_FileOutputStream.cpp; sourceTree = SOURCE_ROOT; };
-		DDE157BB06373ECDBB23469C /* juce_StretchableLayoutManager.h */ = {isa = PBXFileReference; lastKnownFileType = sourcecode.c.h; name = juce_StretchableLayoutManager.h; path = ../../JuceLibraryCode/modules/juce_gui_basics/layout/juce_StretchableLayoutManager.h; sourceTree = SOURCE_ROOT; };
-		DDE89F0D5E01F079323CC89C /* juce_AudioProcessorPlayer.h */ = {isa = PBXFileReference; lastKnownFileType = sourcecode.c.h; name = juce_AudioProcessorPlayer.h; path = ../../JuceLibraryCode/modules/juce_audio_utils/players/juce_AudioProcessorPlayer.h; sourceTree = SOURCE_ROOT; };
-		DE4861552DB1976665B25DFD /* juce_HighResolutionTimer.cpp */ = {isa = PBXFileReference; lastKnownFileType = sourcecode.cpp.cpp; name = juce_HighResolutionTimer.cpp; path = ../../JuceLibraryCode/modules/juce_core/threads/juce_HighResolutionTimer.cpp; sourceTree = SOURCE_ROOT; };
-		DEB9A630503639D42056236B /* juce_UndoManager.h */ = {isa = PBXFileReference; lastKnownFileType = sourcecode.c.h; name = juce_UndoManager.h; path = ../../JuceLibraryCode/modules/juce_data_structures/undomanager/juce_UndoManager.h; sourceTree = SOURCE_ROOT; };
-		DEE2959DBBC84EA8448A0F77 /* juce_TimeSliceThread.h */ = {isa = PBXFileReference; lastKnownFileType = sourcecode.c.h; name = juce_TimeSliceThread.h; path = ../../JuceLibraryCode/modules/juce_core/threads/juce_TimeSliceThread.h; sourceTree = SOURCE_ROOT; };
-		DEF465116BB906FD116DA5EB /* ofConstants.h */ = {isa = PBXFileReference; lastKnownFileType = sourcecode.c.h; name = ofConstants.h; path = ../../Source/Processors/Serial/ofConstants.h; sourceTree = SOURCE_ROOT; };
-		DF3C9A1DD67E879E4E0A2727 /* juce_audio_basics.mm */ = {isa = PBXFileReference; lastKnownFileType = sourcecode.cpp.objcpp; name = juce_audio_basics.mm; path = ../../JuceLibraryCode/modules/juce_audio_basics/juce_audio_basics.mm; sourceTree = SOURCE_ROOT; };
-		DFAA7B563CEFB94D9ADB5D6A /* juce_CPlusPlusCodeTokeniser.h */ = {isa = PBXFileReference; lastKnownFileType = sourcecode.c.h; name = juce_CPlusPlusCodeTokeniser.h; path = ../../JuceLibraryCode/modules/juce_gui_extra/code_editor/juce_CPlusPlusCodeTokeniser.h; sourceTree = SOURCE_ROOT; };
-		DFFB7396DCE9DF1253217584 /* juce_AudioThumbnailCache.h */ = {isa = PBXFileReference; lastKnownFileType = sourcecode.c.h; name = juce_AudioThumbnailCache.h; path = ../../JuceLibraryCode/modules/juce_audio_utils/gui/juce_AudioThumbnailCache.h; sourceTree = SOURCE_ROOT; };
-		E040EA8B5BB61ABBBD14F12F /* juce_OggVorbisAudioFormat.h */ = {isa = PBXFileReference; lastKnownFileType = sourcecode.c.h; name = juce_OggVorbisAudioFormat.h; path = ../../JuceLibraryCode/modules/juce_audio_formats/codecs/juce_OggVorbisAudioFormat.h; sourceTree = SOURCE_ROOT; };
-		E08E877C3A6283CF5C803957 /* MainWindow.cpp */ = {isa = PBXFileReference; lastKnownFileType = sourcecode.cpp.cpp; name = MainWindow.cpp; path = ../../Source/MainWindow.cpp; sourceTree = SOURCE_ROOT; };
-		E0ADC34D69113B79C2F4FF24 /* juce_CustomTypeface.h */ = {isa = PBXFileReference; lastKnownFileType = sourcecode.c.h; name = juce_CustomTypeface.h; path = ../../JuceLibraryCode/modules/juce_graphics/fonts/juce_CustomTypeface.h; sourceTree = SOURCE_ROOT; };
-		E0C264CF6345ABB4CAB98B92 /* juce_ScopedPointer.h */ = {isa = PBXFileReference; lastKnownFileType = sourcecode.c.h; name = juce_ScopedPointer.h; path = ../../JuceLibraryCode/modules/juce_core/memory/juce_ScopedPointer.h; sourceTree = SOURCE_ROOT; };
-		E20D5F2F75478DA4943CEDBD /* juce_ActionBroadcaster.h */ = {isa = PBXFileReference; lastKnownFileType = sourcecode.c.h; name = juce_ActionBroadcaster.h; path = ../../JuceLibraryCode/modules/juce_events/broadcasters/juce_ActionBroadcaster.h; sourceTree = SOURCE_ROOT; };
-		E216D095C98F850A5FB6FB0F /* ChannelSelector.cpp */ = {isa = PBXFileReference; lastKnownFileType = sourcecode.cpp.cpp; name = ChannelSelector.cpp; path = ../../Source/Processors/Editors/ChannelSelector.cpp; sourceTree = SOURCE_ROOT; };
-		E21CA41B44E191F1804F9662 /* juce_module_info */ = {isa = PBXFileReference; lastKnownFileType = text; name = juce_module_info; path = ../../JuceLibraryCode/modules/juce_data_structures/juce_module_info; sourceTree = SOURCE_ROOT; };
-		E23FA5E940A1434B0305875D /* juce_ResizableCornerComponent.h */ = {isa = PBXFileReference; lastKnownFileType = sourcecode.c.h; name = juce_ResizableCornerComponent.h; path = ../../JuceLibraryCode/modules/juce_gui_basics/layout/juce_ResizableCornerComponent.h; sourceTree = SOURCE_ROOT; };
-		E2F46E110416D628C11392CA /* Parameter.h */ = {isa = PBXFileReference; lastKnownFileType = sourcecode.c.h; name = Parameter.h; path = ../../Source/Processors/Parameter.h; sourceTree = SOURCE_ROOT; };
-		E31563D2E7DDD8315F369233 /* IOKit.framework */ = {isa = PBXFileReference; lastKnownFileType = wrapper.framework; name = IOKit.framework; path = System/Library/Frameworks/IOKit.framework; sourceTree = SDKROOT; };
-		E33F167E4AA1C44596A1EBED /* juce_mac_CoreGraphicsHelpers.h */ = {isa = PBXFileReference; lastKnownFileType = sourcecode.c.h; name = juce_mac_CoreGraphicsHelpers.h; path = ../../JuceLibraryCode/modules/juce_graphics/native/juce_mac_CoreGraphicsHelpers.h; sourceTree = SOURCE_ROOT; };
-		E34E535DA9CBF248E32F7B45 /* juce_ReadWriteLock.cpp */ = {isa = PBXFileReference; lastKnownFileType = sourcecode.cpp.cpp; name = juce_ReadWriteLock.cpp; path = ../../JuceLibraryCode/modules/juce_core/threads/juce_ReadWriteLock.cpp; sourceTree = SOURCE_ROOT; };
-		E37140E9E8F7CFDDEEEF6148 /* juce_ToolbarItemFactory.h */ = {isa = PBXFileReference; lastKnownFileType = sourcecode.c.h; name = juce_ToolbarItemFactory.h; path = ../../JuceLibraryCode/modules/juce_gui_basics/widgets/juce_ToolbarItemFactory.h; sourceTree = SOURCE_ROOT; };
-		E3C4B6B362320594789E1297 /* juce_PropertySet.cpp */ = {isa = PBXFileReference; lastKnownFileType = sourcecode.cpp.cpp; name = juce_PropertySet.cpp; path = ../../JuceLibraryCode/modules/juce_core/containers/juce_PropertySet.cpp; sourceTree = SOURCE_ROOT; };
-		E3D9DABE0A9C1DCE6A6515CB /* juce_MixerAudioSource.cpp */ = {isa = PBXFileReference; lastKnownFileType = sourcecode.cpp.cpp; name = juce_MixerAudioSource.cpp; path = ../../JuceLibraryCode/modules/juce_audio_basics/sources/juce_MixerAudioSource.cpp; sourceTree = SOURCE_ROOT; };
-		E419C9DA3202B8B6EC2DB723 /* juce_Reverb.h */ = {isa = PBXFileReference; lastKnownFileType = sourcecode.c.h; name = juce_Reverb.h; path = ../../JuceLibraryCode/modules/juce_audio_basics/effects/juce_Reverb.h; sourceTree = SOURCE_ROOT; };
-		E42B745B4D2DCADE54F94757 /* EventNode.h */ = {isa = PBXFileReference; lastKnownFileType = sourcecode.c.h; name = EventNode.h; path = ../../Source/Processors/EventNode.h; sourceTree = SOURCE_ROOT; };
-		E442E1FA7B58BFF6F1D8CBD8 /* ChannelMappingEditor.h */ = {isa = PBXFileReference; lastKnownFileType = sourcecode.c.h; name = ChannelMappingEditor.h; path = ../../Source/Processors/Editors/ChannelMappingEditor.h; sourceTree = SOURCE_ROOT; };
-		E44B26F5D97CB483242DE05B /* RBJ.h */ = {isa = PBXFileReference; lastKnownFileType = sourcecode.c.h; name = RBJ.h; path = ../../Source/Dsp/RBJ.h; sourceTree = SOURCE_ROOT; };
-		E48A7B152993BCF473725A19 /* juce_CameraDevice.h */ = {isa = PBXFileReference; lastKnownFileType = sourcecode.c.h; name = juce_CameraDevice.h; path = ../../JuceLibraryCode/modules/juce_video/capture/juce_CameraDevice.h; sourceTree = SOURCE_ROOT; };
-		E4A2E203101AF37C169F1569 /* juce_BufferingAudioSource.h */ = {isa = PBXFileReference; lastKnownFileType = sourcecode.c.h; name = juce_BufferingAudioSource.h; path = ../../JuceLibraryCode/modules/juce_audio_basics/sources/juce_BufferingAudioSource.h; sourceTree = SOURCE_ROOT; };
-		E53FEAA3754E6B5D99516D56 /* juce_KnownPluginList.cpp */ = {isa = PBXFileReference; lastKnownFileType = sourcecode.cpp.cpp; name = juce_KnownPluginList.cpp; path = ../../JuceLibraryCode/modules/juce_audio_processors/scanning/juce_KnownPluginList.cpp; sourceTree = SOURCE_ROOT; };
-		E58A18793D25A1D75811A052 /* juce_ImagePreviewComponent.h */ = {isa = PBXFileReference; lastKnownFileType = sourcecode.c.h; name = juce_ImagePreviewComponent.h; path = ../../JuceLibraryCode/modules/juce_gui_basics/filebrowser/juce_ImagePreviewComponent.h; sourceTree = SOURCE_ROOT; };
-		E594A85A291E0625E0410A85 /* LfpDisplayEditor.h */ = {isa = PBXFileReference; lastKnownFileType = sourcecode.c.h; name = LfpDisplayEditor.h; path = ../../Source/Processors/Editors/LfpDisplayEditor.h; sourceTree = SOURCE_ROOT; };
-		E5B10AA248D400FDB2645084 /* juce_win32_WASAPI.cpp */ = {isa = PBXFileReference; lastKnownFileType = sourcecode.cpp.cpp; name = juce_win32_WASAPI.cpp; path = ../../JuceLibraryCode/modules/juce_audio_devices/native/juce_win32_WASAPI.cpp; sourceTree = SOURCE_ROOT; };
-		E5C1D021C0FD6FAD082C5D75 /* GraphViewer.cpp */ = {isa = PBXFileReference; lastKnownFileType = sourcecode.cpp.cpp; name = GraphViewer.cpp; path = ../../Source/UI/GraphViewer.cpp; sourceTree = SOURCE_ROOT; };
-		E666E60CC07666669FC77C7D /* juce_MemoryOutputStream.cpp */ = {isa = PBXFileReference; lastKnownFileType = sourcecode.cpp.cpp; name = juce_MemoryOutputStream.cpp; path = ../../JuceLibraryCode/modules/juce_core/streams/juce_MemoryOutputStream.cpp; sourceTree = SOURCE_ROOT; };
-		E67C5ACDC8208CDE200EC8C6 /* juce_graphics.h */ = {isa = PBXFileReference; lastKnownFileType = sourcecode.c.h; name = juce_graphics.h; path = ../../JuceLibraryCode/modules/juce_graphics/juce_graphics.h; sourceTree = SOURCE_ROOT; };
-		E6D3A973D5CEF18CA2BAFF59 /* juce_TextButton.cpp */ = {isa = PBXFileReference; lastKnownFileType = sourcecode.cpp.cpp; name = juce_TextButton.cpp; path = ../../JuceLibraryCode/modules/juce_gui_basics/buttons/juce_TextButton.cpp; sourceTree = SOURCE_ROOT; };
-		E7366E169158F5A2D1D7B55A /* juce_MidiFile.h */ = {isa = PBXFileReference; lastKnownFileType = sourcecode.c.h; name = juce_MidiFile.h; path = ../../JuceLibraryCode/modules/juce_audio_basics/midi/juce_MidiFile.h; sourceTree = SOURCE_ROOT; };
-		E7460F066237871A704733E7 /* juce_InterprocessConnection.h */ = {isa = PBXFileReference; lastKnownFileType = sourcecode.c.h; name = juce_InterprocessConnection.h; path = ../../JuceLibraryCode/modules/juce_events/interprocess/juce_InterprocessConnection.h; sourceTree = SOURCE_ROOT; };
-		E79259F2164D16553A69B458 /* AudioComponent.h */ = {isa = PBXFileReference; lastKnownFileType = sourcecode.c.h; name = AudioComponent.h; path = ../../Source/Audio/AudioComponent.h; sourceTree = SOURCE_ROOT; };
-		E79B7DC03F81DA1F8CDE21CA /* juce_ApplicationCommandManager.h */ = {isa = PBXFileReference; lastKnownFileType = sourcecode.c.h; name = juce_ApplicationCommandManager.h; path = ../../JuceLibraryCode/modules/juce_gui_basics/commands/juce_ApplicationCommandManager.h; sourceTree = SOURCE_ROOT; };
-		E7ACE8C1456403A574236451 /* cpmono-bold-serialized */ = {isa = PBXFileReference; lastKnownFileType = file; name = "cpmono-bold-serialized"; path = "../../Resources/Fonts/cpmono-bold-serialized"; sourceTree = SOURCE_ROOT; };
-		E7EE416EF527C7506B499070 /* juce_BigInteger.h */ = {isa = PBXFileReference; lastKnownFileType = sourcecode.c.h; name = juce_BigInteger.h; path = ../../JuceLibraryCode/modules/juce_core/maths/juce_BigInteger.h; sourceTree = SOURCE_ROOT; };
-		E8174B3346AA69361BF73AE1 /* Cascade.h */ = {isa = PBXFileReference; lastKnownFileType = sourcecode.c.h; name = Cascade.h; path = ../../Source/Dsp/Cascade.h; sourceTree = SOURCE_ROOT; };
-		E817F0471AF514FD075B5DB7 /* SerialInput.h */ = {isa = PBXFileReference; lastKnownFileType = sourcecode.c.h; name = SerialInput.h; path = ../../Source/Processors/SerialInput.h; sourceTree = SOURCE_ROOT; };
-		E835BEB3C42E4B241804BE13 /* cpmono-light-serialized */ = {isa = PBXFileReference; lastKnownFileType = file; name = "cpmono-light-serialized"; path = "../../Resources/Fonts/cpmono-light-serialized"; sourceTree = SOURCE_ROOT; };
-		E8480C4ED7F9579F6172F7B5 /* Common.h */ = {isa = PBXFileReference; lastKnownFileType = sourcecode.c.h; name = Common.h; path = ../../Source/Dsp/Common.h; sourceTree = SOURCE_ROOT; };
-		E8964C0BE264A55753BC6B7B /* juce_linux_Midi.cpp */ = {isa = PBXFileReference; lastKnownFileType = sourcecode.cpp.cpp; name = juce_linux_Midi.cpp; path = ../../JuceLibraryCode/modules/juce_audio_devices/native/juce_linux_Midi.cpp; sourceTree = SOURCE_ROOT; };
-		E90FCB43DA2FF766597DA75E /* Documentation.cpp */ = {isa = PBXFileReference; lastKnownFileType = sourcecode.cpp.cpp; name = Documentation.cpp; path = ../../Source/Dsp/Documentation.cpp; sourceTree = SOURCE_ROOT; };
-		E91923510CB2280C3A3B9E9C /* juce_LocalisedStrings.h */ = {isa = PBXFileReference; lastKnownFileType = sourcecode.c.h; name = juce_LocalisedStrings.h; path = ../../JuceLibraryCode/modules/juce_core/text/juce_LocalisedStrings.h; sourceTree = SOURCE_ROOT; };
-		E91A272EF06892937CB4B9CE /* juce_ComponentDragger.cpp */ = {isa = PBXFileReference; lastKnownFileType = sourcecode.cpp.cpp; name = juce_ComponentDragger.cpp; path = ../../JuceLibraryCode/modules/juce_gui_basics/mouse/juce_ComponentDragger.cpp; sourceTree = SOURCE_ROOT; };
-		E93BE115650B1CB80EACB841 /* EditorViewportButtons.h */ = {isa = PBXFileReference; lastKnownFileType = sourcecode.c.h; name = EditorViewportButtons.h; path = ../../Source/UI/EditorViewportButtons.h; sourceTree = SOURCE_ROOT; };
-		E946426F95E0240683CB3337 /* juce_DrawablePath.h */ = {isa = PBXFileReference; lastKnownFileType = sourcecode.c.h; name = juce_DrawablePath.h; path = ../../JuceLibraryCode/modules/juce_gui_basics/drawables/juce_DrawablePath.h; sourceTree = SOURCE_ROOT; };
-		E97684DCE824DEDA6683C6CD /* juce_Synthesiser.cpp */ = {isa = PBXFileReference; lastKnownFileType = sourcecode.cpp.cpp; name = juce_Synthesiser.cpp; path = ../../JuceLibraryCode/modules/juce_audio_basics/synthesisers/juce_Synthesiser.cpp; sourceTree = SOURCE_ROOT; };
-		EA2FC92CECD1EDA1F07DC59C /* juce_TooltipWindow.h */ = {isa = PBXFileReference; lastKnownFileType = sourcecode.c.h; name = juce_TooltipWindow.h; path = ../../JuceLibraryCode/modules/juce_gui_basics/windows/juce_TooltipWindow.h; sourceTree = SOURCE_ROOT; };
-		EA354D7D8E48D461415D52D8 /* juce_JPEGLoader.cpp */ = {isa = PBXFileReference; lastKnownFileType = sourcecode.cpp.cpp; name = juce_JPEGLoader.cpp; path = ../../JuceLibraryCode/modules/juce_graphics/image_formats/juce_JPEGLoader.cpp; sourceTree = SOURCE_ROOT; };
-		EA535EA158451360B7B8AE52 /* LfpDisplayNode.cpp */ = {isa = PBXFileReference; lastKnownFileType = sourcecode.cpp.cpp; name = LfpDisplayNode.cpp; path = ../../Source/Processors/LfpDisplayNode.cpp; sourceTree = SOURCE_ROOT; };
-		EA73332E3D5AEC04ADDFBB2A /* juce_AudioDataConverters.h */ = {isa = PBXFileReference; lastKnownFileType = sourcecode.c.h; name = juce_AudioDataConverters.h; path = ../../JuceLibraryCode/modules/juce_audio_basics/buffers/juce_AudioDataConverters.h; sourceTree = SOURCE_ROOT; };
-		EA9518CDEA7049C21D5CE2D5 /* juce_Process.h */ = {isa = PBXFileReference; lastKnownFileType = sourcecode.c.h; name = juce_Process.h; path = ../../JuceLibraryCode/modules/juce_core/threads/juce_Process.h; sourceTree = SOURCE_ROOT; };
-		EAB2319C7AA57E06A2247CDF /* juce_BorderSize.h */ = {isa = PBXFileReference; lastKnownFileType = sourcecode.c.h; name = juce_BorderSize.h; path = ../../JuceLibraryCode/modules/juce_graphics/geometry/juce_BorderSize.h; sourceTree = SOURCE_ROOT; };
-		EAB637B566FEBBDADA654262 /* juce_VSTMidiEventList.h */ = {isa = PBXFileReference; lastKnownFileType = sourcecode.c.h; name = juce_VSTMidiEventList.h; path = ../../JuceLibraryCode/modules/juce_audio_processors/format_types/juce_VSTMidiEventList.h; sourceTree = SOURCE_ROOT; };
-		EAB6A66678B122C578B16445 /* juce_HighResolutionTimer.h */ = {isa = PBXFileReference; lastKnownFileType = sourcecode.c.h; name = juce_HighResolutionTimer.h; path = ../../JuceLibraryCode/modules/juce_core/threads/juce_HighResolutionTimer.h; sourceTree = SOURCE_ROOT; };
-		EAC262A83CD2BEA14542AE89 /* juce_StringPool.h */ = {isa = PBXFileReference; lastKnownFileType = sourcecode.c.h; name = juce_StringPool.h; path = ../../JuceLibraryCode/modules/juce_core/text/juce_StringPool.h; sourceTree = SOURCE_ROOT; };
-		EAC7A64301F0BF2C5E33A1F9 /* juce_InterprocessConnectionServer.cpp */ = {isa = PBXFileReference; lastKnownFileType = sourcecode.cpp.cpp; name = juce_InterprocessConnectionServer.cpp; path = ../../JuceLibraryCode/modules/juce_events/interprocess/juce_InterprocessConnectionServer.cpp; sourceTree = SOURCE_ROOT; };
-		EAEA49B9394D802B79CA8164 /* juce_StringPairArray.h */ = {isa = PBXFileReference; lastKnownFileType = sourcecode.c.h; name = juce_StringPairArray.h; path = ../../JuceLibraryCode/modules/juce_core/text/juce_StringPairArray.h; sourceTree = SOURCE_ROOT; };
-		EB5F9A50EB53A57D6AE303C2 /* juce_mac_QuickTimeMovieComponent.mm */ = {isa = PBXFileReference; lastKnownFileType = sourcecode.cpp.objcpp; name = juce_mac_QuickTimeMovieComponent.mm; path = ../../JuceLibraryCode/modules/juce_video/native/juce_mac_QuickTimeMovieComponent.mm; sourceTree = SOURCE_ROOT; };
-		EBD8622EAEF10558809888B7 /* RadioButtons_selected_over-01.png */ = {isa = PBXFileReference; lastKnownFileType = image.png; name = "RadioButtons_selected_over-01.png"; path = "../../Resources/Images/Icons/RadioButtons_selected_over-01.png"; sourceTree = SOURCE_ROOT; };
-		EC780F52ABBD7317A5CE2F33 /* ChebyshevI.h */ = {isa = PBXFileReference; lastKnownFileType = sourcecode.c.h; name = ChebyshevI.h; path = ../../Source/Dsp/ChebyshevI.h; sourceTree = SOURCE_ROOT; };
-		EC95A2CF4B33EA37DA5FC1AC /* nordic.ttf */ = {isa = PBXFileReference; lastKnownFileType = file.ttf; name = nordic.ttf; path = ../../Resources/Fonts/nordic.ttf; sourceTree = SOURCE_ROOT; };
-		ECA6FDB1366BE7EC30F1539B /* SourceNode.cpp */ = {isa = PBXFileReference; lastKnownFileType = sourcecode.cpp.cpp; name = SourceNode.cpp; path = ../../Source/Processors/SourceNode.cpp; sourceTree = SOURCE_ROOT; };
-		ECB5A75A81B90327F58CBD9E /* rhd2000datablock.cpp */ = {isa = PBXFileReference; lastKnownFileType = sourcecode.cpp.cpp; name = rhd2000datablock.cpp; path = "../../Source/Processors/DataThreads/rhythm-api/rhd2000datablock.cpp"; sourceTree = SOURCE_ROOT; };
-		ECBEF88BBC974D96ED781C75 /* juce_posix_SharedCode.h */ = {isa = PBXFileReference; lastKnownFileType = sourcecode.c.h; name = juce_posix_SharedCode.h; path = ../../JuceLibraryCode/modules/juce_core/native/juce_posix_SharedCode.h; sourceTree = SOURCE_ROOT; };
-		ECCE033FF2ACE42188FA4A7F /* juce_TemporaryFile.h */ = {isa = PBXFileReference; lastKnownFileType = sourcecode.c.h; name = juce_TemporaryFile.h; path = ../../JuceLibraryCode/modules/juce_core/files/juce_TemporaryFile.h; sourceTree = SOURCE_ROOT; };
-		ECE3BE71EB6B9CF1CE869BBE /* juce_BubbleComponent.h */ = {isa = PBXFileReference; lastKnownFileType = sourcecode.c.h; name = juce_BubbleComponent.h; path = ../../JuceLibraryCode/modules/juce_gui_basics/misc/juce_BubbleComponent.h; sourceTree = SOURCE_ROOT; };
-		ED86166920362E9D2BE2CB26 /* juce_SVGParser.cpp */ = {isa = PBXFileReference; lastKnownFileType = sourcecode.cpp.cpp; name = juce_SVGParser.cpp; path = ../../JuceLibraryCode/modules/juce_gui_basics/drawables/juce_SVGParser.cpp; sourceTree = SOURCE_ROOT; };
-		ED887A521EEB8F3EBA7DDB31 /* juce_AudioIODeviceType.h */ = {isa = PBXFileReference; lastKnownFileType = sourcecode.c.h; name = juce_AudioIODeviceType.h; path = ../../JuceLibraryCode/modules/juce_audio_devices/audio_io/juce_AudioIODeviceType.h; sourceTree = SOURCE_ROOT; };
-		EDA209B0E7D124EA581023AD /* juce_AudioFormatManager.h */ = {isa = PBXFileReference; lastKnownFileType = sourcecode.c.h; name = juce_AudioFormatManager.h; path = ../../JuceLibraryCode/modules/juce_audio_formats/format/juce_AudioFormatManager.h; sourceTree = SOURCE_ROOT; };
-		EDAC82BD742A54182E8DF2FE /* juce_RelativeCoordinatePositioner.h */ = {isa = PBXFileReference; lastKnownFileType = sourcecode.c.h; name = juce_RelativeCoordinatePositioner.h; path = ../../JuceLibraryCode/modules/juce_gui_basics/positioning/juce_RelativeCoordinatePositioner.h; sourceTree = SOURCE_ROOT; };
-		EE0336B43A39FD585DF638EE /* juce_ResizableEdgeComponent.cpp */ = {isa = PBXFileReference; lastKnownFileType = sourcecode.cpp.cpp; name = juce_ResizableEdgeComponent.cpp; path = ../../JuceLibraryCode/modules/juce_gui_basics/layout/juce_ResizableEdgeComponent.cpp; sourceTree = SOURCE_ROOT; };
-		EE2C669B127D00C86B1B8CA8 /* juce_win32_Registry.cpp */ = {isa = PBXFileReference; lastKnownFileType = sourcecode.cpp.cpp; name = juce_win32_Registry.cpp; path = ../../JuceLibraryCode/modules/juce_core/native/juce_win32_Registry.cpp; sourceTree = SOURCE_ROOT; };
-		EE4DD055D31F7D9DC718DBD8 /* juce_ComponentMovementWatcher.h */ = {isa = PBXFileReference; lastKnownFileType = sourcecode.c.h; name = juce_ComponentMovementWatcher.h; path = ../../JuceLibraryCode/modules/juce_gui_basics/layout/juce_ComponentMovementWatcher.h; sourceTree = SOURCE_ROOT; };
-		EEA51B7EF1CF19028C6672E0 /* juce_DocumentWindow.cpp */ = {isa = PBXFileReference; lastKnownFileType = sourcecode.cpp.cpp; name = juce_DocumentWindow.cpp; path = ../../JuceLibraryCode/modules/juce_gui_basics/windows/juce_DocumentWindow.cpp; sourceTree = SOURCE_ROOT; };
-		EEFC66D2DF5FD66B4D83B22F /* juce_Component.h */ = {isa = PBXFileReference; lastKnownFileType = sourcecode.c.h; name = juce_Component.h; path = ../../JuceLibraryCode/modules/juce_gui_basics/components/juce_Component.h; sourceTree = SOURCE_ROOT; };
-		EF059B26886B32000BCF8CFF /* juce_MouseInputSource.h */ = {isa = PBXFileReference; lastKnownFileType = sourcecode.c.h; name = juce_MouseInputSource.h; path = ../../JuceLibraryCode/modules/juce_gui_basics/mouse/juce_MouseInputSource.h; sourceTree = SOURCE_ROOT; };
-		EF3F9AA8D70E1D4D55F13182 /* juce_AudioThumbnail.cpp */ = {isa = PBXFileReference; lastKnownFileType = sourcecode.cpp.cpp; name = juce_AudioThumbnail.cpp; path = ../../JuceLibraryCode/modules/juce_audio_utils/gui/juce_AudioThumbnail.cpp; sourceTree = SOURCE_ROOT; };
-		EF4A6E0E1232071252ACCD7B /* juce_RelativeParallelogram.h */ = {isa = PBXFileReference; lastKnownFileType = sourcecode.c.h; name = juce_RelativeParallelogram.h; path = ../../JuceLibraryCode/modules/juce_gui_basics/positioning/juce_RelativeParallelogram.h; sourceTree = SOURCE_ROOT; };
-		EF610B2A17D9B1C0D24DCE67 /* juce_android_JNIHelpers.h */ = {isa = PBXFileReference; lastKnownFileType = sourcecode.c.h; name = juce_android_JNIHelpers.h; path = ../../JuceLibraryCode/modules/juce_core/native/juce_android_JNIHelpers.h; sourceTree = SOURCE_ROOT; };
-		EF7B66764093D950724EFE70 /* juce_OpenGLShaderProgram.h */ = {isa = PBXFileReference; lastKnownFileType = sourcecode.c.h; name = juce_OpenGLShaderProgram.h; path = ../../JuceLibraryCode/modules/juce_opengl/opengl/juce_OpenGLShaderProgram.h; sourceTree = SOURCE_ROOT; };
-		EF8488936B3D3E9178C9099C /* PulsePalOutput.h */ = {isa = PBXFileReference; lastKnownFileType = sourcecode.c.h; name = PulsePalOutput.h; path = ../../Source/Processors/PulsePalOutput.h; sourceTree = SOURCE_ROOT; };
-		EFC21F3CD0EB87D67E044E06 /* juce_MenuBarComponent.h */ = {isa = PBXFileReference; lastKnownFileType = sourcecode.c.h; name = juce_MenuBarComponent.h; path = ../../JuceLibraryCode/modules/juce_gui_basics/menus/juce_MenuBarComponent.h; sourceTree = SOURCE_ROOT; };
-		F09FD6D9CA4997216ADBF54F /* DataBuffer.h */ = {isa = PBXFileReference; lastKnownFileType = sourcecode.c.h; name = DataBuffer.h; path = ../../Source/Processors/DataThreads/DataBuffer.h; sourceTree = SOURCE_ROOT; };
-		F0CA3600E09054D7DB3B0067 /* SmoothedFilter.h */ = {isa = PBXFileReference; lastKnownFileType = sourcecode.c.h; name = SmoothedFilter.h; path = ../../Source/Dsp/SmoothedFilter.h; sourceTree = SOURCE_ROOT; };
-		F0D9A28C206D7A8BA7089D29 /* juce_KeyMappingEditorComponent.h */ = {isa = PBXFileReference; lastKnownFileType = sourcecode.c.h; name = juce_KeyMappingEditorComponent.h; path = ../../JuceLibraryCode/modules/juce_gui_extra/misc/juce_KeyMappingEditorComponent.h; sourceTree = SOURCE_ROOT; };
-		F0F3834D46EA8FC8ADB206DB /* juce_AbstractFifo.cpp */ = {isa = PBXFileReference; lastKnownFileType = sourcecode.cpp.cpp; name = juce_AbstractFifo.cpp; path = ../../JuceLibraryCode/modules/juce_core/containers/juce_AbstractFifo.cpp; sourceTree = SOURCE_ROOT; };
-		F1099BFF0BC1656A23D62E84 /* juce_ScrollBar.cpp */ = {isa = PBXFileReference; lastKnownFileType = sourcecode.cpp.cpp; name = juce_ScrollBar.cpp; path = ../../JuceLibraryCode/modules/juce_gui_basics/layout/juce_ScrollBar.cpp; sourceTree = SOURCE_ROOT; };
-		F10FB240E10A5742CE366A91 /* juce_TabbedButtonBar.h */ = {isa = PBXFileReference; lastKnownFileType = sourcecode.c.h; name = juce_TabbedButtonBar.h; path = ../../JuceLibraryCode/modules/juce_gui_basics/layout/juce_TabbedButtonBar.h; sourceTree = SOURCE_ROOT; };
-		F17DF27524262A21A3EC932D /* juce_PluginListComponent.cpp */ = {isa = PBXFileReference; lastKnownFileType = sourcecode.cpp.cpp; name = juce_PluginListComponent.cpp; path = ../../JuceLibraryCode/modules/juce_audio_processors/scanning/juce_PluginListComponent.cpp; sourceTree = SOURCE_ROOT; };
-		F1A3975235880CAC1D5757F4 /* juce_MP3AudioFormat.cpp */ = {isa = PBXFileReference; lastKnownFileType = sourcecode.cpp.cpp; name = juce_MP3AudioFormat.cpp; path = ../../JuceLibraryCode/modules/juce_audio_formats/codecs/juce_MP3AudioFormat.cpp; sourceTree = SOURCE_ROOT; };
-		F1DBAE92084D9D90234AC436 /* juce_AudioSourcePlayer.cpp */ = {isa = PBXFileReference; lastKnownFileType = sourcecode.cpp.cpp; name = juce_AudioSourcePlayer.cpp; path = ../../JuceLibraryCode/modules/juce_audio_devices/sources/juce_AudioSourcePlayer.cpp; sourceTree = SOURCE_ROOT; };
-		F230A4C0186379F9EB0B0F74 /* ReferenceNode.h */ = {isa = PBXFileReference; lastKnownFileType = sourcecode.c.h; name = ReferenceNode.h; path = ../../Source/Processors/ReferenceNode.h; sourceTree = SOURCE_ROOT; };
-		F28414731D9EE1F75D7B7043 /* juce_AudioFormat.h */ = {isa = PBXFileReference; lastKnownFileType = sourcecode.c.h; name = juce_AudioFormat.h; path = ../../JuceLibraryCode/modules/juce_audio_formats/format/juce_AudioFormat.h; sourceTree = SOURCE_ROOT; };
-		F2A500BA3500C4A9D5792A54 /* juce_DrawableImage.h */ = {isa = PBXFileReference; lastKnownFileType = sourcecode.c.h; name = juce_DrawableImage.h; path = ../../JuceLibraryCode/modules/juce_gui_basics/drawables/juce_DrawableImage.h; sourceTree = SOURCE_ROOT; };
-		F2EDB88302B8A9356F43B834 /* juce_Primes.h */ = {isa = PBXFileReference; lastKnownFileType = sourcecode.c.h; name = juce_Primes.h; path = ../../JuceLibraryCode/modules/juce_cryptography/encryption/juce_Primes.h; sourceTree = SOURCE_ROOT; };
-		F2F11D7C596DAE5579610CCC /* juce_win32_AudioCDReader.cpp */ = {isa = PBXFileReference; lastKnownFileType = sourcecode.cpp.cpp; name = juce_win32_AudioCDReader.cpp; path = ../../JuceLibraryCode/modules/juce_audio_devices/native/juce_win32_AudioCDReader.cpp; sourceTree = SOURCE_ROOT; };
-		F2FDC07162CAEDE524F09CFC /* OpenGLCanvas.cpp */ = {isa = PBXFileReference; lastKnownFileType = sourcecode.cpp.cpp; name = OpenGLCanvas.cpp; path = ../../Source/Processors/Visualization/OpenGLCanvas.cpp; sourceTree = SOURCE_ROOT; };
-		F3D0224E4247BCB06A9E4DDF /* juce_KeyPressMappingSet.cpp */ = {isa = PBXFileReference; lastKnownFileType = sourcecode.cpp.cpp; name = juce_KeyPressMappingSet.cpp; path = ../../JuceLibraryCode/modules/juce_gui_basics/commands/juce_KeyPressMappingSet.cpp; sourceTree = SOURCE_ROOT; };
-		F3F48717927A4E24F7373C09 /* juce_NamedValueSet.h */ = {isa = PBXFileReference; lastKnownFileType = sourcecode.c.h; name = juce_NamedValueSet.h; path = ../../JuceLibraryCode/modules/juce_core/containers/juce_NamedValueSet.h; sourceTree = SOURCE_ROOT; };
-		F463A19E6EFEB2837582B117 /* juce_audio_processors.h */ = {isa = PBXFileReference; lastKnownFileType = sourcecode.c.h; name = juce_audio_processors.h; path = ../../JuceLibraryCode/modules/juce_audio_processors/juce_audio_processors.h; sourceTree = SOURCE_ROOT; };
-		F46843B979D0385C733C797A /* juce_BubbleMessageComponent.cpp */ = {isa = PBXFileReference; lastKnownFileType = sourcecode.cpp.cpp; name = juce_BubbleMessageComponent.cpp; path = ../../JuceLibraryCode/modules/juce_gui_extra/misc/juce_BubbleMessageComponent.cpp; sourceTree = SOURCE_ROOT; };
-		F4D2A03314AB1CF852CC4F2A /* juce_CPlusPlusCodeTokeniserFunctions.h */ = {isa = PBXFileReference; lastKnownFileType = sourcecode.c.h; name = juce_CPlusPlusCodeTokeniserFunctions.h; path = ../../JuceLibraryCode/modules/juce_gui_extra/code_editor/juce_CPlusPlusCodeTokeniserFunctions.h; sourceTree = SOURCE_ROOT; };
-		F5642B98949DC0FA45EF904E /* juce_BufferedInputStream.h */ = {isa = PBXFileReference; lastKnownFileType = sourcecode.c.h; name = juce_BufferedInputStream.h; path = ../../JuceLibraryCode/modules/juce_core/streams/juce_BufferedInputStream.h; sourceTree = SOURCE_ROOT; };
-		F5A00ACFA3D76168F22F1205 /* Cocoa.framework */ = {isa = PBXFileReference; lastKnownFileType = wrapper.framework; name = Cocoa.framework; path = System/Library/Frameworks/Cocoa.framework; sourceTree = SDKROOT; };
-		F6EBDA368C553C37BE703BE5 /* juce_Vector3D.h */ = {isa = PBXFileReference; lastKnownFileType = sourcecode.c.h; name = juce_Vector3D.h; path = ../../JuceLibraryCode/modules/juce_opengl/opengl/juce_Vector3D.h; sourceTree = SOURCE_ROOT; };
-		F70B7D65EF56B8A0ED36478C /* juce_WavAudioFormat.h */ = {isa = PBXFileReference; lastKnownFileType = sourcecode.c.h; name = juce_WavAudioFormat.h; path = ../../JuceLibraryCode/modules/juce_audio_formats/codecs/juce_WavAudioFormat.h; sourceTree = SOURCE_ROOT; };
-		F796260525BD82FFC1D1732C /* juce_Uuid.cpp */ = {isa = PBXFileReference; lastKnownFileType = sourcecode.cpp.cpp; name = juce_Uuid.cpp; path = ../../JuceLibraryCode/modules/juce_core/misc/juce_Uuid.cpp; sourceTree = SOURCE_ROOT; };
-		F7979AFD5780D9B2208736EE /* juce_TooltipWindow.cpp */ = {isa = PBXFileReference; lastKnownFileType = sourcecode.cpp.cpp; name = juce_TooltipWindow.cpp; path = ../../JuceLibraryCode/modules/juce_gui_basics/windows/juce_TooltipWindow.cpp; sourceTree = SOURCE_ROOT; };
-		F7F374C05CDE0DB7712D18D1 /* juce_Atomic.h */ = {isa = PBXFileReference; lastKnownFileType = sourcecode.c.h; name = juce_Atomic.h; path = ../../JuceLibraryCode/modules/juce_core/memory/juce_Atomic.h; sourceTree = SOURCE_ROOT; };
-		F8322ED101601866FFB1698C /* juce_FileOutputStream.h */ = {isa = PBXFileReference; lastKnownFileType = sourcecode.c.h; name = juce_FileOutputStream.h; path = ../../JuceLibraryCode/modules/juce_core/files/juce_FileOutputStream.h; sourceTree = SOURCE_ROOT; };
-		F88A99110564C87FBA281F2C /* juce_module_info */ = {isa = PBXFileReference; lastKnownFileType = text; name = juce_module_info; path = ../../JuceLibraryCode/modules/juce_video/juce_module_info; sourceTree = SOURCE_ROOT; };
-		F8E202A1374401022F87F26E /* juce_CoreAudioFormat.cpp */ = {isa = PBXFileReference; lastKnownFileType = sourcecode.cpp.cpp; name = juce_CoreAudioFormat.cpp; path = ../../JuceLibraryCode/modules/juce_audio_formats/codecs/juce_CoreAudioFormat.cpp; sourceTree = SOURCE_ROOT; };
-		F8EFE3709FDDC2D5F0843058 /* juce_Variant.cpp */ = {isa = PBXFileReference; lastKnownFileType = sourcecode.cpp.cpp; name = juce_Variant.cpp; path = ../../JuceLibraryCode/modules/juce_core/containers/juce_Variant.cpp; sourceTree = SOURCE_ROOT; };
-		F94BFC6B5057806EEF8B59DA /* juce_AudioIODevice.cpp */ = {isa = PBXFileReference; lastKnownFileType = sourcecode.cpp.cpp; name = juce_AudioIODevice.cpp; path = ../../JuceLibraryCode/modules/juce_audio_devices/audio_io/juce_AudioIODevice.cpp; sourceTree = SOURCE_ROOT; };
-		F94DD42C7BBF81C101D3F605 /* EventNode.cpp */ = {isa = PBXFileReference; lastKnownFileType = sourcecode.cpp.cpp; name = EventNode.cpp; path = ../../Source/Processors/EventNode.cpp; sourceTree = SOURCE_ROOT; };
-		F9E2371F1A99B292F2947FF5 /* juce_DragAndDropTarget.h */ = {isa = PBXFileReference; lastKnownFileType = sourcecode.c.h; name = juce_DragAndDropTarget.h; path = ../../JuceLibraryCode/modules/juce_gui_basics/mouse/juce_DragAndDropTarget.h; sourceTree = SOURCE_ROOT; };
-		F9F37AD1C3E7CA932FF44E69 /* juce_LagrangeInterpolator.cpp */ = {isa = PBXFileReference; lastKnownFileType = sourcecode.cpp.cpp; name = juce_LagrangeInterpolator.cpp; path = ../../JuceLibraryCode/modules/juce_audio_basics/effects/juce_LagrangeInterpolator.cpp; sourceTree = SOURCE_ROOT; };
-		FA1F1E9C7DEA48CAE6C247F4 /* OpenEphysBoardLogoGray.png */ = {isa = PBXFileReference; lastKnownFileType = image.png; name = OpenEphysBoardLogoGray.png; path = ../../Resources/Images/Icons/OpenEphysBoardLogoGray.png; sourceTree = SOURCE_ROOT; };
-		FA23A1334E4CFA77BC18A153 /* FPGAThread.cpp */ = {isa = PBXFileReference; lastKnownFileType = sourcecode.cpp.cpp; name = FPGAThread.cpp; path = ../../Source/Processors/DataThreads/FPGAThread.cpp; sourceTree = SOURCE_ROOT; };
-		FA2F04BA4E146ABF649BBE89 /* rhd2000evalboard.h */ = {isa = PBXFileReference; lastKnownFileType = sourcecode.c.h; name = rhd2000evalboard.h; path = "../../Source/Processors/DataThreads/rhythm-api/rhd2000evalboard.h"; sourceTree = SOURCE_ROOT; };
-		FAC7E62CC15CA977A6FC72D1 /* juce_ChangeBroadcaster.cpp */ = {isa = PBXFileReference; lastKnownFileType = sourcecode.cpp.cpp; name = juce_ChangeBroadcaster.cpp; path = ../../JuceLibraryCode/modules/juce_events/broadcasters/juce_ChangeBroadcaster.cpp; sourceTree = SOURCE_ROOT; };
-		FB071D0659E5F1CC630D765A /* FileReader.h */ = {isa = PBXFileReference; lastKnownFileType = sourcecode.c.h; name = FileReader.h; path = ../../Source/Processors/FileReader.h; sourceTree = SOURCE_ROOT; };
-		FB1B880F24F376D1AC52F2A6 /* juce_DrawableButton.cpp */ = {isa = PBXFileReference; lastKnownFileType = sourcecode.cpp.cpp; name = juce_DrawableButton.cpp; path = ../../JuceLibraryCode/modules/juce_gui_basics/buttons/juce_DrawableButton.cpp; sourceTree = SOURCE_ROOT; };
-		FB1EA9CB3C695925627B0AC6 /* juce_HeapBlock.h */ = {isa = PBXFileReference; lastKnownFileType = sourcecode.c.h; name = juce_HeapBlock.h; path = ../../JuceLibraryCode/modules/juce_core/memory/juce_HeapBlock.h; sourceTree = SOURCE_ROOT; };
-		FB33617B5082CC0CDC189F2C /* juce_KeyboardFocusTraverser.h */ = {isa = PBXFileReference; lastKnownFileType = sourcecode.c.h; name = juce_KeyboardFocusTraverser.h; path = ../../JuceLibraryCode/modules/juce_gui_basics/keyboard/juce_KeyboardFocusTraverser.h; sourceTree = SOURCE_ROOT; };
-		FB7E91937D3BBE00F64F0B72 /* juce_Colours.h */ = {isa = PBXFileReference; lastKnownFileType = sourcecode.c.h; name = juce_Colours.h; path = ../../JuceLibraryCode/modules/juce_graphics/colour/juce_Colours.h; sourceTree = SOURCE_ROOT; };
-		FC080F7DF94ABCB7EA09224A /* juce_Colour.cpp */ = {isa = PBXFileReference; lastKnownFileType = sourcecode.cpp.cpp; name = juce_Colour.cpp; path = ../../JuceLibraryCode/modules/juce_graphics/colour/juce_Colour.cpp; sourceTree = SOURCE_ROOT; };
-		FC20BDD5357D39AC43DFC255 /* juce_LADSPAPluginFormat.cpp */ = {isa = PBXFileReference; lastKnownFileType = sourcecode.cpp.cpp; name = juce_LADSPAPluginFormat.cpp; path = ../../JuceLibraryCode/modules/juce_audio_processors/format_types/juce_LADSPAPluginFormat.cpp; sourceTree = SOURCE_ROOT; };
-		FC85D30C66E7A4E4A6CA29AE /* cpmono_bold.otf */ = {isa = PBXFileReference; lastKnownFileType = file.otf; name = cpmono_bold.otf; path = ../../Resources/Fonts/cpmono_bold.otf; sourceTree = SOURCE_ROOT; };
-		FC887C6CD74FE33F8BA784A6 /* MergerEditor.h */ = {isa = PBXFileReference; lastKnownFileType = sourcecode.c.h; name = MergerEditor.h; path = ../../Source/Processors/Editors/MergerEditor.h; sourceTree = SOURCE_ROOT; };
-		FD30B010D9F45E5ACC7A7096 /* LfpTriggeredAverageNode.cpp */ = {isa = PBXFileReference; lastKnownFileType = sourcecode.cpp.cpp; name = LfpTriggeredAverageNode.cpp; path = ../../Source/Processors/LfpTriggeredAverageNode.cpp; sourceTree = SOURCE_ROOT; };
-		FD3A6BD3A8898E137DF257B9 /* juce_RelativeParallelogram.cpp */ = {isa = PBXFileReference; lastKnownFileType = sourcecode.cpp.cpp; name = juce_RelativeParallelogram.cpp; path = ../../JuceLibraryCode/modules/juce_gui_basics/positioning/juce_RelativeParallelogram.cpp; sourceTree = SOURCE_ROOT; };
-		FD770E73FD462E9C9F6DBFB2 /* juce_PositionableAudioSource.h */ = {isa = PBXFileReference; lastKnownFileType = sourcecode.c.h; name = juce_PositionableAudioSource.h; path = ../../JuceLibraryCode/modules/juce_audio_basics/sources/juce_PositionableAudioSource.h; sourceTree = SOURCE_ROOT; };
-		FD88DA941838FC91D222DF35 /* juce_RecentlyOpenedFilesList.h */ = {isa = PBXFileReference; lastKnownFileType = sourcecode.c.h; name = juce_RecentlyOpenedFilesList.h; path = ../../JuceLibraryCode/modules/juce_gui_extra/misc/juce_RecentlyOpenedFilesList.h; sourceTree = SOURCE_ROOT; };
-		FDAAB4F0D2A15A6F0F71945A /* juce_ResizableWindow.cpp */ = {isa = PBXFileReference; lastKnownFileType = sourcecode.cpp.cpp; name = juce_ResizableWindow.cpp; path = ../../JuceLibraryCode/modules/juce_gui_basics/windows/juce_ResizableWindow.cpp; sourceTree = SOURCE_ROOT; };
-		FEB3730E084D7DD433D14A6C /* juce_MouseListener.h */ = {isa = PBXFileReference; lastKnownFileType = sourcecode.c.h; name = juce_MouseListener.h; path = ../../JuceLibraryCode/modules/juce_gui_basics/mouse/juce_MouseListener.h; sourceTree = SOURCE_ROOT; };
-		FEF0A4E3C8D22A830BCE2B67 /* juce_linux_JackAudio.cpp */ = {isa = PBXFileReference; lastKnownFileType = sourcecode.cpp.cpp; name = juce_linux_JackAudio.cpp; path = ../../JuceLibraryCode/modules/juce_audio_devices/native/juce_linux_JackAudio.cpp; sourceTree = SOURCE_ROOT; };
-		FF082466FC37DC44320B3B7E /* juce_Draggable3DOrientation.h */ = {isa = PBXFileReference; lastKnownFileType = sourcecode.c.h; name = juce_Draggable3DOrientation.h; path = ../../JuceLibraryCode/modules/juce_opengl/opengl/juce_Draggable3DOrientation.h; sourceTree = SOURCE_ROOT; };
-		FF1B5858C942CA02EEC38E69 /* juce_ios_Audio.cpp */ = {isa = PBXFileReference; lastKnownFileType = sourcecode.cpp.cpp; name = juce_ios_Audio.cpp; path = ../../JuceLibraryCode/modules/juce_audio_devices/native/juce_ios_Audio.cpp; sourceTree = SOURCE_ROOT; };
-		FF3E5A9F8B9250790C6DA089 /* juce_URL.h */ = {isa = PBXFileReference; lastKnownFileType = sourcecode.c.h; name = juce_URL.h; path = ../../JuceLibraryCode/modules/juce_core/network/juce_URL.h; sourceTree = SOURCE_ROOT; };
-		FF450FAFD49105CE7157DFC0 /* Channel.h */ = {isa = PBXFileReference; lastKnownFileType = sourcecode.c.h; name = Channel.h; path = ../../Source/Processors/Channel.h; sourceTree = SOURCE_ROOT; };
-		FFBB9CE85A7C91FB11E4AEC8 /* juce_ImageComponent.cpp */ = {isa = PBXFileReference; lastKnownFileType = sourcecode.cpp.cpp; name = juce_ImageComponent.cpp; path = ../../JuceLibraryCode/modules/juce_gui_basics/widgets/juce_ImageComponent.cpp; sourceTree = SOURCE_ROOT; };
-		FFFBDB9A00240D797751FEE6 /* DataWindow.h */ = {isa = PBXFileReference; lastKnownFileType = sourcecode.c.h; name = DataWindow.h; path = ../../Source/Processors/Visualization/DataWindow.h; sourceTree = SOURCE_ROOT; };
-/* End PBXFileReference section */
-
-/* Begin PBXFrameworksBuildPhase section */
-		7BE915E5A64C787EBF13A8E7 /* Frameworks */ = {
-			isa = PBXFrameworksBuildPhase;
-			buildActionMask = 2147483647;
-			files = (
-				0D3DFADD627629AD52668186 /* Accelerate.framework in Frameworks */,
-				38568B2E6C61E2F07173B568 /* AudioToolbox.framework in Frameworks */,
-				C8D7AC0B88A9A2C182B2B752 /* Carbon.framework in Frameworks */,
-				A94130738A9973148544664A /* Cocoa.framework in Frameworks */,
-				E5CBEA12D7AD7788C9BF5737 /* CoreAudio.framework in Frameworks */,
-				9212DC2AEE118398CC970DDF /* CoreMIDI.framework in Frameworks */,
-				3D0C7CA4AD9E3963D52E89BD /* DiscRecording.framework in Frameworks */,
-				3130878C465F3294A89CA142 /* IOKit.framework in Frameworks */,
-				E100912B2FCE36A30D097C95 /* OpenGL.framework in Frameworks */,
-				CAB9D9DEF279F93132B45F90 /* QTKit.framework in Frameworks */,
-				CA4DCF67B48352BE633A616D /* QuartzCore.framework in Frameworks */,
-				FD4865450F4C47FF3C6327FE /* QuickTime.framework in Frameworks */,
-				512D7D16D0A95BDD0D6D6E45 /* WebKit.framework in Frameworks */,
-			);
-			runOnlyForDeploymentPostprocessing = 0;
-		};
-/* End PBXFrameworksBuildPhase section */
-
-/* Begin PBXGroup section */
-		008433D940C09C1A15B916BA /* Frameworks */ = {
-			isa = PBXGroup;
-			children = (
-				39F287BE4C0B4F3BD4A949FD /* Accelerate.framework */,
-				C868329EBC1BBA606AB2EB88 /* AudioToolbox.framework */,
-				DBB769DEBCD6468C13A3CD25 /* Carbon.framework */,
-				F5A00ACFA3D76168F22F1205 /* Cocoa.framework */,
-				27313EA12BC45638321922CA /* CoreAudio.framework */,
-				243817BA562AD7FA76C834C9 /* CoreMIDI.framework */,
-				D685CFEA6344360FBFC355B6 /* DiscRecording.framework */,
-				E31563D2E7DDD8315F369233 /* IOKit.framework */,
-				9C21DBFB38865E5AFE367C6F /* OpenGL.framework */,
-				80C1B737D2C2CB519D1787D7 /* QTKit.framework */,
-				C055D09224D84121A3EBB29F /* QuartzCore.framework */,
-				56169D835A3E3029D6E3904C /* QuickTime.framework */,
-				4FD13AA663EEE7CC2F83033D /* WebKit.framework */,
-			);
-			name = Frameworks;
-			sourceTree = "<group>";
-		};
-		048B10371EA2D5C7D883CC70 /* Icons */ = {
-			isa = PBXGroup;
-			children = (
-				261B5AA82F2A86CC5500D8D2 /* ArduinoIcon.png */,
-				92E3405CB31ACFE3F80BBAD4 /* OpenEphysBoardLogoBlack.png */,
-				FA1F1E9C7DEA48CAE6C247F4 /* OpenEphysBoardLogoGray.png */,
-				9F2BCD132F453B9D9EF09F15 /* RadioButtons-01.png */,
-				57941E5B2E1FF6028A68D4A7 /* RadioButtons-02.png */,
-				168823A9EBD85BFBFD2CE2EE /* RadioButtons-03.png */,
-				7FDFE493862CE27EFCAC3F7F /* RadioButtons-04.png */,
-				6D34DD9AB987A67BADE71C65 /* RadioButtons-05.png */,
-				D8AA3ED11D45FACF74B5FC05 /* RadioButtons_neutral-01.png */,
-				3A6FE617A781EEFFD39E1216 /* RadioButtons_neutral-02.png */,
-				CB2C4FD47184B2FE84408CAD /* RadioButtons_neutral-03.png */,
-				93EFC1AA800FC5DA2F04A213 /* RadioButtons_neutral-04.png */,
-				D41ED9ADBE3B27E185B2E3F3 /* RadioButtons_neutral-05.png */,
-				D9CB4CEC2C07346BE69262A0 /* RadioButtons_selected-01.png */,
-				A7FE538FF09AC8A58DE8F1BD /* RadioButtons_selected-02.png */,
-				AA3DAC9A4A3FF9E7D279FB23 /* RadioButtons_selected-03.png */,
-				79BBD2F2F31D76CC4F5BD012 /* RadioButtons_selected-04.png */,
-				32CEF6C84CD06B18035B035C /* RadioButtons_selected-05.png */,
-				EBD8622EAEF10558809888B7 /* RadioButtons_selected_over-01.png */,
-				1A22BB28E65B6D6636CCEBF1 /* RadioButtons_selected_over-02.png */,
-				1712916024EC787B6C231732 /* RadioButtons_selected_over-03.png */,
-				47976F6BE2942EED64AEA4D2 /* RadioButtons_selected_over-04.png */,
-				97C4F046D88561EEE245BE99 /* RadioButtons_selected_over-05.png */,
-				BBF5345C0570D87C01A73FF9 /* noise_wave.png */,
-				7C1D87A0C78F661FB459786B /* saw_wave.png */,
-				35AEAE0CC0B546625E163B9B /* sine_wave.png */,
-				BFF368651E3CEE5A900391A6 /* square_wave.png */,
-				5C5E4C396CD83C46F58644A2 /* triangle_wave.png */,
-				BEC4B69320BE492526794DFB /* wifi.png */,
-				6F9B89F7AD0E13887871D4FE /* SourceDrop.png */,
-				B1887A7D2E27FF4DD03D16C1 /* DefaultDataSource.png */,
-				8AE2DDA47B2DFDEEEF69B12F /* FileReaderIcon.png */,
-				DA0AE9F4A1DDC3555247216F /* IntanIcon.png */,
-			);
-			name = Icons;
-			sourceTree = "<group>";
-		};
-		09C2000EFECCE35F3F793E55 /* lookandfeel */ = {
-			isa = PBXGroup;
-			children = (
-				5FEFF62D585CF777C950E569 /* juce_LookAndFeel.cpp */,
-				A4FC82A8339698B6C1AC5F18 /* juce_LookAndFeel.h */,
-			);
-			name = lookandfeel;
-			sourceTree = "<group>";
-		};
-		09F214A405A08FDFC47244A5 /* players */ = {
-			isa = PBXGroup;
-			children = (
-				57F66B4A911601169AF195E9 /* juce_AudioProcessorPlayer.cpp */,
-				DDE89F0D5E01F079323CC89C /* juce_AudioProcessorPlayer.h */,
-			);
-			name = players;
-			sourceTree = "<group>";
-		};
-		0A3CD1724922FB098543C013 /* native */ = {
-			isa = PBXGroup;
-			children = (
-				1194EE0956A9645270582979 /* juce_android_Messaging.cpp */,
-				BD1D02C70CCE095217581A5F /* juce_ios_MessageManager.mm */,
-				19A8A8E1BF043B390E02C429 /* juce_linux_Messaging.cpp */,
-				B0DCDCB162FDBF972FA5B548 /* juce_mac_MessageManager.mm */,
-				4B5998D72503BD73D28E828A /* juce_osx_MessageQueue.h */,
-				627956A7A1CB15251D02C8C5 /* juce_ScopedXLock.h */,
-				6DA8EC2F779DEBB701FE33CA /* juce_win32_HiddenMessageWindow.h */,
-				DB4FB8EAFA1714529E527C3D /* juce_win32_Messaging.cpp */,
-			);
-			name = native;
-			sourceTree = "<group>";
-		};
-		147EC1A2CF770171DFB61105 /* sampler */ = {
-			isa = PBXGroup;
-			children = (
-				BF647E1FAE73208AC29C14F7 /* juce_Sampler.cpp */,
-				3EE92345839A4E5F608D82AC /* juce_Sampler.h */,
-			);
-			name = sampler;
-			sourceTree = "<group>";
-		};
-		14805A0D1A6C3ED796515AD6 /* format */ = {
-			isa = PBXGroup;
-			children = (
-				18C2F9CA38393D106FB834E2 /* juce_AudioPluginFormat.cpp */,
-				B174EBEF82212C8624300F59 /* juce_AudioPluginFormat.h */,
-				0316B49B86725305C70783CA /* juce_AudioPluginFormatManager.cpp */,
-				8E61792F6D6FC75CF18095CC /* juce_AudioPluginFormatManager.h */,
-			);
-			name = format;
-			sourceTree = "<group>";
-		};
-		14AA2721588E8A9253FFA98B /* synthesisers */ = {
-			isa = PBXGroup;
-			children = (
-				E97684DCE824DEDA6683C6CD /* juce_Synthesiser.cpp */,
-				74DE857CEFA10BC49FF591DB /* juce_Synthesiser.h */,
-			);
-			name = synthesisers;
-			sourceTree = "<group>";
-		};
-		17BAAA5A77781988BAA8CDEF /* xml */ = {
-			isa = PBXGroup;
-			children = (
-				B8D19858CC01BB5F7C35ED58 /* juce_XmlDocument.cpp */,
-				8F7B13BF318C11900A2277DD /* juce_XmlDocument.h */,
-				C2746A86EC16D3EA9FAC2C1D /* juce_XmlElement.cpp */,
-				83803D96768258DA20710764 /* juce_XmlElement.h */,
-			);
-			name = xml;
-			sourceTree = "<group>";
-		};
-		18CF6DB446071363AB4F1EC4 /* midi */ = {
-			isa = PBXGroup;
-			children = (
-				96E99CD031BD069997E387FE /* juce_MidiBuffer.cpp */,
-				018F4E079EB12A78C4F8F773 /* juce_MidiBuffer.h */,
-				1307DAE32BA702565A67D127 /* juce_MidiFile.cpp */,
-				E7366E169158F5A2D1D7B55A /* juce_MidiFile.h */,
-				DBED17FBB262C4DACEEDA9B0 /* juce_MidiKeyboardState.cpp */,
-				161E095C716133CB255B6CCD /* juce_MidiKeyboardState.h */,
-				8B0C9D288C428BA5D956AE13 /* juce_MidiMessage.cpp */,
-				927AE946A1371490D809876E /* juce_MidiMessage.h */,
-				560A28C1966B1817873CF764 /* juce_MidiMessageSequence.cpp */,
-				82EB2BDE7B9A4D5D945497B9 /* juce_MidiMessageSequence.h */,
-			);
-			name = midi;
-			sourceTree = "<group>";
-		};
-		1BF4F68D4169491DD79D0B01 /* contexts */ = {
-			isa = PBXGroup;
-			children = (
-				793A4A777FEFA450F86C78EE /* juce_GraphicsContext.cpp */,
-				891B132A0355007B4F37454C /* juce_GraphicsContext.h */,
-				AF1F3010721A6B29062E4838 /* juce_LowLevelGraphicsContext.h */,
-				B678CFC6B378A58834D2E41F /* juce_LowLevelGraphicsPostScriptRenderer.cpp */,
-				B5E8A19FF91BEAD02C63E05B /* juce_LowLevelGraphicsPostScriptRenderer.h */,
-				2F8252D3FF527D6559B12615 /* juce_LowLevelGraphicsSoftwareRenderer.cpp */,
-				301783FC4E3B19CA3C0AC85B /* juce_LowLevelGraphicsSoftwareRenderer.h */,
-			);
-			name = contexts;
-			sourceTree = "<group>";
-		};
-		1D78FCCF430CD91FD1DBD95B /* UI */ = {
-			isa = PBXGroup;
-			children = (
-				E5C1D021C0FD6FAD082C5D75 /* GraphViewer.cpp */,
-				BA422CC894B825834A0C5479 /* GraphViewer.h */,
-				9F3B3184EC6D42CEA35D6ED8 /* EditorViewportButtons.cpp */,
-				E93BE115650B1CB80EACB841 /* EditorViewportButtons.h */,
-				0987F7E90136D0E08A606A22 /* SignalChainManager.cpp */,
-				48F6281AB92B232E5187D00C /* SignalChainManager.h */,
-				7E875E681E18D693D5ADB2FB /* EditorViewport.cpp */,
-				57FBA8BC3104D3AF41FBECD8 /* EditorViewport.h */,
-				79C91DDF3BC3F15D0338E504 /* ProcessorList.cpp */,
-				105B1452DF6CE1D80D69A9D1 /* ProcessorList.h */,
-				3774BBCA6CB133D9A854CF71 /* CustomLookAndFeel.cpp */,
-				19148DBA36B94FA639DF3A72 /* CustomLookAndFeel.h */,
-				17E13CCDA0C82F92EAB05BE6 /* InfoLabel.cpp */,
-				D2696B30CBEAD7CE72510AFA /* InfoLabel.h */,
-				47A3942AC30A3212C01F1CAF /* DataViewport.cpp */,
-				7D9374931D760ADC65DCBFC6 /* DataViewport.h */,
-				7BD2C39F13FDE202141C4B41 /* MessageCenter.cpp */,
-				9B9EDDFA0AE4991BC7FC7263 /* MessageCenter.h */,
-				610E487E060C42B52FD5AAC9 /* ControlPanel.cpp */,
-				0FE8ACC50ED8E7FFC9E6B9B4 /* ControlPanel.h */,
-				D2A3B4CDD296B4CEC6902FD7 /* UIComponent.cpp */,
-				3FC794735FA8DDA39A62224B /* UIComponent.h */,
-			);
-			name = UI;
-			sourceTree = "<group>";
-		};
-		1DF9A40DB990AEC6AD278C31 /* network */ = {
-			isa = PBXGroup;
-			children = (
-				0BF3932F3EA1149C2F7E31F9 /* juce_IPAddress.cpp */,
-				3AFF1BE2EC512169120121CF /* juce_IPAddress.h */,
-				4F31D61C0C2AB3472C6C1429 /* juce_MACAddress.cpp */,
-				BC953E395B22FB1D305E483E /* juce_MACAddress.h */,
-				087FA26464FB283EC6FD4795 /* juce_NamedPipe.cpp */,
-				C67C5EC0EE8DBC501C8AA395 /* juce_NamedPipe.h */,
-				D9C9FCA6D705B72B80DB1142 /* juce_Socket.cpp */,
-				01D791730840EB0BA7FD61BA /* juce_Socket.h */,
-				8F29CAC0059E3697A5A3652F /* juce_URL.cpp */,
-				FF3E5A9F8B9250790C6DA089 /* juce_URL.h */,
-			);
-			name = network;
-			sourceTree = "<group>";
-		};
-		1E253D48AC292849CD3054CB /* maths */ = {
-			isa = PBXGroup;
-			children = (
-				0A8BC957DBEE226346C1EA25 /* juce_BigInteger.cpp */,
-				E7EE416EF527C7506B499070 /* juce_BigInteger.h */,
-				2B19F2DE42A91F56C2380F9A /* juce_Expression.cpp */,
-				811C4D165AD7AABF4055059C /* juce_Expression.h */,
-				90AD1B6A2293F625D786507A /* juce_MathsFunctions.h */,
-				2B134713E91426120A994CB7 /* juce_Random.cpp */,
-				90607327D7A1BB3C2C4E9264 /* juce_Random.h */,
-				6A559D9595A54EF52BF0773A /* juce_Range.h */,
-			);
-			name = maths;
-			sourceTree = "<group>";
-		};
-		208431C2D4A7C383FD247CE3 /* format_types */ = {
-			isa = PBXGroup;
-			children = (
-				03D7B457E0915E43A6AFF4B4 /* juce_AudioUnitPluginFormat.h */,
-				8515E367462BEF36233E2447 /* juce_AudioUnitPluginFormat.mm */,
-				FC20BDD5357D39AC43DFC255 /* juce_LADSPAPluginFormat.cpp */,
-				93F842958BCE6A9E09862CF7 /* juce_LADSPAPluginFormat.h */,
-				EAB637B566FEBBDADA654262 /* juce_VSTMidiEventList.h */,
-				B93B8666F8AF2E5D2E851B1C /* juce_VSTPluginFormat.cpp */,
-				6589EAEF497ABA76A295B121 /* juce_VSTPluginFormat.h */,
-			);
-			name = format_types;
-			sourceTree = "<group>";
-		};
-		2097A54F0DC05D433BEB7C81 /* sources */ = {
-			isa = PBXGroup;
-			children = (
-				F1DBAE92084D9D90234AC436 /* juce_AudioSourcePlayer.cpp */,
-				D0D7CE266BD7CC5455926700 /* juce_AudioSourcePlayer.h */,
-				7CD03E334269D693E1B84856 /* juce_AudioTransportSource.cpp */,
-				402BC572EE3E8EC418946CE0 /* juce_AudioTransportSource.h */,
-			);
-			name = sources;
-			sourceTree = "<group>";
-		};
-		21BB3DD364DC0C39CC9594B9 /* processors */ = {
-			isa = PBXGroup;
-			children = (
-				5B2CDF3CF10A92F6CA45F3DE /* juce_AudioPlayHead.h */,
-				3DA70F9AAA904543B519874B /* juce_AudioPluginInstance.h */,
-				06072EC6BCD3B7D8C17C2402 /* juce_AudioProcessor.cpp */,
-				C54760E4888674CF3CF022E6 /* juce_AudioProcessor.h */,
-				803D306CDAC2BD3BA04534EA /* juce_AudioProcessorEditor.cpp */,
-				256E22D98B16B09BD521C4A4 /* juce_AudioProcessorEditor.h */,
-				7EA46209F07B2C8A83D0873A /* juce_AudioProcessorGraph.cpp */,
-				2F9BB379BCFCFE0D88CC0408 /* juce_AudioProcessorGraph.h */,
-				D960588B732D973B82500E2D /* juce_AudioProcessorListener.h */,
-				32A1325430309CF4114C9618 /* juce_GenericAudioProcessorEditor.cpp */,
-				C74399C81B1A0552CC52093E /* juce_GenericAudioProcessorEditor.h */,
-				A17E8162EC7A0E513DDEB23C /* juce_PluginDescription.cpp */,
-				BA03776682290FF1AF4C0106 /* juce_PluginDescription.h */,
-			);
-			name = processors;
-			sourceTree = "<group>";
-		};
-		23BCC80BAA5B674946A538A4 /* menus */ = {
-			isa = PBXGroup;
-			children = (
-				A19C4BB4BD69D4351B344A17 /* juce_MenuBarComponent.cpp */,
-				EFC21F3CD0EB87D67E044E06 /* juce_MenuBarComponent.h */,
-				D7E51310BD1B8EF6A2A77177 /* juce_MenuBarModel.cpp */,
-				4B3DBFE485F45E62C53A90B8 /* juce_MenuBarModel.h */,
-				0790CCE2FCFDFA6944DFC402 /* juce_PopupMenu.cpp */,
-				361E3A46C9BFAD1530593487 /* juce_PopupMenu.h */,
-			);
-			name = menus;
-			sourceTree = "<group>";
-		};
-		2512062DBF7A12B895E6F6D9 /* audio_cd */ = {
-			isa = PBXGroup;
-			children = (
-				19043050D1DADAEAB48FB803 /* juce_AudioCDBurner.h */,
-				078625CF5C083AD538D23401 /* juce_AudioCDReader.cpp */,
-				1463D2DAB3A1D8CEE825056A /* juce_AudioCDReader.h */,
-			);
-			name = audio_cd;
-			sourceTree = "<group>";
-		};
-		259BB14332EF6F524455BF3C /* broadcasters */ = {
-			isa = PBXGroup;
-			children = (
-				8CAEF601359DB6CB50E89D1A /* juce_ActionBroadcaster.cpp */,
-				E20D5F2F75478DA4943CEDBD /* juce_ActionBroadcaster.h */,
-				38711221C089A16CC29E93D2 /* juce_ActionListener.h */,
-				3A2C762575D9728B1F822ED3 /* juce_AsyncUpdater.cpp */,
-				5379FC603780F30A2F05FE78 /* juce_AsyncUpdater.h */,
-				FAC7E62CC15CA977A6FC72D1 /* juce_ChangeBroadcaster.cpp */,
-				B8A9063181FEE1920095F824 /* juce_ChangeBroadcaster.h */,
-				86E8E44A13F17083ED300BD5 /* juce_ChangeListener.h */,
-				0DD0CBF9BBD4A503F2B7868D /* juce_ListenerList.h */,
-			);
-			name = broadcasters;
-			sourceTree = "<group>";
-		};
-		2A882D30C0E50E70FCD95554 /* lookandfeel */ = {
-			isa = PBXGroup;
-			children = (
-				76140C0485FDDA98C3D98E2A /* juce_OldSchoolLookAndFeel.cpp */,
-				65BE7542749DCCAE33ACF40F /* juce_OldSchoolLookAndFeel.h */,
-			);
-			name = lookandfeel;
-			sourceTree = "<group>";
-		};
-		2A96C9BD7209F57EE8E19BBA /* hashing */ = {
-			isa = PBXGroup;
-			children = (
-				B2017626F9A05C8C0EBE9B7E /* juce_MD5.cpp */,
-				0FA84E49DB493BCC886A355F /* juce_MD5.h */,
-				B17AA637E5C357FACC38EBB7 /* juce_SHA256.cpp */,
-				8C38407151E149A7E2A15801 /* juce_SHA256.h */,
-			);
-			name = hashing;
-			sourceTree = "<group>";
-		};
-		2D49786EE07B37713213F905 /* juce_opengl */ = {
-			isa = PBXGroup;
-			children = (
-				57F522311CAC2E8BF761B95A /* opengl */,
-				7C6BF9E0D166E4E5C3F2A005 /* native */,
-				4540694F9744C9F4D29149CE /* juce_module_info */,
-				AE1EA04666EAD34D0CA0373D /* juce_opengl.h */,
-			);
-			name = juce_opengl;
-			sourceTree = "<group>";
-		};
-		328279397CFDFC5C31C08F49 /* images */ = {
-			isa = PBXGroup;
-			children = (
-				9731D54410B06C1000370316 /* juce_Image.cpp */,
-				217032322A2570ABAC47194C /* juce_Image.h */,
-				85928E2EF1C438EBC9EB07EA /* juce_ImageCache.cpp */,
-				879B0383EF2A8B116903A500 /* juce_ImageCache.h */,
-				7F92025F0B8FD4FA725CC70B /* juce_ImageConvolutionKernel.cpp */,
-				A540869F28EE158A0A348C28 /* juce_ImageConvolutionKernel.h */,
-				5AB3809F029824EE2DE0A798 /* juce_ImageFileFormat.cpp */,
-				CC35C78D5B446ABF57DDDAE0 /* juce_ImageFileFormat.h */,
-			);
-			name = images;
-			sourceTree = "<group>";
-		};
-		328BE41789531FE4F91F7DA1 /* Juce Modules */ = {
-			isa = PBXGroup;
-			children = (
-				9311E4762BC3218510204A0F /* juce_audio_basics */,
-				83416B76189CFC2030936CCA /* juce_audio_devices */,
-				E2F864696FA2DDDAD60C7E83 /* juce_audio_formats */,
-				95530BD93D8ECFCC072C0850 /* juce_audio_processors */,
-				702A741EEADCBB982DDE18B0 /* juce_audio_utils */,
-				7333A0F468D3745057EB2368 /* juce_core */,
-				F196226BFBA15D76688C61C6 /* juce_cryptography */,
-				A7F7E551BA5A75737261BB4C /* juce_data_structures */,
-				F61CCB10A356CE4278F74478 /* juce_events */,
-				448EFC87A2DEF32F9547F801 /* juce_graphics */,
-				83E1A8B708A967FC7D5B9FE4 /* juce_gui_basics */,
-				E3229181F8CC2BD5E409AF00 /* juce_gui_extra */,
-				2D49786EE07B37713213F905 /* juce_opengl */,
-				AD985677A45CD32AB58EECA5 /* juce_video */,
-			);
-			name = "Juce Modules";
-			sourceTree = "<group>";
-		};
-		3564F28A16A2BDF3B1D5035E /* Source */ = {
-			isa = PBXGroup;
-			children = (
-				420B0E95F1300ABFDC125DBF /* AccessClass.cpp */,
-				DB4FF7675E5C98CF62DA8A2E /* AccessClass.h */,
-				B016FBDF648372A23D7EAAD8 /* Network */,
-				BCD632E634E0F8A50827F9B6 /* Dsp */,
-				C451728043944D40C69166C1 /* Audio */,
-				83A3E005DDFCC55F277EEDA5 /* Processors */,
-				1D78FCCF430CD91FD1DBD95B /* UI */,
-				E08E877C3A6283CF5C803957 /* MainWindow.cpp */,
-				BB26BA9CFAE8C836251E8EAF /* MainWindow.h */,
-				2C89EC72FF6A7118EF459DC3 /* Main.cpp */,
-			);
-			name = Source;
-			sourceTree = "<group>";
-		};
-		3CAB707CFF748C665802E65E /* logging */ = {
-			isa = PBXGroup;
-			children = (
-				658D08592154525DA1C40826 /* juce_FileLogger.cpp */,
-				AB4C7059669AC385B02179C1 /* juce_FileLogger.h */,
-				7ECD5DB4BEBC44559D064E08 /* juce_Logger.cpp */,
-				0A351ED88CF00C0697701E73 /* juce_Logger.h */,
-			);
-			name = logging;
-			sourceTree = "<group>";
-		};
-		3DA4EA9C737426FDAF1484AD /* windows */ = {
-			isa = PBXGroup;
-			children = (
-				7E581214A64A535E03EA759B /* juce_AlertWindow.cpp */,
-				71CF8F6995DF1BA2038C21D6 /* juce_AlertWindow.h */,
-				CDC18ABAFEF000C720CE8622 /* juce_CallOutBox.cpp */,
-				927FCF11005E78D499DAF197 /* juce_CallOutBox.h */,
-				78BA978C614603B5E9ECFFF1 /* juce_ComponentPeer.cpp */,
-				483ABD5C1CF789943AB4AFB6 /* juce_ComponentPeer.h */,
-				2D577016FEEE23DD5703C924 /* juce_DialogWindow.cpp */,
-				9B4EA34E8F90B7CC77694B7E /* juce_DialogWindow.h */,
-				EEA51B7EF1CF19028C6672E0 /* juce_DocumentWindow.cpp */,
-				581287A24510A9EACEE09CE4 /* juce_DocumentWindow.h */,
-				BA09F5CDB1C01E0FC153DB8E /* juce_NativeMessageBox.h */,
-				FDAAB4F0D2A15A6F0F71945A /* juce_ResizableWindow.cpp */,
-				13D9868B08E941F6827E157C /* juce_ResizableWindow.h */,
-				B6567CAE2B538E79E7DA814C /* juce_ThreadWithProgressWindow.cpp */,
-				027C1143CC66EA8F73C39A74 /* juce_ThreadWithProgressWindow.h */,
-				F7979AFD5780D9B2208736EE /* juce_TooltipWindow.cpp */,
-				EA2FC92CECD1EDA1F07DC59C /* juce_TooltipWindow.h */,
-				55811E331B55E0547326CF22 /* juce_TopLevelWindow.cpp */,
-				D51575B9AA7216CCE4B558E4 /* juce_TopLevelWindow.h */,
-			);
-			name = windows;
-			sourceTree = "<group>";
-		};
-		3DE49DED45C5CDD8D184E248 /* Serial */ = {
-			isa = PBXGroup;
-			children = (
-				48E12736F471C43C959AD15C /* PulsePal.cpp */,
-				79C32CA8069962F5DE48F633 /* PulsePal.h */,
-				3753B3B311AE0A9F4CC5AD40 /* ofArduino.cpp */,
-				758BC480F153DEA79304366B /* ofArduino.h */,
-				DEF465116BB906FD116DA5EB /* ofConstants.h */,
-				308F614D30DCB9AE3767C928 /* ofSerial.cpp */,
-				92CB21BEE17D1DD03106AD87 /* ofSerial.h */,
-			);
-			name = Serial;
-			sourceTree = "<group>";
-		};
-		42DE5996B56B332A5B6C636D /* undomanager */ = {
-			isa = PBXGroup;
-			children = (
-				D71AD519382D547C958B0175 /* juce_UndoableAction.h */,
-				11D619EEF63C1827EA91F593 /* juce_UndoManager.cpp */,
-				DEB9A630503639D42056236B /* juce_UndoManager.h */,
-			);
-			name = undomanager;
-			sourceTree = "<group>";
-		};
-		42F1804D0EC2EB60625F783F /* midi_io */ = {
-			isa = PBXGroup;
-			children = (
-				26FF78F12CCB8725C0DAF9C2 /* juce_MidiInput.h */,
-				988F01B2B51B2AC7293D07DA /* juce_MidiMessageCollector.cpp */,
-				A9A0BC63EB466C75D1B9326A /* juce_MidiMessageCollector.h */,
-				B64193A23B69D4A88CDEDD0C /* juce_MidiOutput.cpp */,
-				0242AB5BCD8C002DC2E30BAC /* juce_MidiOutput.h */,
-			);
-			name = midi_io;
-			sourceTree = "<group>";
-		};
-		444DE4CB4BD092CB31057DFC /* buttons */ = {
-			isa = PBXGroup;
-			children = (
-				5FEBF3F722DB6191BF659816 /* juce_ArrowButton.cpp */,
-				08DAD5894A480950C66F5873 /* juce_ArrowButton.h */,
-				7CF939BD59D45EB41B5FE628 /* juce_Button.cpp */,
-				390856DF83DAC70909D5B397 /* juce_Button.h */,
-				FB1B880F24F376D1AC52F2A6 /* juce_DrawableButton.cpp */,
-				D8AFDCC674A7514B7019EEA6 /* juce_DrawableButton.h */,
-				7387114E34496F4606550863 /* juce_HyperlinkButton.cpp */,
-				80A612858FA1177A262744C6 /* juce_HyperlinkButton.h */,
-				B11E5B5E4483AF89E6DCBAB3 /* juce_ImageButton.cpp */,
-				393801D2B91773D376D874B0 /* juce_ImageButton.h */,
-				B1ECBE9C48227CBDB16E3702 /* juce_ShapeButton.cpp */,
-				44E04E5F584A8BFAD062A09D /* juce_ShapeButton.h */,
-				E6D3A973D5CEF18CA2BAFF59 /* juce_TextButton.cpp */,
-				83950E9D0D7C100B7DCA0E55 /* juce_TextButton.h */,
-				31BE5E435604D33173940048 /* juce_ToggleButton.cpp */,
-				92EC6BB8A8C4C5A61F43C233 /* juce_ToggleButton.h */,
-				9C4342320D2DD65E2BD6351C /* juce_ToolbarButton.cpp */,
-				98C81B13A0C34D8A4E93ADD1 /* juce_ToolbarButton.h */,
-			);
-			name = buttons;
-			sourceTree = "<group>";
-		};
-		448EFC87A2DEF32F9547F801 /* juce_graphics */ = {
-			isa = PBXGroup;
-			children = (
-				D3C338AADE455AEA6C248E21 /* colour */,
-				1BF4F68D4169491DD79D0B01 /* contexts */,
-				328279397CFDFC5C31C08F49 /* images */,
-				7E444D9FB4474A6546E9B779 /* image_formats */,
-				91DA3CD69EAB03C727AA39C8 /* geometry */,
-				89F126369D1761C7A09E35C3 /* placement */,
-				6837ABCAE2AD67F0AD5F9AE3 /* fonts */,
-				D6EA061B97C039BF4BAAB444 /* effects */,
-				E30221BFC59C887A6337E8C8 /* native */,
-				25433DB6D2EAEBB307EFB960 /* juce_module_info */,
-				E67C5ACDC8208CDE200EC8C6 /* juce_graphics.h */,
-			);
-			name = juce_graphics;
-			sourceTree = "<group>";
-		};
-		45BA9E76F27503E30F331299 /* commands */ = {
-			isa = PBXGroup;
-			children = (
-				167524110873F9888CF1B9E8 /* juce_ApplicationCommandID.h */,
-				0DBB88B6BEC06FCECE4CBD28 /* juce_ApplicationCommandInfo.cpp */,
-				0B2502A656E77E00AF15A343 /* juce_ApplicationCommandInfo.h */,
-				70BF68C222D1E0A0368EB845 /* juce_ApplicationCommandManager.cpp */,
-				E79B7DC03F81DA1F8CDE21CA /* juce_ApplicationCommandManager.h */,
-				4B74A7F0FDCE3E1706E5B320 /* juce_ApplicationCommandTarget.cpp */,
-				C6BDC4DAD5B40321DA67462A /* juce_ApplicationCommandTarget.h */,
-				F3D0224E4247BCB06A9E4DDF /* juce_KeyPressMappingSet.cpp */,
-				1CFA355CD6811C253C72BDDA /* juce_KeyPressMappingSet.h */,
-			);
-			name = commands;
-			sourceTree = "<group>";
-		};
-		469F0AB7234589951A8F29FA /* Resources */ = {
-			isa = PBXGroup;
-			children = (
-				46EF49B14DF7357A8287D9D8 /* Info.plist */,
-				BBE1DB78E35135B41537DCB5 /* RecentFilesMenuTemplate.nib */,
-				61317B5191E05925F232E18C /* unibody-8.otf */,
-			);
-			name = Resources;
-			sourceTree = "<group>";
-		};
-		4CA0453E4C12495F1018A4E1 /* filebrowser */ = {
-			isa = PBXGroup;
-			children = (
-				B83EBFAE6306941F79044523 /* juce_DirectoryContentsDisplayComponent.cpp */,
-				ACA28D2B1FECD2C57F0250A6 /* juce_DirectoryContentsDisplayComponent.h */,
-				6A63308EBE68478531604BA4 /* juce_DirectoryContentsList.cpp */,
-				7BE7EBBCC4DCF760A1AA697E /* juce_DirectoryContentsList.h */,
-				353937A4E68C8C6916C6D1F9 /* juce_FileBrowserComponent.cpp */,
-				AD7D35FCD8CF66B6C393A7F7 /* juce_FileBrowserComponent.h */,
-				9C864C7DBAF37CD0719996A9 /* juce_FileBrowserListener.h */,
-				3EAF57CE45DBACE2F88DA4C5 /* juce_FileChooser.cpp */,
-				945DC754F2EACDFFB7926DE8 /* juce_FileChooser.h */,
-				033AE5DE19F0EEDC47D41C80 /* juce_FileChooserDialogBox.cpp */,
-				B4F0C0B262654C4782B5AC49 /* juce_FileChooserDialogBox.h */,
-				284F3E94F0C96EA1DD89E606 /* juce_FileFilter.cpp */,
-				65A447DCF8A68BAABC20FC7D /* juce_FileFilter.h */,
-				85C3F7CDF87409A56082DF67 /* juce_FileListComponent.cpp */,
-				DACD0879E139527D971D3AC4 /* juce_FileListComponent.h */,
-				52A8F84DCDDF0186B511B9CD /* juce_FilenameComponent.cpp */,
-				499A12199A8A8C5AEDAA47E4 /* juce_FilenameComponent.h */,
-				1C474C73937D98E9D3FFEEC0 /* juce_FilePreviewComponent.h */,
-				6BA7D7A7E3E2E646E50D334A /* juce_FileSearchPathListComponent.cpp */,
-				786A97B2B4E2BB6406546647 /* juce_FileSearchPathListComponent.h */,
-				696F2DC49934E6F01A2DF9FE /* juce_FileTreeComponent.cpp */,
-				405298E6CE1C80EC7CC43A87 /* juce_FileTreeComponent.h */,
-				C2D1409D20E154E43569C725 /* juce_ImagePreviewComponent.cpp */,
-				E58A18793D25A1D75811A052 /* juce_ImagePreviewComponent.h */,
-				881237D5E366342B117C0ED7 /* juce_WildcardFileFilter.cpp */,
-				316FB94579DA666A388F429A /* juce_WildcardFileFilter.h */,
-			);
-			name = filebrowser;
-			sourceTree = "<group>";
-		};
-		4DD214F6A346B4C4F28B3C5A /* embedding */ = {
-			isa = PBXGroup;
-			children = (
-				901C720965646841A94EB099 /* juce_ActiveXControlComponent.h */,
-				32D568631762765C07D4BF0D /* juce_NSViewComponent.h */,
-				0E4B0B8425DBA19B6F3FE4BF /* juce_UIViewComponent.h */,
-			);
-			name = embedding;
-			sourceTree = "<group>";
-		};
-		4E3C60995CC567F1A839CAE3 /* Utilities */ = {
-			isa = PBXGroup;
-			children = (
-				258938780F93A7CF41366F26 /* RecordControl.cpp */,
-				C5785E58E6F915165729EF16 /* RecordControl.h */,
-				4867923F31CC3EDC9B1A5BE5 /* Merger.cpp */,
-				6880C148A38A5C8D0092E358 /* Merger.h */,
-				2C4730CAFED4F6292B575318 /* Splitter.cpp */,
-				B1082A8A306A1947F5B0E5FC /* Splitter.h */,
-			);
-			name = Utilities;
-			sourceTree = "<group>";
-		};
-		530413F49A2E29570D8A9761 /* timers */ = {
-			isa = PBXGroup;
-			children = (
-				B1A8C18C6E4B3572B8B750AD /* juce_MultiTimer.cpp */,
-				DC200873B263C55E82B5384D /* juce_MultiTimer.h */,
-				0A46EF94E558D5E19F96E646 /* juce_Timer.cpp */,
-				7EBEBC6DBA8DCA5A5D8C72E1 /* juce_Timer.h */,
-			);
-			name = timers;
-			sourceTree = "<group>";
-		};
-		553F5880E9CFE9C4A045C0C0 /* effects */ = {
-			isa = PBXGroup;
-			children = (
-				C2F9D279FCC5C4AD56A0C1DF /* juce_Decibels.h */,
-				3BEB59C6E8F833331C0783D5 /* juce_IIRFilter.cpp */,
-				63F4150ABBA43B2215230034 /* juce_IIRFilter.h */,
-				F9F37AD1C3E7CA932FF44E69 /* juce_LagrangeInterpolator.cpp */,
-				65751E743D5EFD4066E50746 /* juce_LagrangeInterpolator.h */,
-				E419C9DA3202B8B6EC2DB723 /* juce_Reverb.h */,
-			);
-			name = effects;
-			sourceTree = "<group>";
-		};
-		572BB2781CE421A968F9D023 /* native */ = {
-			isa = PBXGroup;
-			children = (
-				8882F8EBE55F52FA8E519249 /* juce_android_Files.cpp */,
-				EF610B2A17D9B1C0D24DCE67 /* juce_android_JNIHelpers.h */,
-				9B5D838CB6224E82C9B36AA3 /* juce_android_Misc.cpp */,
-				982E1A954C316920557F029C /* juce_android_Network.cpp */,
-				23F048594D4C9AD8C3399877 /* juce_android_SystemStats.cpp */,
-				C7CA628FE3E1E3D16B24E059 /* juce_android_Threads.cpp */,
-				60B1BDA3E9E14F9515963082 /* juce_BasicNativeHeaders.h */,
-				3FB80C5CFD953986778DCBA2 /* juce_linux_Files.cpp */,
-				5F6DCA68A982E930389644FD /* juce_linux_Network.cpp */,
-				D22D3958949713747DAF59A3 /* juce_linux_SystemStats.cpp */,
-				4D67518E9223C1C19BD4EF2E /* juce_linux_Threads.cpp */,
-				A950BD747F318BF6D555CB06 /* juce_mac_Files.mm */,
-				63AF6BE7FE2A9E7882743B4F /* juce_mac_Network.mm */,
-				28847C807E6B05303FB8FB34 /* juce_mac_Strings.mm */,
-				BC06C1E8052799F4696101C3 /* juce_mac_SystemStats.mm */,
-				B87864B2D6A2E741D4B426A3 /* juce_mac_Threads.mm */,
-				8F08D5488CE147D693BA21E2 /* juce_osx_ObjCHelpers.h */,
-				28D5AEEEFC4FA8877419C829 /* juce_posix_NamedPipe.cpp */,
-				ECBEF88BBC974D96ED781C75 /* juce_posix_SharedCode.h */,
-				86F4AAFCE3FEB34E325F3020 /* juce_win32_ComSmartPtr.h */,
-				BCB6A6D5A0C1417D74C29632 /* juce_win32_Files.cpp */,
-				698B0EC670DA47934444381B /* juce_win32_Network.cpp */,
-				EE2C669B127D00C86B1B8CA8 /* juce_win32_Registry.cpp */,
-				C0A718EA721772EA6B837F39 /* juce_win32_SystemStats.cpp */,
-				77B3E84324445076F1F907E9 /* juce_win32_Threads.cpp */,
-			);
-			name = native;
-			sourceTree = "<group>";
-		};
-		57F522311CAC2E8BF761B95A /* opengl */ = {
-			isa = PBXGroup;
-			children = (
-				FF082466FC37DC44320B3B7E /* juce_Draggable3DOrientation.h */,
-				05DCAE8CA29532E2169D7AC1 /* juce_Matrix3D.h */,
-				4CF403118BBAAD5B6763542A /* juce_OpenGLContext.cpp */,
-				A3B6D091280930A016DF8FDA /* juce_OpenGLContext.h */,
-				146C6A6E3C6B17F2AF475B50 /* juce_OpenGLFrameBuffer.cpp */,
-				C5F9A0F8EB81AC15D9BDD61F /* juce_OpenGLFrameBuffer.h */,
-				B113BC1061788A9ECB1337C5 /* juce_OpenGLGraphicsContext.cpp */,
-				A41AEA0D3ACB2B1E6713AE08 /* juce_OpenGLGraphicsContext.h */,
-				D0247929128D618A2EB01D86 /* juce_OpenGLHelpers.cpp */,
-				4C4E2282C145D13C86CB23FA /* juce_OpenGLHelpers.h */,
-				AC116E6590D49AB2EF19CB9E /* juce_OpenGLImage.cpp */,
-				9F2853D1A12B686BE3BA2C61 /* juce_OpenGLImage.h */,
-				29381F22B8FDF48C3EAC3A9F /* juce_OpenGLPixelFormat.cpp */,
-				455FFBB0C34B760D892D2D57 /* juce_OpenGLPixelFormat.h */,
-				5D9792840E8050DCC766B368 /* juce_OpenGLRenderer.h */,
-				61B0CBF705D5FC0431776286 /* juce_OpenGLShaderProgram.cpp */,
-				EF7B66764093D950724EFE70 /* juce_OpenGLShaderProgram.h */,
-				971E49A78543AADB8CA1D2B7 /* juce_OpenGLTexture.cpp */,
-				D4B0BD47094D79AB6382228B /* juce_OpenGLTexture.h */,
-				12B5243A9435FABAFBE20165 /* juce_Quaternion.h */,
-				F6EBDA368C553C37BE703BE5 /* juce_Vector3D.h */,
-			);
-			name = opengl;
-			sourceTree = "<group>";
-		};
-		5B916D6239703986EFCDB624 /* Buttons */ = {
-			isa = PBXGroup;
-			children = (
-				C5D9C53AE4AE414244E1E19A /* muteoff.png */,
-				A764EF4F46F472715B250E41 /* muteon.png */,
-				05C35036E964AAD6024E0766 /* MergerA-01.png */,
-				CD7E06ED47B243518F42DA49 /* MergerA-02.png */,
-				4F4E8E3B32DB7A91B41C9FFA /* MergerB-01.png */,
-				3FFC2A3429D8B1D957D18CA7 /* MergerB-02.png */,
-				A3CAB6B56641ED68D9784348 /* PipelineA-01.png */,
-				6B7252D3F574AE21BE464327 /* PipelineA-02.png */,
-				381F5DC605AE69088004DF80 /* PipelineB-01.png */,
-				5EA661C13CB7197A45F20028 /* PipelineB-02.png */,
-			);
-			name = Buttons;
-			sourceTree = "<group>";
-		};
-		6101DBF4D993FE2CB50D4F90 /* drawables */ = {
-			isa = PBXGroup;
-			children = (
-				13212C01A5E138553FAFBE9C /* juce_Drawable.cpp */,
-				9D13E0F774807670270F4790 /* juce_Drawable.h */,
-				C5287F057A6A88BC33D5498A /* juce_DrawableComposite.cpp */,
-				766923F74E30FF5D6B12E7CE /* juce_DrawableComposite.h */,
-				9EAAE3C0BFF3D753C375A5FC /* juce_DrawableImage.cpp */,
-				F2A500BA3500C4A9D5792A54 /* juce_DrawableImage.h */,
-				25F7BEADC001FA3D1EA9B32C /* juce_DrawablePath.cpp */,
-				E946426F95E0240683CB3337 /* juce_DrawablePath.h */,
-				911CCC0A579792DC56807DEC /* juce_DrawableRectangle.cpp */,
-				617F5DFAAE97F48FA996A781 /* juce_DrawableRectangle.h */,
-				4434939E139A45962C8CFB4C /* juce_DrawableShape.cpp */,
-				496180D5D96088CBB59035B1 /* juce_DrawableShape.h */,
-				08A7A7FD7D77C0657270E9BF /* juce_DrawableText.cpp */,
-				700597338DEC9AB65C4C8A5E /* juce_DrawableText.h */,
-				ED86166920362E9D2BE2CB26 /* juce_SVGParser.cpp */,
-			);
-			name = drawables;
-			sourceTree = "<group>";
-		};
-		62693BDBB3A4F98A8A8B45F6 /* gui */ = {
-			isa = PBXGroup;
-			children = (
-				67BB47E709B643D4C01AB34C /* juce_AudioDeviceSelectorComponent.cpp */,
-				45A66E543B62A2C32AB3BA23 /* juce_AudioDeviceSelectorComponent.h */,
-				EF3F9AA8D70E1D4D55F13182 /* juce_AudioThumbnail.cpp */,
-				C1E1CCE5796B40E0A45FB021 /* juce_AudioThumbnail.h */,
-				482A60A44EE6CB84FCB9DC88 /* juce_AudioThumbnailBase.h */,
-				BD59A961F87AB628777894DC /* juce_AudioThumbnailCache.cpp */,
-				DFFB7396DCE9DF1253217584 /* juce_AudioThumbnailCache.h */,
-				7C71195623459A6C2524D418 /* juce_MidiKeyboardComponent.cpp */,
-				784233150B26826701C09103 /* juce_MidiKeyboardComponent.h */,
-			);
-			name = gui;
-			sourceTree = "<group>";
-		};
-		6415B8D280F206E770758A6A /* streams */ = {
-			isa = PBXGroup;
-			children = (
-				9B178E9015CF469CFD41BC79 /* juce_BufferedInputStream.cpp */,
-				F5642B98949DC0FA45EF904E /* juce_BufferedInputStream.h */,
-				32976762B1DB850DB65B9504 /* juce_FileInputSource.cpp */,
-				27548017AB2ABAF17E1D5DF5 /* juce_FileInputSource.h */,
-				09160DF53438B400BFE85E07 /* juce_InputSource.h */,
-				7555A13E69B99B1B6C7295FD /* juce_InputStream.cpp */,
-				D056D7F6C8EA8A6BBCC5C092 /* juce_InputStream.h */,
-				66FE597910F6A68CBB6FA055 /* juce_MemoryInputStream.cpp */,
-				8C077447B0DFC739C7D2E437 /* juce_MemoryInputStream.h */,
-				E666E60CC07666669FC77C7D /* juce_MemoryOutputStream.cpp */,
-				BF8B07C8BC86002C3DC94DEE /* juce_MemoryOutputStream.h */,
-				D679982E05B9510FE239D690 /* juce_OutputStream.cpp */,
-				0B5B63E563EFA7E816DE3DCA /* juce_OutputStream.h */,
-				0CCB1C4D687001E04DE1DD9C /* juce_SubregionStream.cpp */,
-				4978EF4C5F506F3289BC0D99 /* juce_SubregionStream.h */,
-			);
-			name = streams;
-			sourceTree = "<group>";
-		};
-		6783EE5E12C56ECE3D7FD1E2 /* app_properties */ = {
-			isa = PBXGroup;
-			children = (
-				31A3925602D128195100B74D /* juce_ApplicationProperties.cpp */,
-				5B6B25AA065FB6CDE7D6C507 /* juce_ApplicationProperties.h */,
-				1CCC1D4213B17ABF6222EC82 /* juce_PropertiesFile.cpp */,
-				2AE12F85965B8BE4A0E12F67 /* juce_PropertiesFile.h */,
-			);
-			name = app_properties;
-			sourceTree = "<group>";
-		};
-		6837ABCAE2AD67F0AD5F9AE3 /* fonts */ = {
-			isa = PBXGroup;
-			children = (
-				C916444FD4BFB79D4DE9FCAF /* juce_AttributedString.cpp */,
-				1AEEC114AFAB6E81205FBCD1 /* juce_AttributedString.h */,
-				C1435AB0105CDC29A3124E4F /* juce_CustomTypeface.cpp */,
-				E0ADC34D69113B79C2F4FF24 /* juce_CustomTypeface.h */,
-				8822ADC9DB83FAF39B841E31 /* juce_Font.cpp */,
-				1777330D3BDAE99A93F98943 /* juce_Font.h */,
-				C209C7633D01E525231EE894 /* juce_GlyphArrangement.cpp */,
-				14DD0220B41F74C01A9DC676 /* juce_GlyphArrangement.h */,
-				4650B5724FE3C0608FB07A04 /* juce_TextLayout.cpp */,
-				8077C8D1C544F458947D693E /* juce_TextLayout.h */,
-				AF8ADA74003E96998A5E4404 /* juce_Typeface.cpp */,
-				9F845E950F19FEC4E6C88F91 /* juce_Typeface.h */,
-			);
-			name = fonts;
-			sourceTree = "<group>";
-		};
-		689A94018921FED3F037B194 /* messages */ = {
-			isa = PBXGroup;
-			children = (
-				D7807913367AD1B1FCBDEFAC /* juce_ApplicationBase.cpp */,
-				9EC1C0A21FDCB81BE0EA60EA /* juce_ApplicationBase.h */,
-				6CA98F8581CEAE2DC9AEBCE9 /* juce_CallbackMessage.h */,
-				7F49EA0CD3379397520AA6F1 /* juce_DeletedAtShutdown.cpp */,
-				996E4EA6B532E4E436F50243 /* juce_DeletedAtShutdown.h */,
-				7EBB3F8185EB597DEF77534D /* juce_Message.h */,
-				5A7D81B70480B40EEBC2FF54 /* juce_MessageListener.cpp */,
-				2924B990E35D3B51AA245978 /* juce_MessageListener.h */,
-				18A730DF335EEB3A4D13FDCA /* juce_MessageManager.cpp */,
-				C844D1792A91BE2D8808CB14 /* juce_MessageManager.h */,
-				670987D88775D6B240C34820 /* juce_NotificationType.h */,
-			);
-			name = messages;
-			sourceTree = "<group>";
-		};
-		6956236084207D7C136E5032 /* audio_io */ = {
-			isa = PBXGroup;
-			children = (
-				693E9C5C9A435F791921DAAE /* juce_AudioDeviceManager.cpp */,
-				642C4CFA27846188E3D53688 /* juce_AudioDeviceManager.h */,
-				F94BFC6B5057806EEF8B59DA /* juce_AudioIODevice.cpp */,
-				2D1BF69121265C83C7937EB6 /* juce_AudioIODevice.h */,
-				9BE34B4DECBF4EBFD27C9792 /* juce_AudioIODeviceType.cpp */,
-				ED887A521EEB8F3EBA7DDB31 /* juce_AudioIODeviceType.h */,
-				3E5E427D405905C53A37283D /* juce_SystemAudioVolume.h */,
-			);
-			name = audio_io;
-			sourceTree = "<group>";
-		};
-		6DD8D8DBBBD09193A15803D0 /* properties */ = {
-			isa = PBXGroup;
-			children = (
-				D2CCDDF54D6D6F2BF4281F2D /* juce_BooleanPropertyComponent.cpp */,
-				18B410DA5435C02C82BA13F8 /* juce_BooleanPropertyComponent.h */,
-				174842EA681FA29BE38A6272 /* juce_ButtonPropertyComponent.cpp */,
-				434E153E6C8337C1E4A2709A /* juce_ButtonPropertyComponent.h */,
-				A9F5A8F835A1A734DF7F6775 /* juce_ChoicePropertyComponent.cpp */,
-				C10DC7C6E887B4EAAB8EDF38 /* juce_ChoicePropertyComponent.h */,
-				651E9B78A5139F7A5BCA4D90 /* juce_PropertyComponent.cpp */,
-				C7A68BAFB04A7D5FD81FA82B /* juce_PropertyComponent.h */,
-				9070DC685E666BBFC2E19DA9 /* juce_PropertyPanel.cpp */,
-				0D8ECE32F7D0FE74185F6EF4 /* juce_PropertyPanel.h */,
-				6D4DFC260B2966E3EBFC0C79 /* juce_SliderPropertyComponent.cpp */,
-				58958CC3F750D383261E2FBC /* juce_SliderPropertyComponent.h */,
-				414D8E6E4EE98E66C2583A50 /* juce_TextPropertyComponent.cpp */,
-				208DCD7025D0DF2740C01E4A /* juce_TextPropertyComponent.h */,
-			);
-			name = properties;
-			sourceTree = "<group>";
-		};
-		6DDA36A41852F78F61C4BA23 /* codecs */ = {
-			isa = PBXGroup;
-			children = (
-				4AE1520FF569371665090B39 /* juce_AiffAudioFormat.cpp */,
-				822A504EE33F35F18A7F21AF /* juce_AiffAudioFormat.h */,
-				F8E202A1374401022F87F26E /* juce_CoreAudioFormat.cpp */,
-				2BC005B37A0FB3179C2F3AC7 /* juce_CoreAudioFormat.h */,
-				02DA588D3B873F1971ACD912 /* juce_FlacAudioFormat.cpp */,
-				266FC6DA3123E576811DD828 /* juce_FlacAudioFormat.h */,
-				2F2EDBE0623561191234AF21 /* juce_LAMEEncoderAudioFormat.cpp */,
-				4CA9556E9C18029A47F34C7C /* juce_LAMEEncoderAudioFormat.h */,
-				F1A3975235880CAC1D5757F4 /* juce_MP3AudioFormat.cpp */,
-				72C33BA70B9EE82E39F1EC6C /* juce_MP3AudioFormat.h */,
-				ACAE4A2D65AAC6A36DA9DBCF /* juce_OggVorbisAudioFormat.cpp */,
-				E040EA8B5BB61ABBBD14F12F /* juce_OggVorbisAudioFormat.h */,
-				BAE93A5EEC37D7B4C793BFA2 /* juce_QuickTimeAudioFormat.cpp */,
-				BBC386B5A369262583AD4DDA /* juce_QuickTimeAudioFormat.h */,
-				0052A4FD257928E5D83927E6 /* juce_WavAudioFormat.cpp */,
-				F70B7D65EF56B8A0ED36478C /* juce_WavAudioFormat.h */,
-				0C646E9950FB580B21E1F2BD /* juce_WindowsMediaAudioFormat.cpp */,
-				8F0549459970F529587D6CDD /* juce_WindowsMediaAudioFormat.h */,
-			);
-			name = codecs;
-			sourceTree = "<group>";
-		};
-		702A741EEADCBB982DDE18B0 /* juce_audio_utils */ = {
-			isa = PBXGroup;
-			children = (
-				62693BDBB3A4F98A8A8B45F6 /* gui */,
-				09F214A405A08FDFC47244A5 /* players */,
-				80D57E78015C789503FE24B4 /* juce_module_info */,
-				8515A61F1E3BD62B9B95B495 /* juce_audio_utils.h */,
-			);
-			name = juce_audio_utils;
-			sourceTree = "<group>";
-		};
-		7333A0F468D3745057EB2368 /* juce_core */ = {
-			isa = PBXGroup;
-			children = (
-				CDD260628D8AFE969895A610 /* text */,
-				1E253D48AC292849CD3054CB /* maths */,
-				85E7ADCD4C773A42B7F493E8 /* memory */,
-				B49948DDB0E13018A81FFF94 /* containers */,
-				E5D588C725B362D52B7F0801 /* threads */,
-				8C76D67898D8A6B0FB7F62D5 /* time */,
-				FD67C32AD7A3D9BDC3CB7896 /* files */,
-				1DF9A40DB990AEC6AD278C31 /* network */,
-				6415B8D280F206E770758A6A /* streams */,
-				3CAB707CFF748C665802E65E /* logging */,
-				9D740F320C13F9B82EB64461 /* system */,
-				17BAAA5A77781988BAA8CDEF /* xml */,
-				E4BC8B84B396D69A78DD829B /* json */,
-				7C859D548450DEE24AE009E4 /* zip */,
-				D72CD5E87BC67DDD61A82105 /* unit_tests */,
-				DE30EC58A5AE1CD381356739 /* misc */,
-				572BB2781CE421A968F9D023 /* native */,
-				CD492AC7B458FA6C321B9D0B /* juce_module_info */,
-				97431963DB8D535DEDA9AD47 /* juce_core.h */,
-			);
-			name = juce_core;
-			sourceTree = "<group>";
-		};
-		7377EF4F37D5F898D74C4C2D /* encryption */ = {
-			isa = PBXGroup;
-			children = (
-				0BB4380EDFEAAE0DAB255B90 /* juce_BlowFish.cpp */,
-				7719FB81DDF23CF0164B131D /* juce_BlowFish.h */,
-				511C443A0A806706A772E981 /* juce_Primes.cpp */,
-				F2EDB88302B8A9356F43B834 /* juce_Primes.h */,
-				8D9DD6147EC0553B092FD367 /* juce_RSAKey.cpp */,
-				57C6DD2537116B30FB948A08 /* juce_RSAKey.h */,
-			);
-			name = encryption;
-			sourceTree = "<group>";
-		};
-		78AACAE5A74DDE52FE5848AF /* Images */ = {
-			isa = PBXGroup;
-			children = (
-				048B10371EA2D5C7D883CC70 /* Icons */,
-				5B916D6239703986EFCDB624 /* Buttons */,
-			);
-			name = Images;
-			sourceTree = "<group>";
-		};
-		795DACC07989C186924B5DA3 /* capture */ = {
-			isa = PBXGroup;
-			children = (
-				E48A7B152993BCF473725A19 /* juce_CameraDevice.h */,
-			);
-			name = capture;
-			sourceTree = "<group>";
-		};
-		7C6BF9E0D166E4E5C3F2A005 /* native */ = {
-			isa = PBXGroup;
-			children = (
-				917988BE74F2180BFC0583A3 /* juce_MissingGLDefinitions.h */,
-				3AC9B61C10692BBA96D2F775 /* juce_OpenGL_android.h */,
-				3C18EC09535EA506FC0CBC62 /* juce_OpenGL_ios.h */,
-				CC62E20B1189C697DD238810 /* juce_OpenGL_linux.h */,
-				205E9A5C31827555F1CAC30D /* juce_OpenGL_osx.h */,
-				72FCE41894123FC5DB01566B /* juce_OpenGL_win32.h */,
-				61481DD4AAC7731CE984937D /* juce_OpenGLExtensions.h */,
-			);
-			name = native;
-			sourceTree = "<group>";
-		};
-		7C859D548450DEE24AE009E4 /* zip */ = {
-			isa = PBXGroup;
-			children = (
-				D162391A46FF93093C328F9D /* juce_GZIPCompressorOutputStream.cpp */,
-				23C7EA9C89CC98A5EFEC12FA /* juce_GZIPCompressorOutputStream.h */,
-				A65F5AD9D0C532EBB3A2067D /* juce_GZIPDecompressorInputStream.cpp */,
-				5343D594AA7D444A7C6AD924 /* juce_GZIPDecompressorInputStream.h */,
-				AD7311B9A37893CA0C4BC119 /* juce_ZipFile.cpp */,
-				D60F42AEB8551E83215691C3 /* juce_ZipFile.h */,
-			);
-			name = zip;
-			sourceTree = "<group>";
-		};
-		7E444D9FB4474A6546E9B779 /* image_formats */ = {
-			isa = PBXGroup;
-			children = (
-				D55137DE3404D7DF2A1F50D0 /* juce_GIFLoader.cpp */,
-				EA354D7D8E48D461415D52D8 /* juce_JPEGLoader.cpp */,
-				98D2D452F48C86F47FB90BAD /* juce_PNGLoader.cpp */,
-			);
-			name = image_formats;
-			sourceTree = "<group>";
-		};
-		826D8EF5D0C6BF7B9F2AEAF0 /* Juce Library Code */ = {
-			isa = PBXGroup;
-			children = (
-				D30880F1F9F514CEEDB9F48B /* AppConfig.h */,
-				A512C5B237A77EF6FB8E11A0 /* BinaryData.cpp */,
-				837D266B3F62C3B05C2BC28C /* BinaryData.h */,
-				DF3C9A1DD67E879E4E0A2727 /* juce_audio_basics.mm */,
-				65F4459CC1832883FFF6C166 /* juce_audio_devices.mm */,
-				6B28CEAF75E22F2CCCACBCC7 /* juce_audio_formats.mm */,
-				B20469D88488F0809126CC80 /* juce_audio_processors.mm */,
-				56728EC77C65482B9C86FF4D /* juce_audio_utils.mm */,
-				A6A579E4E4AEA865BC71148C /* juce_core.mm */,
-				488D1B00C9E5FE4DAB035EDF /* juce_cryptography.mm */,
-				DBCA7E2FFCFD1354DD19DDD6 /* juce_data_structures.mm */,
-				C29E664781AA2396C8D59543 /* juce_events.mm */,
-				BBDFB328C3D5FC72A0446E6A /* juce_graphics.mm */,
-				23609D430A25F54723269E91 /* juce_gui_basics.mm */,
-				27DC0E650D6D54DF29E6DB68 /* juce_gui_extra.mm */,
-				5915DB02FB7CA8CEC1BF38A9 /* juce_opengl.mm */,
-				4A7695E93CE32F4E95042FCB /* juce_video.mm */,
-				87B4BA68E49DD11197B7AFDB /* JuceHeader.h */,
-			);
-			name = "Juce Library Code";
-			sourceTree = "<group>";
-		};
-		83416B76189CFC2030936CCA /* juce_audio_devices */ = {
-			isa = PBXGroup;
-			children = (
-				6956236084207D7C136E5032 /* audio_io */,
-				42F1804D0EC2EB60625F783F /* midi_io */,
-				2097A54F0DC05D433BEB7C81 /* sources */,
-				2512062DBF7A12B895E6F6D9 /* audio_cd */,
-				FCD30A3CA425C3FDE6CEBAED /* native */,
-				6EF4EFD6D74D2573AC6B6A6F /* juce_module_info */,
-				9069CE21141F5A4C5721BCF3 /* juce_audio_devices.h */,
-			);
-			name = juce_audio_devices;
-			sourceTree = "<group>";
-		};
-		83A3E005DDFCC55F277EEDA5 /* Processors */ = {
-			isa = PBXGroup;
-			children = (
-				86688D712937F3D08918C68B /* SerialInput.cpp */,
-				E817F0471AF514FD075B5DB7 /* SerialInput.h */,
-				FD30B010D9F45E5ACC7A7096 /* LfpTriggeredAverageNode.cpp */,
-				4061311AF3F3487DD3995871 /* LfpTriggeredAverageNode.h */,
-				9215DC26F511C58DEE009209 /* FileReader.cpp */,
-				FB071D0659E5F1CC630D765A /* FileReader.h */,
-				5654BDD4FBFF01AC3F17FA0D /* ChannelMappingNode.cpp */,
-				A234B2D091071A1B710E884B /* ChannelMappingNode.h */,
-				DBB295F412798131D3F04045 /* PulsePalOutput.cpp */,
-				EF8488936B3D3E9178C9099C /* PulsePalOutput.h */,
-				BBD9C2AED6F500D090069007 /* ReferenceNode.cpp */,
-				F230A4C0186379F9EB0B0F74 /* ReferenceNode.h */,
-				9FFD9560522567A033226BD7 /* PhaseDetector.cpp */,
-				229989EC8A6F145C81348CA9 /* PhaseDetector.h */,
-				76F569AE7B444D8F69EE0E86 /* AudioResamplingNode.cpp */,
-				17CE6B2913E72ED8727ECD56 /* AudioResamplingNode.h */,
-				9BC055494F9FEE3F90630541 /* Channel.cpp */,
-				FF450FAFD49105CE7157DFC0 /* Channel.h */,
-				3DE49DED45C5CDD8D184E248 /* Serial */,
-				39464D2A22940DA2DDCCCFC6 /* EventDetector.cpp */,
-				91D7B1F8B94AE9CFCC53771F /* EventDetector.h */,
-				9D78F50147005EDB0E89E2B4 /* FPGAOutput.cpp */,
-				DB702F259EF24DAB9EC99D0A /* FPGAOutput.h */,
-				D38E60AC4854B6E1EDE488EB /* ArduinoOutput.cpp */,
-				D128F31F18331117287F5EC5 /* ArduinoOutput.h */,
-				CD2370F8F4A44446558A08FB /* Parameter.cpp */,
-				E2F46E110416D628C11392CA /* Parameter.h */,
-				DAA04A0FD47097893712B241 /* SpikeDisplayNode.cpp */,
-				5EA61EDD64BE1E401DD0AA5E /* SpikeDisplayNode.h */,
-				2D41C43686CDE35E86A389D7 /* WiFiOutput.cpp */,
-				B917780A75945062761B6945 /* WiFiOutput.h */,
-				EA535EA158451360B7B8AE52 /* LfpDisplayNode.cpp */,
-				DBB86AD59BA3F6EC09AF2C02 /* LfpDisplayNode.h */,
-				4E3C60995CC567F1A839CAE3 /* Utilities */,
-				C4B85C0286AC2510730355E3 /* Visualization */,
-				BC3B7E4E25505D9044BFACC7 /* SpikeDetector.cpp */,
-				B70D836E0756C3D4EE8E20F2 /* SpikeDetector.h */,
-				B27F558F42AC78F0E564B5AF /* AudioNode.cpp */,
-				5F64FDAFCA899A16C7FDDBCA /* AudioNode.h */,
-				F94DD42C7BBF81C101D3F605 /* EventNode.cpp */,
-				E42B745B4D2DCADE54F94757 /* EventNode.h */,
-				9F16043BF599BCE0C02A00A5 /* Editors */,
-				DEA24DC5AC8325310FB40395 /* DataThreads */,
-				A4E2CAAF556D557B24182414 /* RecordNode.cpp */,
-				3EAE25787DBFBA8EFC42A277 /* RecordNode.h */,
-				5522973FA48A13C6BED293FE /* SignalGenerator.cpp */,
-				23EAFAEA6457DB4E452F8715 /* SignalGenerator.h */,
-				A98A22CF5F208ED6DBE08063 /* ResamplingNode.cpp */,
-				C29BC68B2721471F32906FEB /* ResamplingNode.h */,
-				B0E8FAD5AC445F612E3468B9 /* FilterNode.cpp */,
-				886E18520E8BD77234E1B686 /* FilterNode.h */,
-				ECA6FDB1366BE7EC30F1539B /* SourceNode.cpp */,
-				154303EE3929F26B93792187 /* SourceNode.h */,
-				3AE038CACE48AF85C4FB1ED5 /* GenericProcessor.cpp */,
-				5B2A4DD7133CDE5AEC24CC07 /* GenericProcessor.h */,
-				555D34D0CD8776EE5996CC3A /* ProcessorGraph.cpp */,
-				0FDD7551AC98348D4A98ADC7 /* ProcessorGraph.h */,
-			);
-			name = Processors;
-			sourceTree = "<group>";
-		};
-		83E1A8B708A967FC7D5B9FE4 /* juce_gui_basics */ = {
-			isa = PBXGroup;
-			children = (
-				DA98B2B8AD88362017D0133B /* components */,
-				8EB93734459D15BBDF8EF722 /* mouse */,
-				9A37C74D88FB91820F829E3C /* keyboard */,
-				9627D3CCE9D6810CB06B5D77 /* widgets */,
-				3DA4EA9C737426FDAF1484AD /* windows */,
-				23BCC80BAA5B674946A538A4 /* menus */,
-				DAA118DDF10823819CE57BF1 /* layout */,
-				444DE4CB4BD092CB31057DFC /* buttons */,
-				DE87FCC919AE658D7931F3BA /* positioning */,
-				6101DBF4D993FE2CB50D4F90 /* drawables */,
-				6DD8D8DBBBD09193A15803D0 /* properties */,
-				09C2000EFECCE35F3F793E55 /* lookandfeel */,
-				4CA0453E4C12495F1018A4E1 /* filebrowser */,
-				45BA9E76F27503E30F331299 /* commands */,
-				BB094F61F6A8A5737BCC4CF6 /* misc */,
-				9519CC8E6EF00140A3B507BA /* application */,
-				B324A7959C768520ED46A064 /* native */,
-				BF9B6B0B73FF87595307D858 /* juce_module_info */,
-				3A9826A8C3B668BCC760BEB7 /* juce_gui_basics.h */,
-			);
-			name = juce_gui_basics;
-			sourceTree = "<group>";
-		};
-		85E7ADCD4C773A42B7F493E8 /* memory */ = {
-			isa = PBXGroup;
-			children = (
-				F7F374C05CDE0DB7712D18D1 /* juce_Atomic.h */,
-				816EB8024DD50DE4B7E84CB8 /* juce_ByteOrder.h */,
-				FB1EA9CB3C695925627B0AC6 /* juce_HeapBlock.h */,
-				420843E39C285B620B220C1D /* juce_LeakedObjectDetector.h */,
-				C0C6335FEE0844872FDF4EE2 /* juce_Memory.h */,
-				D11BC618E53E6605B3A579E1 /* juce_MemoryBlock.cpp */,
-				8A026DB58E3555F7B070DA61 /* juce_MemoryBlock.h */,
-				3663C981D28BF165C1B601A7 /* juce_OptionalScopedPointer.h */,
-				D5D6DAA3CFDD395096D2B072 /* juce_ReferenceCountedObject.h */,
-				E0C264CF6345ABB4CAB98B92 /* juce_ScopedPointer.h */,
-				0D884C2CF25F23CE6B99B2A1 /* juce_Singleton.h */,
-				8B49B07BC7534B247ADC756A /* juce_WeakReference.h */,
-			);
-			name = memory;
-			sourceTree = "<group>";
-		};
-		860DF78DDC42F4C5093B46B0 /* sources */ = {
-			isa = PBXGroup;
-			children = (
-				605C7ACB09E7739EBE4F1539 /* juce_AudioSource.h */,
-				3F8DFB0DB8B82F0C2CFBCA05 /* juce_BufferingAudioSource.cpp */,
-				E4A2E203101AF37C169F1569 /* juce_BufferingAudioSource.h */,
-				5C1D2D28960C7957A15B3FE4 /* juce_ChannelRemappingAudioSource.cpp */,
-				3FA24B406E4A9F9F54421C6A /* juce_ChannelRemappingAudioSource.h */,
-				4AD95B75DC581E32650FEDF6 /* juce_IIRFilterAudioSource.cpp */,
-				6D619C7A3A14981DC4EFF223 /* juce_IIRFilterAudioSource.h */,
-				E3D9DABE0A9C1DCE6A6515CB /* juce_MixerAudioSource.cpp */,
-				178AD28BF5BC92B58A3A3539 /* juce_MixerAudioSource.h */,
-				FD770E73FD462E9C9F6DBFB2 /* juce_PositionableAudioSource.h */,
-				1B27BF1CF3F235A55CD5107D /* juce_ResamplingAudioSource.cpp */,
-				6535D85C084292220330EDD9 /* juce_ResamplingAudioSource.h */,
-				9C5F99C38CC703FBB871401A /* juce_ReverbAudioSource.cpp */,
-				1D1ABA743E533A4B7A50DBB0 /* juce_ReverbAudioSource.h */,
-				458A112D564ED066211FD482 /* juce_ToneGeneratorAudioSource.cpp */,
-				3B307527FC3241258EA68519 /* juce_ToneGeneratorAudioSource.h */,
-			);
-			name = sources;
-			sourceTree = "<group>";
-		};
-		89F126369D1761C7A09E35C3 /* placement */ = {
-			isa = PBXGroup;
-			children = (
-				7F1E84C068D3E6AA13CDD699 /* juce_Justification.cpp */,
-				5DB6A07B827D62571BB51943 /* juce_Justification.h */,
-				18CFDBCD4A5B80E78DADCFEB /* juce_RectanglePlacement.cpp */,
-				5265AD5F97C9E813E14937A7 /* juce_RectanglePlacement.h */,
-			);
-			name = placement;
-			sourceTree = "<group>";
-		};
-		8A5AC1CA1E8CB52621B64DA4 /* format */ = {
-			isa = PBXGroup;
-			children = (
-				5C7EEDD80F88872A87FD561B /* juce_AudioFormat.cpp */,
-				F28414731D9EE1F75D7B7043 /* juce_AudioFormat.h */,
-				B5B417E4196236A2CDE7F0CF /* juce_AudioFormatManager.cpp */,
-				EDA209B0E7D124EA581023AD /* juce_AudioFormatManager.h */,
-				4CCA36B2A6C4821E493E74D2 /* juce_AudioFormatReader.cpp */,
-				789139D88F449BE488BF3CCB /* juce_AudioFormatReader.h */,
-				5CE99545433261F3B4A46252 /* juce_AudioFormatReaderSource.cpp */,
-				314955FB1E6DD74C71EB8907 /* juce_AudioFormatReaderSource.h */,
-				6B90F5150FA8E114E8AE98BF /* juce_AudioFormatWriter.cpp */,
-				3BC3A723444252E177C1B1BD /* juce_AudioFormatWriter.h */,
-				8551342E7D16FCA4F9A80BC5 /* juce_AudioSubsectionReader.cpp */,
-				3A6E9EC3DA618EBA06B9DEEB /* juce_AudioSubsectionReader.h */,
-				86515FD9AD34D6FF96C0D8B6 /* juce_BufferingAudioFormatReader.cpp */,
-				8D6A419A4678968762A59B28 /* juce_BufferingAudioFormatReader.h */,
-				6B32691AA8B3D304B68CFA64 /* juce_MemoryMappedAudioFormatReader.h */,
-			);
-			name = format;
-			sourceTree = "<group>";
-		};
-		8C76D67898D8A6B0FB7F62D5 /* time */ = {
-			isa = PBXGroup;
-			children = (
-				73ACB7A051EDE5F676E35FFD /* juce_PerformanceCounter.cpp */,
-				65DA1366481AB10AFB3AF344 /* juce_PerformanceCounter.h */,
-				5DC1AF69A773401DB1E8FB32 /* juce_RelativeTime.cpp */,
-				562E4A50364EEDC3AA2AACB8 /* juce_RelativeTime.h */,
-				A769611E9CBFC127AF5AFB0D /* juce_Time.cpp */,
-				D8A40F2BFBEC65019C867786 /* juce_Time.h */,
-			);
-			name = time;
-			sourceTree = "<group>";
-		};
-		8EB93734459D15BBDF8EF722 /* mouse */ = {
-			isa = PBXGroup;
-			children = (
-				E91A272EF06892937CB4B9CE /* juce_ComponentDragger.cpp */,
-				9A29EBC10219D89919E12FCB /* juce_ComponentDragger.h */,
-				8E78AAA58721DE609F6FFC61 /* juce_DragAndDropContainer.cpp */,
-				A54886FC74BE0DDC74094EF5 /* juce_DragAndDropContainer.h */,
-				F9E2371F1A99B292F2947FF5 /* juce_DragAndDropTarget.h */,
-				9C96B0CBFF3D34885BB8B020 /* juce_FileDragAndDropTarget.h */,
-				4EC254B133A7AAE377B9B3AE /* juce_LassoComponent.h */,
-				686FA8DDF2848517CBFB9E4A /* juce_MouseCursor.cpp */,
-				4E520E7960CC5098C2352E70 /* juce_MouseCursor.h */,
-				565EEC8F429ABF5F9A867137 /* juce_MouseEvent.cpp */,
-				11A5824E0239C86801BE2EB8 /* juce_MouseEvent.h */,
-				3E22E947444B5849011B6C4E /* juce_MouseInputSource.cpp */,
-				EF059B26886B32000BCF8CFF /* juce_MouseInputSource.h */,
-				B00A9C0BAD3AF9F48E36A38F /* juce_MouseListener.cpp */,
-				FEB3730E084D7DD433D14A6C /* juce_MouseListener.h */,
-				8F3C158B4FB92CFC48324896 /* juce_SelectedItemSet.h */,
-				05997833A4AA137FD64348AD /* juce_TextDragAndDropTarget.h */,
-				AA3209223925B66A97AB4509 /* juce_TooltipClient.h */,
-			);
-			name = mouse;
-			sourceTree = "<group>";
-		};
-		91DA3CD69EAB03C727AA39C8 /* geometry */ = {
-			isa = PBXGroup;
-			children = (
-				9F61AF101B43110732BB8814 /* juce_AffineTransform.cpp */,
-				A5C9A0FBD818AEF57858FB31 /* juce_AffineTransform.h */,
-				EAB2319C7AA57E06A2247CDF /* juce_BorderSize.h */,
-				7B674BB1DA11A4E58EA71624 /* juce_EdgeTable.cpp */,
-				B5ADA0C1BDBFAE2A2F8ECB48 /* juce_EdgeTable.h */,
-				CD2E26CFD0DC7F6090E15A20 /* juce_Line.h */,
-				2A3230DEAAC86A9090950703 /* juce_Path.cpp */,
-				C660716FDD337EFB1A7C6C72 /* juce_Path.h */,
-				04C474E0F2F7FDEC714A673C /* juce_PathIterator.cpp */,
-				13D9DC48F19699485F9888A4 /* juce_PathIterator.h */,
-				4C3EA47E012B2D63ADE599DD /* juce_PathStrokeType.cpp */,
-				6D77949E9C7C9B5A7795C0E0 /* juce_PathStrokeType.h */,
-				463A302B39C7815EB981CEBD /* juce_Point.h */,
-				9380932BED279F91B8C1C04B /* juce_Rectangle.h */,
-				BDFF189EC742274DD2629196 /* juce_RectangleList.cpp */,
-				D88B0ADDC9BF206E3D2EE9F6 /* juce_RectangleList.h */,
-			);
-			name = geometry;
-			sourceTree = "<group>";
-		};
-		9311E4762BC3218510204A0F /* juce_audio_basics */ = {
-			isa = PBXGroup;
-			children = (
-				C7E3612878FFD65D522A32A7 /* buffers */,
-				18CF6DB446071363AB4F1EC4 /* midi */,
-				553F5880E9CFE9C4A045C0C0 /* effects */,
-				860DF78DDC42F4C5093B46B0 /* sources */,
-				14AA2721588E8A9253FFA98B /* synthesisers */,
-				786F6A40506C2094B812F4D5 /* juce_module_info */,
-				DB550BAB034060FF4578BB64 /* juce_audio_basics.h */,
-			);
-			name = juce_audio_basics;
-			sourceTree = "<group>";
-		};
-		94D3CC2AE4B67AAA936F9DEA /* values */ = {
-			isa = PBXGroup;
-			children = (
-				967138FE8A086734ADC8CABB /* juce_Value.cpp */,
-				7CE1E34F6A0091E720854E75 /* juce_Value.h */,
-				74A81014471CC0EB0D5E6571 /* juce_ValueTree.cpp */,
-				C5D0E0996D20BEEEDBFD64FA /* juce_ValueTree.h */,
-			);
-			name = values;
-			sourceTree = "<group>";
-		};
-		9519CC8E6EF00140A3B507BA /* application */ = {
-			isa = PBXGroup;
-			children = (
-				2AB1CC4252DB09507ED31482 /* juce_Application.cpp */,
-				753B81CCB5A6B6929679E7B7 /* juce_Application.h */,
-				B24098EC4FD79D5EDC9383EC /* juce_Initialisation.h */,
-			);
-			name = application;
-			sourceTree = "<group>";
-		};
-		95530BD93D8ECFCC072C0850 /* juce_audio_processors */ = {
-			isa = PBXGroup;
-			children = (
-				21BB3DD364DC0C39CC9594B9 /* processors */,
-				14805A0D1A6C3ED796515AD6 /* format */,
-				208431C2D4A7C383FD247CE3 /* format_types */,
-				AF98861ADFF70900F6FD1833 /* scanning */,
-				475824F60D47C28C392954A7 /* juce_module_info */,
-				F463A19E6EFEB2837582B117 /* juce_audio_processors.h */,
-			);
-			name = juce_audio_processors;
-			sourceTree = "<group>";
-		};
-		9627D3CCE9D6810CB06B5D77 /* widgets */ = {
-			isa = PBXGroup;
-			children = (
-				9D2510B5E6180456C53A455E /* juce_ComboBox.cpp */,
-				A7875D5F8D2A632C99791002 /* juce_ComboBox.h */,
-				FFBB9CE85A7C91FB11E4AEC8 /* juce_ImageComponent.cpp */,
-				45D440B69BDB210B17CD424B /* juce_ImageComponent.h */,
-				8C3B6865F2053C80A6E692F1 /* juce_Label.cpp */,
-				C7A76C0D1B3DC4A1F059E59B /* juce_Label.h */,
-				B3BAC48D01C49D8727D08097 /* juce_ListBox.cpp */,
-				95EC6B1536DC65070D0ADCEE /* juce_ListBox.h */,
-				B123E2F4439DAD65196A2A9D /* juce_ProgressBar.cpp */,
-				6BA113C799640798D3F29A06 /* juce_ProgressBar.h */,
-				53C8A2696FE4389E4AB4441C /* juce_Slider.cpp */,
-				21C11A58CAA0F9E86AA204EC /* juce_Slider.h */,
-				CD83E301AE42E6E3317D575D /* juce_TableHeaderComponent.cpp */,
-				B60D02B5BF564ABC88841B1F /* juce_TableHeaderComponent.h */,
-				D171071934C8F7F925B0D113 /* juce_TableListBox.cpp */,
-				3C1E0B87DA3E9AC60D2894F7 /* juce_TableListBox.h */,
-				921F5D04122F324502DA4E75 /* juce_TextEditor.cpp */,
-				9FDCF1E2B4651E58240400B9 /* juce_TextEditor.h */,
-				649F22404167E0D0EA244196 /* juce_Toolbar.cpp */,
-				AE6786E4659DAC92F52E9FA3 /* juce_Toolbar.h */,
-				6917A53BAA3CA2819E4C10BF /* juce_ToolbarItemComponent.cpp */,
-				17FB020EFEAED8493D3CB121 /* juce_ToolbarItemComponent.h */,
-				E37140E9E8F7CFDDEEEF6148 /* juce_ToolbarItemFactory.h */,
-				4BB38A2CD55BF23C7C3E3387 /* juce_ToolbarItemPalette.cpp */,
-				7F93E4F0CC8B842AC1D3E560 /* juce_ToolbarItemPalette.h */,
-				564380494D23DB70680FB0B5 /* juce_TreeView.cpp */,
-				38E493BFC36AC80B1CDAAF35 /* juce_TreeView.h */,
-			);
-			name = widgets;
-			sourceTree = "<group>";
-		};
-		9924BF5224418D631DE02DA4 /* native */ = {
-			isa = PBXGroup;
-			children = (
-				5E94E897783BEEFE61E61A2C /* juce_android_WebBrowserComponent.cpp */,
-				6FE8B0DD6116E6A3456ECF09 /* juce_ios_UIViewComponent.mm */,
-				5284E69CC601457D5C7C1063 /* juce_linux_SystemTrayIcon.cpp */,
-				D952A208CC8164F0B459EC9E /* juce_linux_WebBrowserComponent.cpp */,
-				5A746CDDE80FEA2E45B5BA66 /* juce_mac_AppleRemote.mm */,
-				3A71F2C959CA7DD3C33DC411 /* juce_mac_CarbonViewWrapperComponent.h */,
-				D357A886F6365DA33D639FF5 /* juce_mac_NSViewComponent.mm */,
-				DBF1FD9272546EE4C7DD517A /* juce_mac_SystemTrayIcon.cpp */,
-				3C92F249799E7CBF41FABEA0 /* juce_mac_WebBrowserComponent.mm */,
-				7C0F2759385C66CAC3EC362D /* juce_win32_ActiveXComponent.cpp */,
-				1D7FEC587CFE464A21830C4D /* juce_win32_SystemTrayIcon.cpp */,
-				1BF01252E3A30560525CE057 /* juce_win32_WebBrowserComponent.cpp */,
-			);
-			name = native;
-			sourceTree = "<group>";
-		};
-		9A37C74D88FB91820F829E3C /* keyboard */ = {
-			isa = PBXGroup;
-			children = (
-				7BCE1C09508E1B9CFC79C185 /* juce_CaretComponent.cpp */,
-				2FE6DAFB634FF3C20F1D6FD7 /* juce_CaretComponent.h */,
-				D840E516B1DE9F3F730283D5 /* juce_KeyboardFocusTraverser.cpp */,
-				FB33617B5082CC0CDC189F2C /* juce_KeyboardFocusTraverser.h */,
-				880CC7C325EFF665AC3006D2 /* juce_KeyListener.cpp */,
-				40C22F3CD61DDB9C7B3DCCA6 /* juce_KeyListener.h */,
-				33A69BDDCFCD4A4DC14A9961 /* juce_KeyPress.cpp */,
-				78CC9639B933CE2497264EF2 /* juce_KeyPress.h */,
-				8C268C3D0B8EC2BB8953E7F7 /* juce_ModifierKeys.cpp */,
-				C6E19D3864B40A52BCC49315 /* juce_ModifierKeys.h */,
-				6C36C3C304EB066B1DFCCD9C /* juce_SystemClipboard.h */,
-				9C701D5A7298B83CE05ECEBB /* juce_TextEditorKeyMapper.h */,
-				8689288B66B16EFB106CB2F4 /* juce_TextInputTarget.h */,
-			);
-			name = keyboard;
-			sourceTree = "<group>";
-		};
-		9ADB0069D1F40FF3865041E3 /* code_editor */ = {
-			isa = PBXGroup;
-			children = (
-				1D7578F927EC030203A11978 /* juce_CodeDocument.cpp */,
-				5BB1E90842FD8A212CC2D132 /* juce_CodeDocument.h */,
-				586B1E0743FFBE9081A25F4F /* juce_CodeEditorComponent.cpp */,
-				106E81B939C6B35E34DD71FE /* juce_CodeEditorComponent.h */,
-				96F2A45DCB9BB53844B0ED4F /* juce_CodeTokeniser.h */,
-				081E86FE0B991469CFA8D7EA /* juce_CPlusPlusCodeTokeniser.cpp */,
-				DFAA7B563CEFB94D9ADB5D6A /* juce_CPlusPlusCodeTokeniser.h */,
-				F4D2A03314AB1CF852CC4F2A /* juce_CPlusPlusCodeTokeniserFunctions.h */,
-			);
-			name = code_editor;
-			sourceTree = "<group>";
-		};
-		9ADE9FD3E8A58C12B4B2D8B2 /* Fonts */ = {
-			isa = PBXGroup;
-			children = (
-				B081687E52C6A5157CFCCB17 /* cpmono-black-serialized */,
-				E7ACE8C1456403A574236451 /* cpmono-bold-serialized */,
-				38A9627672C2562DBE257A05 /* cpmono-extralight-serialized */,
-				E835BEB3C42E4B241804BE13 /* cpmono-light-serialized */,
-				1719507D8A73EA71F1C3F306 /* cpmono-plain-serialized */,
-				50DB7E5C152DDD03F2FA4C2D /* BebasNeue.otf */,
-				FC85D30C66E7A4E4A6CA29AE /* cpmono_bold.otf */,
-				24D86195580EFB86AC084DCC /* cpmono_extra_light.otf */,
-				AA7F6609B897B9E134377A62 /* cpmono_light.otf */,
-				783D8922D5C687E170FA1A2C /* cpmono_plain.otf */,
-				32B658D7A44849A6F640AF37 /* miso-bold.ttf */,
-				847F6986DFA468BA8D80A531 /* miso-light.ttf */,
-				0A2AD4AB14F93364EFB9611E /* miso-regular.ttf */,
-				B13BDA434DEF56BB48B26896 /* miso-serialized */,
-				EC95A2CF4B33EA37DA5FC1AC /* nordic.ttf */,
-				9D050A509BEB9E3879DA35C6 /* ostrich.ttf */,
-				66F524552E8DE88CDC2E40FD /* silkscreen-serialized */,
-				D01254FA41688494C3CB0889 /* silkscreen.ttf */,
-				61317B5191E05925F232E18C /* unibody-8.otf */,
-			);
-			name = Fonts;
-			sourceTree = "<group>";
-		};
-		9D44948383EAABF451302146 /* open-ephys */ = {
-			isa = PBXGroup;
-			children = (
-				B9646290EA6B6995F8AEEAFB /* Resources */,
-				3564F28A16A2BDF3B1D5035E /* Source */,
-			);
-			name = "open-ephys";
-			sourceTree = "<group>";
-		};
-		9D740F320C13F9B82EB64461 /* system */ = {
-			isa = PBXGroup;
-			children = (
-				7F17077973FFDD70C4B78E7E /* juce_PlatformDefs.h */,
-				A5E8E0CF6DA1AEAEE9D872DE /* juce_StandardHeader.h */,
-				9978BC2A359BC506F69E545F /* juce_SystemStats.cpp */,
-				DB4F34DA0F04B40EB6A50FB1 /* juce_SystemStats.h */,
-				C446923C1950EB5BE5E67F15 /* juce_TargetPlatform.h */,
-			);
-			name = system;
-			sourceTree = "<group>";
-		};
-		9F16043BF599BCE0C02A00A5 /* Editors */ = {
-			isa = PBXGroup;
-			children = (
-				07BEF02C2B930DF7847C2921 /* SerialInputEditor.cpp */,
-				39D2C460FE587C5F564495A0 /* SerialInputEditor.h */,
-				28CCF04CCC028BAE0AEE5840 /* ElectrodeButtons.cpp */,
-				15870472BA2B1779521A21BD /* ElectrodeButtons.h */,
-				7B7819A5759B54D91E334447 /* LfpTriggeredAverageEditor.cpp */,
-				2196ED9DD4262C60135E77F5 /* LfpTriggeredAverageEditor.h */,
-				B083B1375828610D55F12CF3 /* ChannelMappingEditor.cpp */,
-				E442E1FA7B58BFF6F1D8CBD8 /* ChannelMappingEditor.h */,
-				4B0097003751A59A11FA8C5B /* FileReaderEditor.cpp */,
-				3067867C8C0F6CF6F086A6FC /* FileReaderEditor.h */,
-				75B1E4EFCDA9A506CFEDB09F /* PhaseDetectorEditor.cpp */,
-				748AF0975561FFFE51DF5F58 /* PhaseDetectorEditor.h */,
-				25A9484825F1B93ABC0E577F /* PulsePalOutputEditor.cpp */,
-				00A54510EFB9B0966D0B430C /* PulsePalOutputEditor.h */,
-				45D78C8EF660EECE64BAA33F /* RHD2000Editor.cpp */,
-				BBCDE855BD0A58D3779D96A8 /* RHD2000Editor.h */,
-				1552007C6C6AF750278C5BE5 /* RecordControlEditor.cpp */,
-				0B2B7732073D56E484950C8D /* RecordControlEditor.h */,
-				9C39C584DA6F507E773687EE /* ReferenceNodeEditor.cpp */,
-				1C93ECD2B04F39923E66B529 /* ReferenceNodeEditor.h */,
-				C5ABE6BDCA91410BA92A7BD9 /* ResamplingNodeEditor.cpp */,
-				0CCE619599DB39323E49FF3C /* ResamplingNodeEditor.h */,
-				169F1B20FC9FFE88C53D2735 /* FPGAOutputEditor.cpp */,
-				92528D6653802FACF658D8EA /* FPGAOutputEditor.h */,
-				1AD76E8111A738A8F3717060 /* ArduinoOutputEditor.cpp */,
-				8B9C0831BE4E09B7C0078B7E /* ArduinoOutputEditor.h */,
-				E216D095C98F850A5FB6FB0F /* ChannelSelector.cpp */,
-				70F06DBCA3948BCC1062E36F /* ChannelSelector.h */,
-				46E3A634686BFEF787229582 /* ParameterEditor.cpp */,
-				8B745839B225E44C9EB5C6FA /* ParameterEditor.h */,
-				1EC95CD1D830F6D85ADB3B9D /* SpikeDisplayEditor.cpp */,
-				25ABEB43042E98C668A16432 /* SpikeDisplayEditor.h */,
-				CAA3B9396EA62166234DAEF1 /* VisualizerEditor.cpp */,
-				B23E6EBB5F99CF7FC72FAC4E /* VisualizerEditor.h */,
-				29FD7B383C5DDACAA7B8DFD3 /* MergerEditor.cpp */,
-				FC887C6CD74FE33F8BA784A6 /* MergerEditor.h */,
-				04C6B933E1603B4D0916570D /* ImageIcon.cpp */,
-				C51CD15B311D0AAC08D0B908 /* ImageIcon.h */,
-				C79249376E3FDF10615E16EA /* WiFiOutputEditor.cpp */,
-				BA2923571505AD47CA1EF878 /* WiFiOutputEditor.h */,
-				70151263C4CB8A4F79431E11 /* EventNodeEditor.cpp */,
-				985F2B5047476B272B1A4BD4 /* EventNodeEditor.h */,
-				9136BD46BE1E28A96FBBD440 /* SignalGeneratorEditor.cpp */,
-				265EDA19C88E74249FD66609 /* SignalGeneratorEditor.h */,
-				8A91849BE6B96EB8C0663469 /* LfpDisplayEditor.cpp */,
-				E594A85A291E0625E0410A85 /* LfpDisplayEditor.h */,
-				6328434A329C353DB8D9512C /* SourceNodeEditor.cpp */,
-				028D4D3C0862B4B1312E2395 /* SourceNodeEditor.h */,
-				D51315B4241B019BE43EE4F1 /* SplitterEditor.cpp */,
-				CCC20313AD0D0993F9EDD1B3 /* SplitterEditor.h */,
-				A252FE4E6A360CBC4AF694B3 /* SpikeDetectorEditor.cpp */,
-				83E5EA2AA0CB928889AC80AB /* SpikeDetectorEditor.h */,
-				10BE33089BA6F3468F36CD6C /* AudioEditor.cpp */,
-				A0E3B98412D88921BB0AA58E /* AudioEditor.h */,
-				D90290A0AA2C36CE757E46D5 /* FilterEditor.cpp */,
-				49FA151B1837E543D18858EB /* FilterEditor.h */,
-				D3AE8303545E28D793312F46 /* GenericEditor.cpp */,
-				984BC60C0AFF3EDED692FA01 /* GenericEditor.h */,
-			);
-			name = Editors;
-			sourceTree = "<group>";
-		};
-		A7589AF92E6E958E1F866761 /* Source */ = {
-			isa = PBXGroup;
-			children = (
-				9D44948383EAABF451302146 /* open-ephys */,
-				328BE41789531FE4F91F7DA1 /* Juce Modules */,
-				826D8EF5D0C6BF7B9F2AEAF0 /* Juce Library Code */,
-				469F0AB7234589951A8F29FA /* Resources */,
-				008433D940C09C1A15B916BA /* Frameworks */,
-				FA0E0597ED415901958AD5AE /* Products */,
-			);
-			name = Source;
-			sourceTree = "<group>";
-		};
-		A7F7E551BA5A75737261BB4C /* juce_data_structures */ = {
-			isa = PBXGroup;
-			children = (
-				94D3CC2AE4B67AAA936F9DEA /* values */,
-				42DE5996B56B332A5B6C636D /* undomanager */,
-				6783EE5E12C56ECE3D7FD1E2 /* app_properties */,
-				E21CA41B44E191F1804F9662 /* juce_module_info */,
-				5962848AA3DD93A29EFF5B94 /* juce_data_structures.h */,
-			);
-			name = juce_data_structures;
-			sourceTree = "<group>";
-		};
-		AADD3015266C1EF879776CBB /* playback */ = {
-			isa = PBXGroup;
-			children = (
-				59389DC8664617FD51740F36 /* juce_DirectShowComponent.h */,
-				7C15112E5F287ACDD74480F5 /* juce_QuickTimeMovieComponent.h */,
-			);
-			name = playback;
-			sourceTree = "<group>";
-		};
-		AD985677A45CD32AB58EECA5 /* juce_video */ = {
-			isa = PBXGroup;
-			children = (
-				AADD3015266C1EF879776CBB /* playback */,
-				795DACC07989C186924B5DA3 /* capture */,
-				C55C0342ACE444BC42092159 /* native */,
-				F88A99110564C87FBA281F2C /* juce_module_info */,
-				C0B54E0803BA87C8BC353551 /* juce_video.h */,
-			);
-			name = juce_video;
-			sourceTree = "<group>";
-		};
-		AF98861ADFF70900F6FD1833 /* scanning */ = {
-			isa = PBXGroup;
-			children = (
-				E53FEAA3754E6B5D99516D56 /* juce_KnownPluginList.cpp */,
-				4D84A3A970FB67566A1E5B0B /* juce_KnownPluginList.h */,
-				390EA3109658E8C51EFC8F61 /* juce_PluginDirectoryScanner.cpp */,
-				894C0CAC31D382477E7A122E /* juce_PluginDirectoryScanner.h */,
-				F17DF27524262A21A3EC932D /* juce_PluginListComponent.cpp */,
-				75E0C433EC27CFB712CD9F75 /* juce_PluginListComponent.h */,
-			);
-			name = scanning;
-			sourceTree = "<group>";
-		};
-		B016FBDF648372A23D7EAAD8 /* Network */ = {
-			isa = PBXGroup;
-			children = (
-				9F577889CB6C54A2F7B1CA80 /* PracticalSocket.cpp */,
-				7B42B28FDB2E3AC67EF296F8 /* PracticalSocket.h */,
-			);
-			name = Network;
-			sourceTree = "<group>";
-		};
-		B324A7959C768520ED46A064 /* native */ = {
-			isa = PBXGroup;
-			children = (
-				CF5BC8DB7D66C655DABA9129 /* juce_android_FileChooser.cpp */,
-				54339ADDCB6F8E9E7721A986 /* juce_android_Windowing.cpp */,
-				47EE021D6C891095140ED7A9 /* juce_ios_UIViewComponentPeer.mm */,
-				A8B4D80D55E48F50809DC5E4 /* juce_ios_Windowing.mm */,
-				41AF61914A96159E9EA194B0 /* juce_linux_Clipboard.cpp */,
-				48E4FA55FD4440AF44EEA437 /* juce_linux_FileChooser.cpp */,
-				558E925DAC57ADF8810559AC /* juce_linux_Windowing.cpp */,
-				6514FD7E6C5EC12735E49FBC /* juce_mac_FileChooser.mm */,
-				1819C1C4DE5FEEDEA143E3D2 /* juce_mac_MainMenu.mm */,
-				14FE601229C9A40C6E182F28 /* juce_mac_MouseCursor.mm */,
-				C17E85281A455245543930E5 /* juce_mac_NSViewComponentPeer.mm */,
-				20EB4F22A76954F2986F364A /* juce_mac_Windowing.mm */,
-				45258533F9F65AC96D3080B3 /* juce_MultiTouchMapper.h */,
-				81D578AA5F277EB0946050E5 /* juce_win32_DragAndDrop.cpp */,
-				159790C750B1F8B485DBB499 /* juce_win32_FileChooser.cpp */,
-				1518D2BA7FCAF267EF1F02E6 /* juce_win32_Windowing.cpp */,
-			);
-			name = native;
-			sourceTree = "<group>";
-		};
-		B49948DDB0E13018A81FFF94 /* containers */ = {
-			isa = PBXGroup;
-			children = (
-				F0F3834D46EA8FC8ADB206DB /* juce_AbstractFifo.cpp */,
-				47BDFDD28759B342B1C50BC0 /* juce_AbstractFifo.h */,
-				7E40891072657FB5ADC2FAB7 /* juce_Array.h */,
-				7D8100DC3A532980AEAAD909 /* juce_ArrayAllocationBase.h */,
-				7291F19253205B1A5138908E /* juce_DynamicObject.cpp */,
-				0E98E81084F183B8426EDA7F /* juce_DynamicObject.h */,
-				193FED8339417E8E6264957A /* juce_ElementComparator.h */,
-				893E1A681FF162F6C9069F62 /* juce_HashMap.h */,
-				66D3F831CE4F6AE89E4C869A /* juce_LinkedListPointer.h */,
-				35C0963BAB9A82F12CDC9F76 /* juce_NamedValueSet.cpp */,
-				F3F48717927A4E24F7373C09 /* juce_NamedValueSet.h */,
-				6C24163DC4ECD731489CC4F6 /* juce_OwnedArray.h */,
-				E3C4B6B362320594789E1297 /* juce_PropertySet.cpp */,
-				66C663401829E0F7E787F708 /* juce_PropertySet.h */,
-				B5FBD4DBD2CFE0FFF457D7F6 /* juce_ReferenceCountedArray.h */,
-				19AB6653E818B409554C5606 /* juce_ScopedValueSetter.h */,
-				76E89CBE70BF8F2476B7AA34 /* juce_SortedSet.h */,
-				49D837FD08100AF0DB797DB4 /* juce_SparseSet.h */,
-				F8EFE3709FDDC2D5F0843058 /* juce_Variant.cpp */,
-				172FA5C9EC4B16BC0C45F269 /* juce_Variant.h */,
-			);
-			name = containers;
-			sourceTree = "<group>";
-		};
-		B9646290EA6B6995F8AEEAFB /* Resources */ = {
-			isa = PBXGroup;
-			children = (
-				9ADE9FD3E8A58C12B4B2D8B2 /* Fonts */,
-				78AACAE5A74DDE52FE5848AF /* Images */,
-			);
-			name = Resources;
-			sourceTree = "<group>";
-		};
-		BB094F61F6A8A5737BCC4CF6 /* misc */ = {
-			isa = PBXGroup;
-			children = (
-				04ED2387517934A84ACF9865 /* juce_BubbleComponent.cpp */,
-				ECE3BE71EB6B9CF1CE869BBE /* juce_BubbleComponent.h */,
-				8D4FBD30E1C9EC0DA749BC83 /* juce_DropShadower.cpp */,
-				BCBBF8764A2101CD0E91DB5D /* juce_DropShadower.h */,
-			);
-			name = misc;
-			sourceTree = "<group>";
-		};
-		BCD632E634E0F8A50827F9B6 /* Dsp */ = {
-			isa = PBXGroup;
-			children = (
-				1989E86F8DFDE34887AC0326 /* Bessel.cpp */,
-				29D7893C278FFE00782637B6 /* Bessel.h */,
-				22801F75289646F6A85E5583 /* Biquad.cpp */,
-				361D8C54B3E54766CBC48046 /* Biquad.h */,
-				B47B3368AA1A182B0CA1AB26 /* Butterworth.cpp */,
-				6D59D5780ECD2CC9703CB499 /* Butterworth.h */,
-				09BCBD414282A3AA4F66A3A5 /* Cascade.cpp */,
-				E8174B3346AA69361BF73AE1 /* Cascade.h */,
-				AC2CFF4DA5CE431FCC628BA3 /* ChebyshevI.cpp */,
-				EC780F52ABBD7317A5CE2F33 /* ChebyshevI.h */,
-				B767A249792EB15A87054409 /* ChebyshevII.cpp */,
-				9CEDA04DB321755AF74D6FAF /* ChebyshevII.h */,
-				E8480C4ED7F9579F6172F7B5 /* Common.h */,
-				D8D895B3AD895C6E7FD446BF /* Custom.cpp */,
-				3063CF211ABB734A9FD452EC /* Custom.h */,
-				2B93450006102A0093F5EACB /* Design.cpp */,
-				7ACB1CB66D69738904358F43 /* Design.h */,
-				E90FCB43DA2FF766597DA75E /* Documentation.cpp */,
-				1086169B0EE86E04B64575C2 /* Dsp.h */,
-				392408C1943AC6234BAAC743 /* Elliptic.cpp */,
-				A95D898F0998F4609E992B5F /* Elliptic.h */,
-				587FCA2485B9C89C2A99C23A /* Filter.cpp */,
-				C39772F796D85E8FE98474D5 /* Filter.h */,
-				38313692308D501E4CADF1D5 /* Layout.h */,
-				C4B0DF8094C90543A65E03E3 /* Legendre.cpp */,
-				4939A8B8300394AAD0926C0B /* Legendre.h */,
-				A41C5A4CD5CF8EEFF993A8B1 /* MathSupplement.h */,
-				3F6C67E29CDEDF2EF61C054F /* Param.cpp */,
-				C3BD84D9B090F98DD09F5958 /* Params.h */,
-				65312FAD0900119CDF6CF414 /* PoleFilter.cpp */,
-				5A8D46BEB81DDF24462E3D92 /* PoleFilter.h */,
-				9A21A229CFACC67E31F4F727 /* RBJ.cpp */,
-				E44B26F5D97CB483242DE05B /* RBJ.h */,
-				3F69480D6145C77992FA59BA /* RootFinder.cpp */,
-				7EFF8622168303A4391D6CAE /* RootFinder.h */,
-				F0CA3600E09054D7DB3B0067 /* SmoothedFilter.h */,
-				C1CB526B75E406851FA918C6 /* State.cpp */,
-				9428D7423971764AC0BA9CB7 /* State.h */,
-				6340B1D2FECEABBBE6C0DE28 /* Types.h */,
-				CFB86C1F2A6076ADC36692AA /* Utilities.h */,
-			);
-			name = Dsp;
-			sourceTree = "<group>";
-		};
-		C451728043944D40C69166C1 /* Audio */ = {
-			isa = PBXGroup;
-			children = (
-				B04D87ED6AA4897B6CD3CCF6 /* AudioComponent.cpp */,
-				E79259F2164D16553A69B458 /* AudioComponent.h */,
-			);
-			name = Audio;
-			sourceTree = "<group>";
-		};
-		C4B85C0286AC2510730355E3 /* Visualization */ = {
-			isa = PBXGroup;
-			children = (
-				2AC957BA2C6BE4A7678FCA50 /* LfpTriggeredAverageCanvas.cpp */,
-				932577DC3232F4576A87F063 /* LfpTriggeredAverageCanvas.h */,
-				5894D40A0E8FA6E9B3EBF9D9 /* SpikeObject.cpp */,
-				ADCB42E4C5641007A4B78025 /* SpikeObject.h */,
-				A7D4C9E3ED3763847C087F46 /* SpikeDisplayCanvas.cpp */,
-				4E6EE225098D32E7D5DE60B2 /* SpikeDisplayCanvas.h */,
-				215E1BD79B5870D5356810F0 /* Visualizer.h */,
-				66463AB11EA4D6341C32F27E /* DataWindow.cpp */,
-				FFFBDB9A00240D797751FEE6 /* DataWindow.h */,
-				4A94E809624F99387E600399 /* LfpDisplayCanvas.cpp */,
-				12B5DDCB6E5ECD93A4C55BB5 /* LfpDisplayCanvas.h */,
-				F2FDC07162CAEDE524F09CFC /* OpenGLCanvas.cpp */,
-				DA4A6BD7079F2BC73B5035F3 /* OpenGLCanvas.h */,
-			);
-			name = Visualization;
-			sourceTree = "<group>";
-		};
-		C55C0342ACE444BC42092159 /* native */ = {
-			isa = PBXGroup;
-			children = (
-				70ECB490BD59F59D003F3BEE /* juce_android_CameraDevice.cpp */,
-				6ABF91320A2EB6D307091AEE /* juce_mac_CameraDevice.mm */,
-				EB5F9A50EB53A57D6AE303C2 /* juce_mac_QuickTimeMovieComponent.mm */,
-				D1D8F82F848413581B274A5D /* juce_win32_CameraDevice.cpp */,
-				65980344D141B0008A94E2E4 /* juce_win32_DirectShowComponent.cpp */,
-				020205BB77179A9BE3FFF1E1 /* juce_win32_QuickTimeMovieComponent.cpp */,
-			);
-			name = native;
-			sourceTree = "<group>";
-		};
-		C7E3612878FFD65D522A32A7 /* buffers */ = {
-			isa = PBXGroup;
-			children = (
-				563F35B171FAF2540923CE45 /* juce_AudioDataConverters.cpp */,
-				EA73332E3D5AEC04ADDFBB2A /* juce_AudioDataConverters.h */,
-				80E8C07F5807C65BCDFCCF94 /* juce_AudioSampleBuffer.cpp */,
-				1CB0D7AC988EDEC838A1C546 /* juce_AudioSampleBuffer.h */,
-				BE506F381B90833512348968 /* juce_FloatVectorOperations.cpp */,
-				42BF0530EADF336E58D39CD3 /* juce_FloatVectorOperations.h */,
-			);
-			name = buffers;
-			sourceTree = "<group>";
-		};
-		C8A65F145D072BB3DA28595B /* misc */ = {
-			isa = PBXGroup;
-			children = (
-				3F56A025C4D83EBDB66E3676 /* juce_AppleRemote.h */,
-				F46843B979D0385C733C797A /* juce_BubbleMessageComponent.cpp */,
-				AD1950C0733B3470777BF861 /* juce_BubbleMessageComponent.h */,
-				CE2BD40797A6E7647FDBE736 /* juce_ColourSelector.cpp */,
-				23D82A4C165DD596474F30E4 /* juce_ColourSelector.h */,
-				1E9FE44F0CCC6604B5469412 /* juce_KeyMappingEditorComponent.cpp */,
-				F0D9A28C206D7A8BA7089D29 /* juce_KeyMappingEditorComponent.h */,
-				88E5D0906646465409715828 /* juce_PreferencesPanel.cpp */,
-				D4F94F0232F0CD426DFC44C5 /* juce_PreferencesPanel.h */,
-				0AA8F001A50408977E76ED96 /* juce_RecentlyOpenedFilesList.cpp */,
-				FD88DA941838FC91D222DF35 /* juce_RecentlyOpenedFilesList.h */,
-				92E07CA13571893873565AC7 /* juce_SplashScreen.cpp */,
-				6D4BA4399FDEB6D2195B257D /* juce_SplashScreen.h */,
-				7A9F37527280A470F201FB6E /* juce_SystemTrayIconComponent.cpp */,
-				73C69D948D33899821536025 /* juce_SystemTrayIconComponent.h */,
-				8E696460A8A860B7A4044DFC /* juce_WebBrowserComponent.h */,
-			);
-			name = misc;
-			sourceTree = "<group>";
-		};
-		CDD260628D8AFE969895A610 /* text */ = {
-			isa = PBXGroup;
-			children = (
-				AFE835E175F7159E1E7C6CC7 /* juce_CharacterFunctions.cpp */,
-				2DA0032B6DF10345C4842BF5 /* juce_CharacterFunctions.h */,
-				B64893F699A10B03AA4AFF6B /* juce_CharPointer_ASCII.h */,
-				9200FC900D22733AE716C364 /* juce_CharPointer_UTF16.h */,
-				6596D69CCD1502DC6BBD15F1 /* juce_CharPointer_UTF32.h */,
-				55F7467B96E236DD558228C9 /* juce_CharPointer_UTF8.h */,
-				05BD169B8574607A6F6AD3B6 /* juce_Identifier.cpp */,
-				6C8489C41782E3D391AF0C26 /* juce_Identifier.h */,
-				1246C8A62803B7E115713705 /* juce_LocalisedStrings.cpp */,
-				E91923510CB2280C3A3B9E9C /* juce_LocalisedStrings.h */,
-				1F12D1392E5DF34C3A3C445D /* juce_NewLine.h */,
-				0A413228C75C046CE683E0E6 /* juce_String.cpp */,
-				09A159213372995F3CCEB85B /* juce_String.h */,
-				38B5A37F33AE3FB2014BF095 /* juce_StringArray.cpp */,
-				2847E92BB432EEB9D5A59260 /* juce_StringArray.h */,
-				B9E2607F1605D308CB331FCC /* juce_StringPairArray.cpp */,
-				EAEA49B9394D802B79CA8164 /* juce_StringPairArray.h */,
-				C67AA7952D9EF7E248118B85 /* juce_StringPool.cpp */,
-				EAC262A83CD2BEA14542AE89 /* juce_StringPool.h */,
-				B7BEB7779860FE877E4D1BC8 /* juce_TextDiff.cpp */,
-				C98D4FF283E598244E89CD83 /* juce_TextDiff.h */,
-			);
-			name = text;
-			sourceTree = "<group>";
-		};
-		D3C338AADE455AEA6C248E21 /* colour */ = {
-			isa = PBXGroup;
-			children = (
-				FC080F7DF94ABCB7EA09224A /* juce_Colour.cpp */,
-				4C81E05B39376F54775A1027 /* juce_Colour.h */,
-				90F2939F533A26AC021E42B1 /* juce_ColourGradient.cpp */,
-				A708E79EB9EB7CC44030F5D5 /* juce_ColourGradient.h */,
-				6BBBC0907D7A62E2F3AB9BDF /* juce_Colours.cpp */,
-				FB7E91937D3BBE00F64F0B72 /* juce_Colours.h */,
-				AFB684CE06F9256324EE0B4C /* juce_FillType.cpp */,
-				B87C1BD13762817BE27DC2F7 /* juce_FillType.h */,
-				7A93BFD2180B5E00B124CB1A /* juce_PixelFormats.h */,
-			);
-			name = colour;
-			sourceTree = "<group>";
-		};
-		D6EA061B97C039BF4BAAB444 /* effects */ = {
-			isa = PBXGroup;
-			children = (
-				1191BF3048664183033BFF89 /* juce_DropShadowEffect.cpp */,
-				8B7EB54E1F773517A65D935C /* juce_DropShadowEffect.h */,
-				0AAFE3F4D106138401C190C5 /* juce_GlowEffect.cpp */,
-				AADBA8C0AD524CE677428AFF /* juce_GlowEffect.h */,
-				B2FA9CC4754E136F22281176 /* juce_ImageEffectFilter.h */,
-			);
-			name = effects;
-			sourceTree = "<group>";
-		};
-		D70BE7E6ECFBD4AD6F29AA64 /* interprocess */ = {
-			isa = PBXGroup;
-			children = (
-				9360657FDE33FA37D80075D1 /* juce_InterprocessConnection.cpp */,
-				E7460F066237871A704733E7 /* juce_InterprocessConnection.h */,
-				EAC7A64301F0BF2C5E33A1F9 /* juce_InterprocessConnectionServer.cpp */,
-				946FDFCA107B3F4C74C471B4 /* juce_InterprocessConnectionServer.h */,
-			);
-			name = interprocess;
-			sourceTree = "<group>";
-		};
-		D72CD5E87BC67DDD61A82105 /* unit_tests */ = {
-			isa = PBXGroup;
-			children = (
-				4D8F94CA49DB11E07918B4C9 /* juce_UnitTest.cpp */,
-				53130F5F47EB211416C028F6 /* juce_UnitTest.h */,
-			);
-			name = unit_tests;
-			sourceTree = "<group>";
-		};
-		DA98B2B8AD88362017D0133B /* components */ = {
-			isa = PBXGroup;
-			children = (
-				085F51FEE5C5FDAA321090A0 /* juce_CachedComponentImage.h */,
-				01C313C323E5CB995C939E0B /* juce_Component.cpp */,
-				EEFC66D2DF5FD66B4D83B22F /* juce_Component.h */,
-				4F4234DC14D3689C22655D0C /* juce_ComponentListener.cpp */,
-				50DD8D693741DD18106C0BA7 /* juce_ComponentListener.h */,
-				A15596CDCC27B86FC070D7FA /* juce_Desktop.cpp */,
-				CD41C1D09F6D73FA33993F45 /* juce_Desktop.h */,
-				1DF5FD417930A62110DF0419 /* juce_ModalComponentManager.cpp */,
-				45883809F1335E6C745F8155 /* juce_ModalComponentManager.h */,
-			);
-			name = components;
-			sourceTree = "<group>";
-		};
-		DAA118DDF10823819CE57BF1 /* layout */ = {
-			isa = PBXGroup;
-			children = (
-				B674DCA2C2A6AF6B58AA7820 /* juce_ComponentAnimator.cpp */,
-				BABBEE3876B90C8A57C3074D /* juce_ComponentAnimator.h */,
-				17B29FF3D3EA14EF2BE149BB /* juce_ComponentBoundsConstrainer.cpp */,
-				674FDCCEF6A1379A0F689004 /* juce_ComponentBoundsConstrainer.h */,
-				6DD526F86CBF2C3B3487FFE1 /* juce_ComponentBuilder.cpp */,
-				2FF422D0633A28558D0227EC /* juce_ComponentBuilder.h */,
-				313970BBDAAA4EDC8B322F3A /* juce_ComponentMovementWatcher.cpp */,
-				EE4DD055D31F7D9DC718DBD8 /* juce_ComponentMovementWatcher.h */,
-				570299171BCE863C54FBBA54 /* juce_ConcertinaPanel.cpp */,
-				4E71B355F2BABAF69CC4114D /* juce_ConcertinaPanel.h */,
-				7D88F7083884A5ED2DBE7534 /* juce_GroupComponent.cpp */,
-				5E0F8A60411A03461FD687CE /* juce_GroupComponent.h */,
-				C195559D311BAB51CFB545BA /* juce_MultiDocumentPanel.cpp */,
-				6E2F243D8F70CC92391204A4 /* juce_MultiDocumentPanel.h */,
-				75FCE8908DD9055F90E93716 /* juce_ResizableBorderComponent.cpp */,
-				5E1EFF4EEA5684FA00CAA353 /* juce_ResizableBorderComponent.h */,
-				94BD861806F8EA598EC09370 /* juce_ResizableCornerComponent.cpp */,
-				E23FA5E940A1434B0305875D /* juce_ResizableCornerComponent.h */,
-				EE0336B43A39FD585DF638EE /* juce_ResizableEdgeComponent.cpp */,
-				CC42C4D4230BE4F1071CB2D3 /* juce_ResizableEdgeComponent.h */,
-				F1099BFF0BC1656A23D62E84 /* juce_ScrollBar.cpp */,
-				5B411F4FCF0F69798C9E4A88 /* juce_ScrollBar.h */,
-				43420911407CC35CE2A02B38 /* juce_StretchableLayoutManager.cpp */,
-				DDE157BB06373ECDBB23469C /* juce_StretchableLayoutManager.h */,
-				918837CC0447C50774036664 /* juce_StretchableLayoutResizerBar.cpp */,
-				D06A8FDAD8B22537EA594383 /* juce_StretchableLayoutResizerBar.h */,
-				3E0942A2D72F50FDE27C14AE /* juce_StretchableObjectResizer.cpp */,
-				416B99B14B44CB16B725C4B2 /* juce_StretchableObjectResizer.h */,
-				0D3C20D1F00B7B1381E6B987 /* juce_TabbedButtonBar.cpp */,
-				F10FB240E10A5742CE366A91 /* juce_TabbedButtonBar.h */,
-				4AE36D25675E32A897F97BFA /* juce_TabbedComponent.cpp */,
-				510ACDAD798813D7FC110197 /* juce_TabbedComponent.h */,
-				AEF53FD0FBBFF5242EDD7032 /* juce_Viewport.cpp */,
-				9F6664EB2C39D224C6BCC75E /* juce_Viewport.h */,
-			);
-			name = layout;
-			sourceTree = "<group>";
-		};
-		DE30EC58A5AE1CD381356739 /* misc */ = {
-			isa = PBXGroup;
-			children = (
-				3FFD5E5D5C1D8B48DBBB9D18 /* juce_Result.cpp */,
-				0BCAC20DAB10B957168B85D6 /* juce_Result.h */,
-				F796260525BD82FFC1D1732C /* juce_Uuid.cpp */,
-				215B159836CE40810964B773 /* juce_Uuid.h */,
-				349C9FCEDC32E73DCB7AE806 /* juce_WindowsRegistry.h */,
-			);
-			name = misc;
-			sourceTree = "<group>";
-		};
-		DE87FCC919AE658D7931F3BA /* positioning */ = {
-			isa = PBXGroup;
-			children = (
-				C454DFC77F19AB044372610E /* juce_MarkerList.cpp */,
-				A93F302B8D91A997F54D231B /* juce_MarkerList.h */,
-				BB0BB31575E1377F0C560D53 /* juce_RelativeCoordinate.cpp */,
-				B43C27BEC3AB681389FC5FC5 /* juce_RelativeCoordinate.h */,
-				75A4EEE127FAB86D65FF5F6E /* juce_RelativeCoordinatePositioner.cpp */,
-				EDAC82BD742A54182E8DF2FE /* juce_RelativeCoordinatePositioner.h */,
-				FD3A6BD3A8898E137DF257B9 /* juce_RelativeParallelogram.cpp */,
-				EF4A6E0E1232071252ACCD7B /* juce_RelativeParallelogram.h */,
-				51926BEEA63BF141D93A5B36 /* juce_RelativePoint.cpp */,
-				C41504F388D0B181B003B627 /* juce_RelativePoint.h */,
-				08907A4BA0D5628476D19C48 /* juce_RelativePointPath.cpp */,
-				4A28A492852AEFBF508C1FC1 /* juce_RelativePointPath.h */,
-				DA30BA6BF482A353393D5926 /* juce_RelativeRectangle.cpp */,
-				DAA4306D30617137463ED247 /* juce_RelativeRectangle.h */,
-			);
-			name = positioning;
-			sourceTree = "<group>";
-		};
-		DEA24DC5AC8325310FB40395 /* DataThreads */ = {
-			isa = PBXGroup;
-			children = (
-				EBA825AF6FDB51EBA368CB8D /* rhythm-api */,
-				A3FB0EA0264580F6B00D993B /* RHD2000Thread.cpp */,
-				23A6BA852B71DAAF3F709428 /* RHD2000Thread.h */,
-				1718EC50691D8421EC00F8B3 /* FileReaderThread.cpp */,
-				95B57108E929DD11F898B7B1 /* FileReaderThread.h */,
-				FA23A1334E4CFA77BC18A153 /* FPGAThread.cpp */,
-				8751DF970A9E3598683BACAF /* FPGAThread.h */,
-				788F8B7719B70465762B634B /* DataBuffer.cpp */,
-				F09FD6D9CA4997216ADBF54F /* DataBuffer.h */,
-				92602D7166325C7232B85EDD /* DataThread.cpp */,
-				0287B009511521BEAAE8A52C /* DataThread.h */,
-			);
-			name = DataThreads;
-			sourceTree = "<group>";
-		};
-		E2198B85DAA7C61CCD912DD5 /* documents */ = {
-			isa = PBXGroup;
-			children = (
-				D1F9878B45ABC403F3749567 /* juce_FileBasedDocument.cpp */,
-				C679AE9BBB9B1EE3BAB09E11 /* juce_FileBasedDocument.h */,
-			);
-			name = documents;
-			sourceTree = "<group>";
-		};
-		E2F864696FA2DDDAD60C7E83 /* juce_audio_formats */ = {
-			isa = PBXGroup;
-			children = (
-				8A5AC1CA1E8CB52621B64DA4 /* format */,
-				6DDA36A41852F78F61C4BA23 /* codecs */,
-				147EC1A2CF770171DFB61105 /* sampler */,
-				D0E568AD5445AF061317E01D /* juce_module_info */,
-				07FD5E530E9E6BFB2ACA4B8C /* juce_audio_formats.h */,
-			);
-			name = juce_audio_formats;
-			sourceTree = "<group>";
-		};
-		E30221BFC59C887A6337E8C8 /* native */ = {
-			isa = PBXGroup;
-			children = (
-				89B0B267EF0A2A19A082EB86 /* juce_android_Fonts.cpp */,
-				6DCDFF2618CFEECEACE87630 /* juce_android_GraphicsContext.cpp */,
-				AF7106E30ED950436CCEC712 /* juce_freetype_Fonts.cpp */,
-				D48EB74E1B5AAC7846196B01 /* juce_linux_Fonts.cpp */,
-				3D100F6FDB04756402F3BCC9 /* juce_mac_CoreGraphicsContext.h */,
-				6832130272774CD542793762 /* juce_mac_CoreGraphicsContext.mm */,
-				E33F167E4AA1C44596A1EBED /* juce_mac_CoreGraphicsHelpers.h */,
-				CA09B0483969444C7CD106DC /* juce_mac_Fonts.mm */,
-				B021D393D0E2625741512320 /* juce_RenderingHelpers.h */,
-				603764889DE750F8E87F6428 /* juce_win32_Direct2DGraphicsContext.cpp */,
-				7D36B006AE0B139D8A3D8641 /* juce_win32_DirectWriteTypeface.cpp */,
-				55EBFCA56B915C8CD043365C /* juce_win32_DirectWriteTypeLayout.cpp */,
-				A0D768F1B92568344DAC9F0B /* juce_win32_Fonts.cpp */,
-			);
-			name = native;
-			sourceTree = "<group>";
-		};
-		E3229181F8CC2BD5E409AF00 /* juce_gui_extra */ = {
-			isa = PBXGroup;
-			children = (
-				9ADB0069D1F40FF3865041E3 /* code_editor */,
-				E2198B85DAA7C61CCD912DD5 /* documents */,
-				4DD214F6A346B4C4F28B3C5A /* embedding */,
-				2A882D30C0E50E70FCD95554 /* lookandfeel */,
-				C8A65F145D072BB3DA28595B /* misc */,
-				9924BF5224418D631DE02DA4 /* native */,
-				1C639F4C139C8D7753AA9BB6 /* juce_module_info */,
-				586448E180F8ACBF5A1565B0 /* juce_gui_extra.h */,
-			);
-			name = juce_gui_extra;
-			sourceTree = "<group>";
-		};
-		E4BC8B84B396D69A78DD829B /* json */ = {
-			isa = PBXGroup;
-			children = (
-				8AA1009705E8A9531C707ED1 /* juce_JSON.cpp */,
-				4179FCF100DC52282D0F9753 /* juce_JSON.h */,
-			);
-			name = json;
-			sourceTree = "<group>";
-		};
-		E5D588C725B362D52B7F0801 /* threads */ = {
-			isa = PBXGroup;
-			children = (
-				47041E3794FA20F67F39AE63 /* juce_ChildProcess.cpp */,
-				901DB6D5FE9134F2ADB9AE46 /* juce_ChildProcess.h */,
-				4608E765A643BC0CB2C1BB02 /* juce_CriticalSection.h */,
-				515213CC3271E8DEA8125D33 /* juce_DynamicLibrary.h */,
-				DE4861552DB1976665B25DFD /* juce_HighResolutionTimer.cpp */,
-				EAB6A66678B122C578B16445 /* juce_HighResolutionTimer.h */,
-				DB7866AFC8A4894810DBD05E /* juce_InterProcessLock.h */,
-				EA9518CDEA7049C21D5CE2D5 /* juce_Process.h */,
-				E34E535DA9CBF248E32F7B45 /* juce_ReadWriteLock.cpp */,
-				113404D3FDE3745DF1E8D014 /* juce_ReadWriteLock.h */,
-				ABA3FCD5D762336535D56D94 /* juce_ScopedLock.h */,
-				7C6921FE817699C1B95AEBF6 /* juce_ScopedReadLock.h */,
-				2D20F49E12A7D313049E0258 /* juce_ScopedWriteLock.h */,
-				36A9736F04AAA2F8E9D711BB /* juce_SpinLock.h */,
-				222AC2E9BEFE12BE7FF88879 /* juce_Thread.cpp */,
-				8EB76CA261F62A89B3D25F81 /* juce_Thread.h */,
-				A6736FBDFBB0B82E22D2B1C0 /* juce_ThreadLocalValue.h */,
-				748E62D05C8FFF74DCA234C7 /* juce_ThreadPool.cpp */,
-				0B382285EEDD8A3FDB45C074 /* juce_ThreadPool.h */,
-				4133FE7830C52BBA035D82B8 /* juce_TimeSliceThread.cpp */,
-				DEE2959DBBC84EA8448A0F77 /* juce_TimeSliceThread.h */,
-				DAC81FECCE54087394BE69F7 /* juce_WaitableEvent.h */,
-			);
-			name = threads;
-			sourceTree = "<group>";
-		};
-		EBA825AF6FDB51EBA368CB8D /* rhythm-api */ = {
-			isa = PBXGroup;
-			children = (
-				235A8987D99A191D07208D2F /* okFrontPanelDLL.cpp */,
-				14F594C425F332F455A16D35 /* okFrontPanelDLL.h */,
-				ECB5A75A81B90327F58CBD9E /* rhd2000datablock.cpp */,
-				80EEDD40F49120ADBE9DCBDF /* rhd2000datablock.h */,
-				2D2BAC4320470CF68743F58E /* rhd2000evalboard.cpp */,
-				FA2F04BA4E146ABF649BBE89 /* rhd2000evalboard.h */,
-				5DB3B3197F8C1E5EE159D6FC /* rhd2000registers.cpp */,
-				8A989F74B1957BCB3B9BA398 /* rhd2000registers.h */,
-			);
-			name = "rhythm-api";
-			sourceTree = "<group>";
-		};
-		F196226BFBA15D76688C61C6 /* juce_cryptography */ = {
-			isa = PBXGroup;
-			children = (
-				7377EF4F37D5F898D74C4C2D /* encryption */,
-				2A96C9BD7209F57EE8E19BBA /* hashing */,
-				01859D6E7D95E44BD8E17D91 /* juce_module_info */,
-				C16065CD5A8054262B81C1A3 /* juce_cryptography.h */,
-			);
-			name = juce_cryptography;
-			sourceTree = "<group>";
-		};
-		F61CCB10A356CE4278F74478 /* juce_events */ = {
-			isa = PBXGroup;
-			children = (
-				689A94018921FED3F037B194 /* messages */,
-				530413F49A2E29570D8A9761 /* timers */,
-				259BB14332EF6F524455BF3C /* broadcasters */,
-				D70BE7E6ECFBD4AD6F29AA64 /* interprocess */,
-				0A3CD1724922FB098543C013 /* native */,
-				31FDA03EF1B527B336FA6263 /* juce_module_info */,
-				CF758CB1E06DDA1AB7F5C9CC /* juce_events.h */,
-			);
-			name = juce_events;
-			sourceTree = "<group>";
-		};
-		FA0E0597ED415901958AD5AE /* Products */ = {
-			isa = PBXGroup;
-			children = (
-				99E1BC08B886CFDD2CCFD462 /* open-ephys.app */,
-			);
-			name = Products;
-			sourceTree = "<group>";
-		};
-		FCD30A3CA425C3FDE6CEBAED /* native */ = {
-			isa = PBXGroup;
-			children = (
-				0A42FFB89531588E51762D3E /* juce_android_Audio.cpp */,
-				7D363D7B36A55EEB3198A827 /* juce_android_Midi.cpp */,
-				21D3C1095D2B5A834D998B74 /* juce_android_OpenSL.cpp */,
-				FF1B5858C942CA02EEC38E69 /* juce_ios_Audio.cpp */,
-				601654292170CD2D60E912A6 /* juce_linux_ALSA.cpp */,
-				B7D848E4F85AE11FDE4D164D /* juce_linux_AudioCDReader.cpp */,
-				FEF0A4E3C8D22A830BCE2B67 /* juce_linux_JackAudio.cpp */,
-				E8964C0BE264A55753BC6B7B /* juce_linux_Midi.cpp */,
-				9FC97A1CFD250F7215B4E397 /* juce_mac_AudioCDBurner.mm */,
-				AEC2DABFC0517B4BE0CD704C /* juce_mac_AudioCDReader.mm */,
-				AF3E3AE70160C3392B237316 /* juce_mac_CoreAudio.cpp */,
-				39422C7D01635DD9C00B5136 /* juce_mac_CoreMidi.cpp */,
-				17CACEC7EA0A4B55A06A0993 /* juce_MidiDataConcatenator.h */,
-				B0A076D9536B6754F34E4606 /* juce_win32_ASIO.cpp */,
-				6CBD8647DB17F1B58B14A3BC /* juce_win32_AudioCDBurner.cpp */,
-				F2F11D7C596DAE5579610CCC /* juce_win32_AudioCDReader.cpp */,
-				5B7EC53FD2232CA799D6C018 /* juce_win32_DirectSound.cpp */,
-				25DCA4D0E86DFB51AF637D21 /* juce_win32_Midi.cpp */,
-				E5B10AA248D400FDB2645084 /* juce_win32_WASAPI.cpp */,
-			);
-			name = native;
-			sourceTree = "<group>";
-		};
-		FD67C32AD7A3D9BDC3CB7896 /* files */ = {
-			isa = PBXGroup;
-			children = (
-				0DE9D2FE41553B4D4316DD55 /* juce_DirectoryIterator.cpp */,
-				B2241E3C5C9F93389586F357 /* juce_DirectoryIterator.h */,
-				B4C52FC94D6C680C33ED85C9 /* juce_File.cpp */,
-				108DF32ADFBA5CA48F928A92 /* juce_File.h */,
-				B2EF409A1F459E964756BA7C /* juce_FileInputStream.cpp */,
-				5E663D5A55F191AB92A1383F /* juce_FileInputStream.h */,
-				DD5695DE97CEF7BE76869232 /* juce_FileOutputStream.cpp */,
-				F8322ED101601866FFB1698C /* juce_FileOutputStream.h */,
-				21A0260D2DB039B81DF4970C /* juce_FileSearchPath.cpp */,
-				AE9359DBA841F88EF3DA9700 /* juce_FileSearchPath.h */,
-				AD960F561259904BA68DDA73 /* juce_MemoryMappedFile.h */,
-				6EA1CC7DACDDBA863179521A /* juce_TemporaryFile.cpp */,
-				ECCE033FF2ACE42188FA4A7F /* juce_TemporaryFile.h */,
-			);
-			name = files;
-			sourceTree = "<group>";
-		};
-/* End PBXGroup section */
-
-/* Begin PBXNativeTarget section */
-		609761DEC9151D2CDD50270C /* open-ephys */ = {
-			isa = PBXNativeTarget;
-			buildConfigurationList = B0259CB1FA28CEC89ED4FA14 /* Build configuration list for PBXNativeTarget "open-ephys" */;
-			buildPhases = (
-				256EEB2E7946EFA9B0774D25 /* Resources */,
-				0C1B429379FBBA77A635B49A /* Sources */,
-				7BE915E5A64C787EBF13A8E7 /* Frameworks */,
-			);
-			buildRules = (
-			);
-			dependencies = (
-			);
-			name = "open-ephys";
-			productInstallPath = "$(HOME)/Applications";
-			productName = "open-ephys";
-			productReference = 99E1BC08B886CFDD2CCFD462 /* open-ephys.app */;
-			productType = "com.apple.product-type.application";
-		};
-/* End PBXNativeTarget section */
-
-/* Begin PBXProject section */
-		41375E3272D6505F75FDEEEB /* Project object */ = {
-			isa = PBXProject;
-			attributes = {
-				LastUpgradeCheck = 0440;
-			};
-			buildConfigurationList = 3B096175C0B17BFA58475A08 /* Build configuration list for PBXProject "open-ephys" */;
-			compatibilityVersion = "Xcode 3.2";
-			developmentRegion = English;
-			hasScannedForEncodings = 0;
-			knownRegions = (
-				en,
-			);
-			mainGroup = A7589AF92E6E958E1F866761 /* Source */;
-			projectDirPath = "";
-			projectRoot = "";
-			targets = (
-				609761DEC9151D2CDD50270C /* open-ephys */,
-			);
-		};
-/* End PBXProject section */
-
-/* Begin PBXResourcesBuildPhase section */
-		256EEB2E7946EFA9B0774D25 /* Resources */ = {
-			isa = PBXResourcesBuildPhase;
-			buildActionMask = 2147483647;
-			files = (
-				2D2BDB63CBD0BED07FF9E44B /* RecentFilesMenuTemplate.nib in Resources */,
-				4FA2949D3023FC2E377AFFB6 /* unibody-8.otf in Resources */,
-			);
-			runOnlyForDeploymentPostprocessing = 0;
-		};
-/* End PBXResourcesBuildPhase section */
-
-/* Begin PBXSourcesBuildPhase section */
-		0C1B429379FBBA77A635B49A /* Sources */ = {
-			isa = PBXSourcesBuildPhase;
-			buildActionMask = 2147483647;
-			files = (
-				14BDAEA656AAFA60334CC55C /* AccessClass.cpp in Sources */,
-				C853FCE2F6C91B3643322CF0 /* PracticalSocket.cpp in Sources */,
-				00A0D05390DB9F2B74DDAA78 /* Bessel.cpp in Sources */,
-				4AD3281B0CCF122A25E33667 /* Biquad.cpp in Sources */,
-				F505DF3C2BA492B5A2F28D05 /* Butterworth.cpp in Sources */,
-				B226387EB0FCE3BE6773FF61 /* Cascade.cpp in Sources */,
-				B3B08037F49EC7540586828F /* ChebyshevI.cpp in Sources */,
-				B6C73582C501D8C3C03A4860 /* ChebyshevII.cpp in Sources */,
-				129ADFA8B25DE091AFA2D9E3 /* Custom.cpp in Sources */,
-				285FF16149C85F2793EBCBAE /* Design.cpp in Sources */,
-				D19775DC99C67AD20F98EF17 /* Documentation.cpp in Sources */,
-				CB470032BC92A30906C96258 /* Elliptic.cpp in Sources */,
-				4FEC4EC2796E37A3B11B50B9 /* Filter.cpp in Sources */,
-				A44FEA7117CFE2F06B9889B4 /* Legendre.cpp in Sources */,
-				C0E966234C8AF91C19CF6EA4 /* Param.cpp in Sources */,
-				BBE886EA79C50D0D68A5A753 /* PoleFilter.cpp in Sources */,
-				9D17609E468FC65EB70ED7F4 /* RBJ.cpp in Sources */,
-				AE06672D2CBF8F64465B2126 /* RootFinder.cpp in Sources */,
-				69630D3ECA4D6014EE3734CD /* State.cpp in Sources */,
-				0AE243437B40602D35435C32 /* AudioComponent.cpp in Sources */,
-				B89453078EB0A8107F39EDF3 /* SerialInput.cpp in Sources */,
-				A2969F0562F47DEF11181DF0 /* LfpTriggeredAverageNode.cpp in Sources */,
-				F25EC78DCCC9CCEE805AE011 /* FileReader.cpp in Sources */,
-				EA6A1BDDF81818D516B93DD6 /* ChannelMappingNode.cpp in Sources */,
-				7077270005BA819E3D5654B5 /* PulsePalOutput.cpp in Sources */,
-				FDCFDC9CC6D7A82131190FB0 /* ReferenceNode.cpp in Sources */,
-				11D82BA398E9433440B76F66 /* PhaseDetector.cpp in Sources */,
-				EDEE5E21F0C9BDB7DB796083 /* AudioResamplingNode.cpp in Sources */,
-				C6F08BF3EF53274A42BB88EB /* Channel.cpp in Sources */,
-				790911EDF00A4BF77327D99A /* PulsePal.cpp in Sources */,
-				DDDFAE2042D8AD20CC78CE3C /* ofArduino.cpp in Sources */,
-				582C224AA50C9395810C8E27 /* ofSerial.cpp in Sources */,
-				704484388E63CDE33491E1AB /* EventDetector.cpp in Sources */,
-				1691EC0AC4C7083D65B925E2 /* FPGAOutput.cpp in Sources */,
-				AD032CEA5DBE4D4C76D3D2D1 /* ArduinoOutput.cpp in Sources */,
-				9E8544C3983B3203530B5A49 /* Parameter.cpp in Sources */,
-				685151FF4FB872983524A5C3 /* SpikeDisplayNode.cpp in Sources */,
-				627C7B84F5FD275FAF43663A /* WiFiOutput.cpp in Sources */,
-				C59764685E62E7C4D323F84B /* LfpDisplayNode.cpp in Sources */,
-				E4DA638CDD4DD574A6CD843E /* RecordControl.cpp in Sources */,
-				2B4A80DCF867DC025C21966B /* Merger.cpp in Sources */,
-				D0E9E20F9D8FDA700BB6D820 /* Splitter.cpp in Sources */,
-				7A74EFD7EF20C9D185DBD9FA /* LfpTriggeredAverageCanvas.cpp in Sources */,
-				19BB86C918F89D1377F8A0E1 /* SpikeObject.cpp in Sources */,
-				EE56A6BBBFA4A27A4BCF7279 /* SpikeDisplayCanvas.cpp in Sources */,
-				1B620FC17AAECA4C5DE741E2 /* DataWindow.cpp in Sources */,
-				5570682BF1A39FB3E3FAC182 /* LfpDisplayCanvas.cpp in Sources */,
-				3C464BC802026D6EF6AD3818 /* OpenGLCanvas.cpp in Sources */,
-				ED8CB527B27C67E9E4DA027C /* SpikeDetector.cpp in Sources */,
-				DE758AF46844DF951655966C /* AudioNode.cpp in Sources */,
-				80E5365461A5A7A32C48C563 /* EventNode.cpp in Sources */,
-				A3CF90DE56808A47519FC101 /* SerialInputEditor.cpp in Sources */,
-				029C3B11BE586DA100895A60 /* ElectrodeButtons.cpp in Sources */,
-				DD77A0AB68C932F294B753C2 /* LfpTriggeredAverageEditor.cpp in Sources */,
-				52E0D9DC7F5C4703257D8BEB /* ChannelMappingEditor.cpp in Sources */,
-				EA46BA3970E958013FF85690 /* FileReaderEditor.cpp in Sources */,
-				88B896EB9793E0C44410D981 /* PhaseDetectorEditor.cpp in Sources */,
-				6272253EB0051C1F215CD4D9 /* PulsePalOutputEditor.cpp in Sources */,
-				AF26E388BF6536803E762CB1 /* RHD2000Editor.cpp in Sources */,
-				0CEFF81CD8861F959DB13362 /* RecordControlEditor.cpp in Sources */,
-				352F3875222B1D233013AAF9 /* ReferenceNodeEditor.cpp in Sources */,
-				F0EC60AEFAFF3D289F8110BE /* ResamplingNodeEditor.cpp in Sources */,
-				C3406F00595AEFF068EDB162 /* FPGAOutputEditor.cpp in Sources */,
-				3A2E957EB8D117C535F119E9 /* ArduinoOutputEditor.cpp in Sources */,
-				52AE3F7AEED81BA9ED5C4830 /* ChannelSelector.cpp in Sources */,
-				3933895CA488855A23943F61 /* ParameterEditor.cpp in Sources */,
-				AF67C81811F18FCE6AA9C895 /* SpikeDisplayEditor.cpp in Sources */,
-				AA16BE5A6BBD024C8FCFCDA8 /* VisualizerEditor.cpp in Sources */,
-				992137E90F9D41522FD56875 /* MergerEditor.cpp in Sources */,
-				7F188166D38DA7FB23311413 /* ImageIcon.cpp in Sources */,
-				A454D138EC507C01D299AB0F /* WiFiOutputEditor.cpp in Sources */,
-				784125612E2B7AC6CD89D835 /* EventNodeEditor.cpp in Sources */,
-				21539690A9A5DD20AFAF41D3 /* SignalGeneratorEditor.cpp in Sources */,
-				0836C50051EF59BF91D7B12D /* LfpDisplayEditor.cpp in Sources */,
-				55CD2E9F373B69C3E8363B78 /* SourceNodeEditor.cpp in Sources */,
-				2B29D90B985E9EB788472EFE /* SplitterEditor.cpp in Sources */,
-				D0873C347977633B4421B94D /* SpikeDetectorEditor.cpp in Sources */,
-				BF3254F07C15D467D6DB3FEF /* AudioEditor.cpp in Sources */,
-				6029B20DF2BD523AC0F78896 /* FilterEditor.cpp in Sources */,
-				6702EEA4E99D503C0EE933C4 /* GenericEditor.cpp in Sources */,
-				89FCE8890946693CD5FC4A70 /* okFrontPanelDLL.cpp in Sources */,
-				C9AC286A46B3A1318F298DEF /* rhd2000datablock.cpp in Sources */,
-				DA836EC803E4FF4EDEBE6386 /* rhd2000evalboard.cpp in Sources */,
-				702C9BFCE865CB6C6B8BFB0D /* rhd2000registers.cpp in Sources */,
-				739573501D1D440A72C5C2E5 /* RHD2000Thread.cpp in Sources */,
-				955561F4FF4484648FDB9F73 /* FileReaderThread.cpp in Sources */,
-				6B67D7B6301182C7621294B6 /* FPGAThread.cpp in Sources */,
-				FAE745870674A07A65690433 /* DataBuffer.cpp in Sources */,
-				24CC7E9A7E87F762D4AB0467 /* DataThread.cpp in Sources */,
-				66F3B79BDF9BFB631D7E3584 /* RecordNode.cpp in Sources */,
-				996F9E4989EB47941D8100DA /* SignalGenerator.cpp in Sources */,
-				BE54C019A73BBAE05BFD7D17 /* ResamplingNode.cpp in Sources */,
-				5AE42EF7A713B1EC0ACF9EDE /* FilterNode.cpp in Sources */,
-				71111DE81104B1536ECB6DFB /* SourceNode.cpp in Sources */,
-				85A60568B3DC342C76B4E679 /* GenericProcessor.cpp in Sources */,
-				8A5BACA019DA9B0EFAD5CE93 /* ProcessorGraph.cpp in Sources */,
-				D499273B65D901D0A101CAAA /* GraphViewer.cpp in Sources */,
-				95AE939ADE096394CCD2526F /* EditorViewportButtons.cpp in Sources */,
-				E85DA5FC9A162F129ABA7113 /* SignalChainManager.cpp in Sources */,
-				6A13D8F42A330E2C410B43E3 /* EditorViewport.cpp in Sources */,
-				13F1111511DD01E843E631CA /* ProcessorList.cpp in Sources */,
-				9A80E3D1D1758A31D2169497 /* CustomLookAndFeel.cpp in Sources */,
-				F4397EAE00E0B9F96C8B6C07 /* InfoLabel.cpp in Sources */,
-				09673DA3B4D6EA61DEFC0C46 /* DataViewport.cpp in Sources */,
-				591CED1277A8C945EF60841C /* MessageCenter.cpp in Sources */,
-				58D3FF3B1F462634167BDFB5 /* ControlPanel.cpp in Sources */,
-				3162B66BC8118715AAA527D7 /* UIComponent.cpp in Sources */,
-				004E78BC139419671A9EA137 /* MainWindow.cpp in Sources */,
-				6306AA945375749C4FE834E6 /* Main.cpp in Sources */,
-				AD7D05519200FB0EE1C7617A /* BinaryData.cpp in Sources */,
-				C2475E008FEB33B3EA7B6C7F /* juce_audio_basics.mm in Sources */,
-				9227961C07C0EE73E89C90B5 /* juce_audio_devices.mm in Sources */,
-				A2EE65335FB2810C04ECBFAF /* juce_audio_formats.mm in Sources */,
-				3FF289281D3318A7BA8BB44D /* juce_audio_processors.mm in Sources */,
-				9E30156DBCE4EAF9EFAF0AC4 /* juce_audio_utils.mm in Sources */,
-				6510492BAE00C95DC620F493 /* juce_core.mm in Sources */,
-				06BCB79AE267E5841F641E38 /* juce_cryptography.mm in Sources */,
-				A0DAD4E5F7583349DC9275F2 /* juce_data_structures.mm in Sources */,
-				FCB767F14565886C9D823916 /* juce_events.mm in Sources */,
-				7015D104F55D5B128341CEA8 /* juce_graphics.mm in Sources */,
-				A269A876BDF3B7011FA4C681 /* juce_gui_basics.mm in Sources */,
-				58E0EC510F2A88E14AE55439 /* juce_gui_extra.mm in Sources */,
-				002427B013C43CE3E6D4E9B5 /* juce_opengl.mm in Sources */,
-				FA2A052548AAD146F3F5AD83 /* juce_video.mm in Sources */,
-			);
-			runOnlyForDeploymentPostprocessing = 0;
-		};
-/* End PBXSourcesBuildPhase section */
-
-/* Begin XCBuildConfiguration section */
-		747300E66AC17ACE193A6C37 /* Release */ = {
-			isa = XCBuildConfiguration;
-			buildSettings = {
-				ALWAYS_SEARCH_USER_PATHS = NO;
-				DEBUG_INFORMATION_FORMAT = dwarf;
-				GCC_C_LANGUAGE_STANDARD = c99;
-				GCC_INLINES_ARE_PRIVATE_EXTERN = YES;
-				GCC_MODEL_TUNING = G5;
-				GCC_WARN_ABOUT_RETURN_TYPE = YES;
-				GCC_WARN_CHECK_SWITCH_STATEMENTS = YES;
-				GCC_WARN_MISSING_PARENTHESES = YES;
-				GCC_WARN_NON_VIRTUAL_DESTRUCTOR = YES;
-				GCC_WARN_TYPECHECK_CALLS_TO_PRINTF = YES;
-				GCC_WARN_UNUSED_VARIABLE = YES;
-				PRODUCT_NAME = "open-ephys";
-				WARNING_CFLAGS = "-Wreorder";
-				ZERO_LINK = NO;
-			};
-			name = Release;
-		};
-		7A6F9B742B69F66DC3E29FA8 /* Release */ = {
-			isa = XCBuildConfiguration;
-			buildSettings = {
-				ARCHS = "$(ARCHS_STANDARD_64_BIT)";
-				CLANG_CXX_LANGUAGE_STANDARD = "c++0x";
-				CLANG_LINK_OBJC_RUNTIME = NO;
-				COMBINE_HIDPI_IMAGES = YES;
-				CONFIGURATION_BUILD_DIR = "$(PROJECT_DIR)/build/$(CONFIGURATION)";
-				GCC_GENERATE_DEBUGGING_SYMBOLS = NO;
-=======
 		0D3DFADD627629AD52668186 = { isa = PBXBuildFile; fileRef = 39F287BE4C0B4F3BD4A949FD; };
 		38568B2E6C61E2F07173B568 = { isa = PBXBuildFile; fileRef = C868329EBC1BBA606AB2EB88; };
 		C8D7AC0B88A9A2C182B2B752 = { isa = PBXBuildFile; fileRef = DBB769DEBCD6468C13A3CD25; };
@@ -3765,6 +117,7 @@
 		71111DE81104B1536ECB6DFB = { isa = PBXBuildFile; fileRef = ECA6FDB1366BE7EC30F1539B; };
 		85A60568B3DC342C76B4E679 = { isa = PBXBuildFile; fileRef = 3AE038CACE48AF85C4FB1ED5; };
 		8A5BACA019DA9B0EFAD5CE93 = { isa = PBXBuildFile; fileRef = 555D34D0CD8776EE5996CC3A; };
+		D499273B65D901D0A101CAAA = { isa = PBXBuildFile; fileRef = E5C1D021C0FD6FAD082C5D75; };
 		BA608CEFC85F7AB9E30E0EB3 = { isa = PBXBuildFile; fileRef = F960CC94B136201BDA148EEA; };
 		95AE939ADE096394CCD2526F = { isa = PBXBuildFile; fileRef = 9F3B3184EC6D42CEA35D6ED8; };
 		E85DA5FC9A162F129ABA7113 = { isa = PBXBuildFile; fileRef = 0987F7E90136D0E08A606A22; };
@@ -4629,6 +982,7 @@
 		BA03776682290FF1AF4C0106 = { isa = PBXFileReference; lastKnownFileType = sourcecode.c.h; name = "juce_PluginDescription.h"; path = "../../JuceLibraryCode/modules/juce_audio_processors/processors/juce_PluginDescription.h"; sourceTree = "SOURCE_ROOT"; };
 		BA09F5CDB1C01E0FC153DB8E = { isa = PBXFileReference; lastKnownFileType = sourcecode.c.h; name = "juce_NativeMessageBox.h"; path = "../../JuceLibraryCode/modules/juce_gui_basics/windows/juce_NativeMessageBox.h"; sourceTree = "SOURCE_ROOT"; };
 		BA2923571505AD47CA1EF878 = { isa = PBXFileReference; lastKnownFileType = sourcecode.c.h; name = WiFiOutputEditor.h; path = ../../Source/Processors/Editors/WiFiOutputEditor.h; sourceTree = "SOURCE_ROOT"; };
+		BA422CC894B825834A0C5479 = { isa = PBXFileReference; lastKnownFileType = sourcecode.c.h; name = GraphViewer.h; path = ../../Source/UI/GraphViewer.h; sourceTree = "SOURCE_ROOT"; };
 		BABBEE3876B90C8A57C3074D = { isa = PBXFileReference; lastKnownFileType = sourcecode.c.h; name = "juce_ComponentAnimator.h"; path = "../../JuceLibraryCode/modules/juce_gui_basics/layout/juce_ComponentAnimator.h"; sourceTree = "SOURCE_ROOT"; };
 		BAE93A5EEC37D7B4C793BFA2 = { isa = PBXFileReference; lastKnownFileType = sourcecode.cpp.cpp; name = "juce_QuickTimeAudioFormat.cpp"; path = "../../JuceLibraryCode/modules/juce_audio_formats/codecs/juce_QuickTimeAudioFormat.cpp"; sourceTree = "SOURCE_ROOT"; };
 		BB0BB31575E1377F0C560D53 = { isa = PBXFileReference; lastKnownFileType = sourcecode.cpp.cpp; name = "juce_RelativeCoordinate.cpp"; path = "../../JuceLibraryCode/modules/juce_gui_basics/positioning/juce_RelativeCoordinate.cpp"; sourceTree = "SOURCE_ROOT"; };
@@ -4818,6 +1172,7 @@
 		E58A18793D25A1D75811A052 = { isa = PBXFileReference; lastKnownFileType = sourcecode.c.h; name = "juce_ImagePreviewComponent.h"; path = "../../JuceLibraryCode/modules/juce_gui_basics/filebrowser/juce_ImagePreviewComponent.h"; sourceTree = "SOURCE_ROOT"; };
 		E594A85A291E0625E0410A85 = { isa = PBXFileReference; lastKnownFileType = sourcecode.c.h; name = LfpDisplayEditor.h; path = ../../Source/Processors/Editors/LfpDisplayEditor.h; sourceTree = "SOURCE_ROOT"; };
 		E5B10AA248D400FDB2645084 = { isa = PBXFileReference; lastKnownFileType = sourcecode.cpp.cpp; name = "juce_win32_WASAPI.cpp"; path = "../../JuceLibraryCode/modules/juce_audio_devices/native/juce_win32_WASAPI.cpp"; sourceTree = "SOURCE_ROOT"; };
+		E5C1D021C0FD6FAD082C5D75 = { isa = PBXFileReference; lastKnownFileType = sourcecode.cpp.cpp; name = GraphViewer.cpp; path = ../../Source/UI/GraphViewer.cpp; sourceTree = "SOURCE_ROOT"; };
 		E666E60CC07666669FC77C7D = { isa = PBXFileReference; lastKnownFileType = sourcecode.cpp.cpp; name = "juce_MemoryOutputStream.cpp"; path = "../../JuceLibraryCode/modules/juce_core/streams/juce_MemoryOutputStream.cpp"; sourceTree = "SOURCE_ROOT"; };
 		E67C5ACDC8208CDE200EC8C6 = { isa = PBXFileReference; lastKnownFileType = sourcecode.c.h; name = "juce_graphics.h"; path = "../../JuceLibraryCode/modules/juce_graphics/juce_graphics.h"; sourceTree = "SOURCE_ROOT"; };
 		E6D3A973D5CEF18CA2BAFF59 = { isa = PBXFileReference; lastKnownFileType = sourcecode.cpp.cpp; name = "juce_TextButton.cpp"; path = "../../JuceLibraryCode/modules/juce_gui_basics/buttons/juce_TextButton.cpp"; sourceTree = "SOURCE_ROOT"; };
@@ -5223,6 +1578,8 @@
 				555D34D0CD8776EE5996CC3A,
 				0FDD7551AC98348D4A98ADC7 ); name = Processors; sourceTree = "<group>"; };
 		1D78FCCF430CD91FD1DBD95B = { isa = PBXGroup; children = (
+				E5C1D021C0FD6FAD082C5D75,
+				BA422CC894B825834A0C5479,
 				F960CC94B136201BDA148EEA,
 				C59B01C8DB5B3B4773032E12,
 				9F3B3184EC6D42CEA35D6ED8,
@@ -6325,99 +2682,69 @@
 				FA0E0597ED415901958AD5AE ); name = Source; sourceTree = "<group>"; };
 		95F63B27BAC6E72226C3E356 = { isa = XCBuildConfiguration; buildSettings = {
 				HEADER_SEARCH_PATHS = "../../JuceLibraryCode $(inherited)";
->>>>>>> 78d6deb8
 				GCC_OPTIMIZATION_LEVEL = 3;
-				GCC_PREPROCESSOR_DEFINITIONS = (
-					"_NDEBUG=1",
-					"NDEBUG=1",
-					"JUCER_XCODE_MAC_F6D2F4CF=1",
-				);
-				GCC_SYMBOLS_PRIVATE_EXTERN = YES;
-				GCC_VERSION = com.apple.compilers.llvm.clang.1_0;
-				HEADER_SEARCH_PATHS = (
-					../../JuceLibraryCode,
-					"$(inherited)",
-				);
 				INFOPLIST_FILE = Info.plist;
 				INSTALL_PATH = "$(HOME)/Applications";
+				CONFIGURATION_BUILD_DIR = "$(PROJECT_DIR)/build/$(CONFIGURATION)";
 				MACOSX_DEPLOYMENT_TARGET_ppc = 10.4;
 				SDKROOT_ppc = macosx10.5;
-			};
-			name = Release;
-		};
-		95F63B27BAC6E72226C3E356 /* Debug */ = {
-			isa = XCBuildConfiguration;
-			buildSettings = {
-				ARCHS = "$(ARCHS_STANDARD_64_BIT)";
+				GCC_VERSION = com.apple.compilers.llvm.clang.1_0;
 				CLANG_CXX_LANGUAGE_STANDARD = "c++0x";
 				CLANG_LINK_OBJC_RUNTIME = NO;
 				COMBINE_HIDPI_IMAGES = YES;
-				CONFIGURATION_BUILD_DIR = "$(PROJECT_DIR)/build/$(CONFIGURATION)";
+				ONLY_ACTIVE_ARCH = YES;
 				COPY_PHASE_STRIP = NO;
 				GCC_DYNAMIC_NO_PIC = NO;
+				GCC_PREPROCESSOR_DEFINITIONS = (
+				"_DEBUG=1",
+				"DEBUG=1",
+				"JUCER_XCODE_MAC_F6D2F4CF=1"); }; name = Debug; };
+		7A6F9B742B69F66DC3E29FA8 = { isa = XCBuildConfiguration; buildSettings = {
+				HEADER_SEARCH_PATHS = "../../JuceLibraryCode $(inherited)";
 				GCC_OPTIMIZATION_LEVEL = 3;
-				GCC_PREPROCESSOR_DEFINITIONS = (
-					"_DEBUG=1",
-					"DEBUG=1",
-					"JUCER_XCODE_MAC_F6D2F4CF=1",
-				);
-				GCC_VERSION = com.apple.compilers.llvm.clang.1_0;
-				HEADER_SEARCH_PATHS = (
-					../../JuceLibraryCode,
-					"$(inherited)",
-				);
 				INFOPLIST_FILE = Info.plist;
 				INSTALL_PATH = "$(HOME)/Applications";
+				CONFIGURATION_BUILD_DIR = "$(PROJECT_DIR)/build/$(CONFIGURATION)";
 				MACOSX_DEPLOYMENT_TARGET_ppc = 10.4;
-				ONLY_ACTIVE_ARCH = YES;
 				SDKROOT_ppc = macosx10.5;
-			};
-			name = Debug;
-		};
-		C8018C9A4DA633CA60663294 /* Debug */ = {
-			isa = XCBuildConfiguration;
-			buildSettings = {
+				GCC_VERSION = com.apple.compilers.llvm.clang.1_0;
+				CLANG_CXX_LANGUAGE_STANDARD = "c++0x";
+				CLANG_LINK_OBJC_RUNTIME = NO;
+				COMBINE_HIDPI_IMAGES = YES;
+				GCC_GENERATE_DEBUGGING_SYMBOLS = NO;
+				GCC_SYMBOLS_PRIVATE_EXTERN = YES;
+				GCC_PREPROCESSOR_DEFINITIONS = (
+				"_NDEBUG=1",
+				"NDEBUG=1",
+				"JUCER_XCODE_MAC_F6D2F4CF=1"); }; name = Release; };
+		C8018C9A4DA633CA60663294 = { isa = XCBuildConfiguration; buildSettings = {
 				ALWAYS_SEARCH_USER_PATHS = NO;
-				DEBUG_INFORMATION_FORMAT = dwarf;
 				GCC_C_LANGUAGE_STANDARD = c99;
-				GCC_INLINES_ARE_PRIVATE_EXTERN = YES;
-				GCC_MODEL_TUNING = G5;
 				GCC_WARN_ABOUT_RETURN_TYPE = YES;
 				GCC_WARN_CHECK_SWITCH_STATEMENTS = YES;
+				GCC_WARN_UNUSED_VARIABLE = YES;
 				GCC_WARN_MISSING_PARENTHESES = YES;
 				GCC_WARN_NON_VIRTUAL_DESTRUCTOR = YES;
 				GCC_WARN_TYPECHECK_CALLS_TO_PRINTF = YES;
+				WARNING_CFLAGS = -Wreorder;
+				GCC_MODEL_TUNING = G5;
+				GCC_INLINES_ARE_PRIVATE_EXTERN = YES;
+				ZERO_LINK = NO;
+				DEBUG_INFORMATION_FORMAT = "dwarf";
+				PRODUCT_NAME = "open-ephys"; }; name = Debug; };
+		747300E66AC17ACE193A6C37 = { isa = XCBuildConfiguration; buildSettings = {
+				ALWAYS_SEARCH_USER_PATHS = NO;
+				GCC_C_LANGUAGE_STANDARD = c99;
+				GCC_WARN_ABOUT_RETURN_TYPE = YES;
+				GCC_WARN_CHECK_SWITCH_STATEMENTS = YES;
 				GCC_WARN_UNUSED_VARIABLE = YES;
-				PRODUCT_NAME = "open-ephys";
-				WARNING_CFLAGS = "-Wreorder";
+				GCC_WARN_MISSING_PARENTHESES = YES;
+				GCC_WARN_NON_VIRTUAL_DESTRUCTOR = YES;
+				GCC_WARN_TYPECHECK_CALLS_TO_PRINTF = YES;
+				WARNING_CFLAGS = -Wreorder;
+				GCC_MODEL_TUNING = G5;
+				GCC_INLINES_ARE_PRIVATE_EXTERN = YES;
 				ZERO_LINK = NO;
-<<<<<<< HEAD
-			};
-			name = Debug;
-		};
-/* End XCBuildConfiguration section */
-
-/* Begin XCConfigurationList section */
-		3B096175C0B17BFA58475A08 /* Build configuration list for PBXProject "open-ephys" */ = {
-			isa = XCConfigurationList;
-			buildConfigurations = (
-				C8018C9A4DA633CA60663294 /* Debug */,
-				747300E66AC17ACE193A6C37 /* Release */,
-			);
-			defaultConfigurationIsVisible = 0;
-			defaultConfigurationName = Debug;
-		};
-		B0259CB1FA28CEC89ED4FA14 /* Build configuration list for PBXNativeTarget "open-ephys" */ = {
-			isa = XCConfigurationList;
-			buildConfigurations = (
-				95F63B27BAC6E72226C3E356 /* Debug */,
-				7A6F9B742B69F66DC3E29FA8 /* Release */,
-			);
-			defaultConfigurationIsVisible = 0;
-			defaultConfigurationName = Debug;
-		};
-/* End XCConfigurationList section */
-=======
 				DEBUG_INFORMATION_FORMAT = "dwarf";
 				PRODUCT_NAME = "open-ephys"; }; name = Release; };
 		3B096175C0B17BFA58475A08 = { isa = XCConfigurationList; buildConfigurations = (
@@ -6526,6 +2853,7 @@
 				71111DE81104B1536ECB6DFB,
 				85A60568B3DC342C76B4E679,
 				8A5BACA019DA9B0EFAD5CE93,
+				D499273B65D901D0A101CAAA,
 				BA608CEFC85F7AB9E30E0EB3,
 				95AE939ADE096394CCD2526F,
 				E85DA5FC9A162F129ABA7113,
@@ -6573,7 +2901,6 @@
 				0C1B429379FBBA77A635B49A,
 				7BE915E5A64C787EBF13A8E7 ); buildRules = ( ); dependencies = ( ); name = "open-ephys"; productName = "open-ephys"; productReference = 99E1BC08B886CFDD2CCFD462; productInstallPath = "$(HOME)/Applications"; productType = "com.apple.product-type.application"; };
 		41375E3272D6505F75FDEEEB = { isa = PBXProject; buildConfigurationList = 3B096175C0B17BFA58475A08; attributes = { LastUpgradeCheck = 0440; }; compatibilityVersion = "Xcode 3.2"; hasScannedForEncodings = 0; mainGroup = A7589AF92E6E958E1F866761; projectDirPath = ""; projectRoot = ""; targets = ( 609761DEC9151D2CDD50270C ); };
->>>>>>> 78d6deb8
 	};
-	rootObject = 41375E3272D6505F75FDEEEB /* Project object */;
+	rootObject = 41375E3272D6505F75FDEEEB;
 }